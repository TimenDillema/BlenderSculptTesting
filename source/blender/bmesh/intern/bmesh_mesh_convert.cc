/* SPDX-License-Identifier: GPL-2.0-or-later */

/** \file
 * \ingroup bmesh
 *
 * BM mesh conversion functions.
 *
 * \section bm_mesh_conv_shapekey Converting Shape Keys
 *
 * When converting to/from a Mesh/BMesh you can optionally pass a shape key to edit.
 * This has the effect of editing the shape key-block rather than the original mesh vertex coords
 * (although additional geometry is still allowed and uses fallback locations on converting).
 *
 * While this works for any mesh/bmesh this is made use of by entering and exiting edit-mode.
 *
 * There are comments in code but this should help explain the general
 * intention as to how this works converting from/to bmesh.
 * \subsection user_pov User Perspective
 *
 * - Editmode operations when a shape key-block is active edits only that key-block.
 * - The first Basis key-block always matches the Mesh verts.
 * - Changing vertex locations of _any_ Basis
 *   will apply offsets to those shape keys using this as their Basis.
 *
 * \subsection enter_editmode Entering EditMode - #BM_mesh_bm_from_me
 *
 * - The active key-block is used for BMesh vertex locations on entering edit-mode.
 *   So obviously the meshes vertex locations remain unchanged and the shape key
 *   itself is not being edited directly.
 *   Simply the #BMVert.co is a initialized from active shape key (when its set).
 * - All key-blocks are added as CustomData layers (read code for details).
 *
 * \subsection exit_editmode Exiting EditMode - #BM_mesh_bm_to_me
 *
 * This is where the most confusing code is! Won't attempt to document the details here,
 * for that read the code.
 * But basics are as follows.
 *
 * - Vertex locations (possibly modified from initial active key-block)
 *   are copied directly into #MVert.co
 *   (special confusing note that these may be restored later, when editing the 'Basis', read on).
 * - if the 'Key' is relative, and the active key-block is the basis for ANY other key-blocks -
 *   get an array of offsets between the new vertex locations and the original shape key
 *   (before entering edit-mode), these offsets get applied later on to inactive key-blocks
 *   using the active one (which we are editing) as their Basis.
 *
 * Copying the locations back to the shape keys is quite confusing...
 * One main area of confusion is that when editing a 'Basis' key-block 'me->key->refkey'
 * The coords are written into the mesh, from the users perspective the Basis coords are written
 * into the mesh when exiting edit-mode.
 *
 * When _not_ editing the 'Basis', the original vertex locations
 * (stored in the mesh and unchanged during edit-mode), are copied back into the mesh.
 *
 * This has the effect from the users POV of leaving the mesh un-touched,
 * and only editing the active shape key-block.
 *
 * \subsection other_notes Other Notes
 *
 * Other details noted here which might not be so obvious:
 *
 * - The #CD_SHAPEKEY layer is only used in edit-mode,
 *   and the #Mesh.key is only used in object-mode.
 *   Although the #CD_SHAPEKEY custom-data layer is converted into #Key data-blocks for each
 *   undo-step while in edit-mode.
 * - The #CD_SHAPE_KEYINDEX layer is used to check if vertices existed when entering edit-mode.
 *   Values of the indices are only used for shape-keys when the #CD_SHAPEKEY layer can't be found,
 *   allowing coordinates from the #Key to be used to prevent data-loss.
 *   These indices are also used to maintain correct indices for hook modifiers and vertex parents.
 */

#include "DNA_key_types.h"
#include "DNA_mesh_types.h"
#include "DNA_meshdata_types.h"
#include "DNA_modifier_types.h"
#include "DNA_object_types.h"

#include "MEM_guardedalloc.h"

#include "BLI_alloca.h"
#include "BLI_array.h"
#include "BLI_array.hh"
#include "BLI_index_range.hh"
#include "BLI_listbase.h"
#include "BLI_math_vector.h"
#include "BLI_span.hh"

#include "BKE_customdata.h"
#include "BKE_mesh.h"
#include "BKE_mesh_runtime.h"
#include "BKE_multires.h"

#include "BKE_key.h"
#include "BKE_main.h"

#include "DEG_depsgraph_query.h"

#include "bmesh.h"
#include "intern/bmesh_private.h" /* For element checking. */
#include "range_tree.h"

static void bm_free_cd_pools(BMesh *bm)
{
  if (bm->vdata.pool) {
    BLI_mempool_destroy(bm->vdata.pool);
  }
  if (bm->edata.pool) {
    BLI_mempool_destroy(bm->edata.pool);
  }
  if (bm->ldata.pool) {
    BLI_mempool_destroy(bm->ldata.pool);
  }
  if (bm->pdata.pool) {
    BLI_mempool_destroy(bm->pdata.pool);
  }
}

//#define bm_assign_id(a, b, c, d)
//#define bm_alloc_id(a, b)

static void bm_unmark_temp_cdlayers(BMesh *bm)
{
  CustomData_unmark_temporary_nocopy(&bm->vdata);
  CustomData_unmark_temporary_nocopy(&bm->edata);
  CustomData_unmark_temporary_nocopy(&bm->ldata);
  CustomData_unmark_temporary_nocopy(&bm->pdata);
}

static void bm_mark_temp_cdlayers(BMesh *bm)
{
  CustomData_mark_temporary_nocopy(&bm->vdata);
  CustomData_mark_temporary_nocopy(&bm->edata);
  CustomData_mark_temporary_nocopy(&bm->ldata);
  CustomData_mark_temporary_nocopy(&bm->pdata);
}

#if 0
#  define CustomData_to_bmesh_block(srcdata, destdata, i, block, set_default) \
    { \
      CustomDataLayer *cl = (srcdata)->layers, *cl2 = (destdata)->layers; \
      int size = 0; \
      if (!*block) { \
        *block = BLI_mempool_alloc((destdata)->pool); \
      } \
      for (int j = 0; j < (srcdata)->totlayer; j++, cl++) { \
        if ((destdata)->typemap[cl->type] < 0) { \
          continue; \
        } \
        while (cl2->type != cl->type) { \
          cl2++; \
        } \
        char *ptr = (char *)cl->data; \
        size = cl2 != (destdata)->layers ? cl2->offset - (cl2 - 1)->offset : cl2->offset; \
        ptr += size * i; \
        char *ptr2 = (char *)*block; \
        ptr2 += cl2->offset; \
        memcpy(ptr2, ptr, size); \
        cl2++; \
      } \
    }
#endif

#include "CLG_log.h"

static CLG_LogRef LOG = {"bmesh.mesh.convert"};

using blender::Array;
using blender::IndexRange;
using blender::Span;

void BM_mesh_cd_flag_ensure(BMesh *bm, Mesh *mesh, const char cd_flag)
{
  const char cd_flag_all = BM_mesh_cd_flag_from_bmesh(bm) | cd_flag;
  BM_mesh_cd_flag_apply(bm, cd_flag_all);
  if (mesh) {
    mesh->cd_flag = cd_flag_all;
  }
}

void BM_mesh_cd_flag_apply(BMesh *bm, const char cd_flag)
{
  /* CustomData_bmesh_init_pool() must run first */
  BLI_assert(bm->vdata.totlayer == 0 || bm->vdata.pool != nullptr);
  BLI_assert(bm->edata.totlayer == 0 || bm->edata.pool != nullptr);
  BLI_assert(bm->pdata.totlayer == 0 || bm->pdata.pool != nullptr);

  if (cd_flag & ME_CDFLAG_VERT_BWEIGHT) {
    if (!CustomData_has_layer(&bm->vdata, CD_BWEIGHT)) {
      BM_data_layer_add(bm, &bm->vdata, CD_BWEIGHT);
    }
  }
  else {
    if (CustomData_has_layer(&bm->vdata, CD_BWEIGHT)) {
      BM_data_layer_free(bm, &bm->vdata, CD_BWEIGHT);
    }
  }

  if (cd_flag & ME_CDFLAG_VERT_CREASE) {
    if (!CustomData_has_layer(&bm->vdata, CD_CREASE)) {
      BM_data_layer_add(bm, &bm->vdata, CD_CREASE);
    }
  }
  else {
    if (CustomData_has_layer(&bm->vdata, CD_CREASE)) {
      BM_data_layer_free(bm, &bm->vdata, CD_CREASE);
    }
  }

  if (cd_flag & ME_CDFLAG_EDGE_BWEIGHT) {
    if (!CustomData_has_layer(&bm->edata, CD_BWEIGHT)) {
      BM_data_layer_add(bm, &bm->edata, CD_BWEIGHT);
    }
  }
  else {
    if (CustomData_has_layer(&bm->edata, CD_BWEIGHT)) {
      BM_data_layer_free(bm, &bm->edata, CD_BWEIGHT);
    }
  }

  if (cd_flag & ME_CDFLAG_EDGE_CREASE) {
    if (!CustomData_has_layer(&bm->edata, CD_CREASE)) {
      BM_data_layer_add(bm, &bm->edata, CD_CREASE);
    }
  }
  else {
    if (CustomData_has_layer(&bm->edata, CD_CREASE)) {
      BM_data_layer_free(bm, &bm->edata, CD_CREASE);
    }
  }
}

char BM_mesh_cd_flag_from_bmesh(BMesh *bm)
{
  char cd_flag = 0;
  if (CustomData_has_layer(&bm->vdata, CD_BWEIGHT)) {
    cd_flag |= ME_CDFLAG_VERT_BWEIGHT;
  }
  if (CustomData_has_layer(&bm->vdata, CD_CREASE)) {
    cd_flag |= ME_CDFLAG_VERT_CREASE;
  }
  if (CustomData_has_layer(&bm->edata, CD_BWEIGHT)) {
    cd_flag |= ME_CDFLAG_EDGE_BWEIGHT;
  }
  if (CustomData_has_layer(&bm->edata, CD_CREASE)) {
    cd_flag |= ME_CDFLAG_EDGE_CREASE;
  }

  return cd_flag;
}

/* Static function for alloc (duplicate in modifiers_bmesh.c) */
static BMFace *bm_face_create_from_mpoly(BMesh &bm,
                                         Span<MLoop> loops,
                                         Span<BMVert *> vtable,
                                         Span<BMEdge *> etable)
{
  Array<BMVert *, BM_DEFAULT_NGON_STACK_SIZE> verts(loops.size());
  Array<BMEdge *, BM_DEFAULT_NGON_STACK_SIZE> edges(loops.size());

  for (const int i : loops.index_range()) {
    verts[i] = vtable[loops[i].v];
    edges[i] = etable[loops[i].e];
  }

  return BM_face_create(&bm, verts.data(), edges.data(), loops.size(), nullptr, BM_CREATE_SKIP_CD);
}

void BM_enter_multires_space(Object *ob, BMesh *bm, int space)
{
  if (!bm->haveMultiResSettings && ob) {
    MultiresModifierData *mmd = get_multires_modifier(nullptr, ob, true);
    if (mmd) {
      bm->multires = *mmd;
      bm->haveMultiResSettings = true;
      bm->multiresSpace = MULTIRES_SPACE_TANGENT;
    }
  }

  if (!bm->haveMultiResSettings || !CustomData_has_layer(&bm->ldata, CD_MDISPS) ||
      space == bm->multiresSpace) {
    return;
  }

  BKE_multires_bmesh_space_set(ob, bm, space);
  bm->multiresSpace = space;
}

#include "BLI_compiler_attrs.h"

/**
 * \brief Mesh -> BMesh
 * \param ob: object that owns bm, may be nullptr (which will disable multires space change)
 * \param bm: The mesh to write into, while this is typically a newly created BMesh,
 * merging into existing data is supported.
 * Note the custom-data layout isn't used.
 * If more comprehensive merging is needed we should move this into a separate function
 * since this should be kept fast for edit-mode switching and storing undo steps.
 *
 * \warning This function doesn't calculate face normals.
 *
 * Mesh IDs will be imported unless requested.  If the bmesh was created
 * with id map enabled then IDs will be checked for uniqueness, otherwise
 * they are imported as is.
 */

void BM_mesh_bm_from_me(Object *ob,
                        BMesh *bm,
                        const Mesh *me,
                        const struct BMeshFromMeshParams *params)
{
  const bool is_new = !(bm->totvert || (bm->vdata.totlayer || bm->edata.totlayer ||
                                        bm->pdata.totlayer || bm->ldata.totlayer));
  KeyBlock *actkey;
  float(*keyco)[3] = nullptr;

  CustomData_MeshMasks mask = CD_MASK_BMESH;
  CustomData_MeshMasks_update(&mask, &params->cd_mask_extra);

  MultiresModifierData *mmd = ob ? get_multires_modifier(nullptr, ob, true) : nullptr;
  const CustomData *cdatas[] = {&me->vdata, &me->edata, &me->ldata, &me->pdata};
  // const CustomData *bmdatas[] = {&bm->vdata, &bm->edata, &bm->ldata, &bm->pdata};

  bool check_id_unqiue = false;

  if (!params->ignore_id_layers) {
    for (int i = 0; i < 4; i++) {
      int type = 1 << i;

      if (CustomData_has_layer(cdatas[i], CD_MESH_ID)) {
        bm->idmap.flag |= type | BM_HAS_IDS;
      }
    }

    bm_init_idmap_cdlayers(bm);
  }

  // check_id_unqiue
  if ((bm->idmap.flag & BM_HAS_IDS)) {
#ifndef WITH_BM_ID_FREELIST
    if (!bm->idmap.idtree) {
      bm->idmap.idtree = range_tree_uint_alloc(0, (uint)-1);
    }
#endif

    if (bm->idmap.flag & BM_HAS_ID_MAP) {
      check_id_unqiue = true;
    }
  }

  if (params->copy_temp_cdlayers) {
    bm_unmark_temp_cdlayers(bm);
  }

  if (params->copy_temp_cdlayers) {
    mask.vmask |= CD_MASK_MESH_ID;
    mask.emask |= CD_MASK_MESH_ID;
    mask.lmask |= CD_MASK_MESH_ID;
    mask.pmask |= CD_MASK_MESH_ID;
  }

  if (mmd) {
    bm->multires = *mmd;
    bm->haveMultiResSettings = true;
    bm->multiresSpace = MULTIRES_SPACE_TANGENT;
  }
  else {
    bm->haveMultiResSettings = false;
  }

  if (!me || !me->totvert) {
    if (me && is_new) { /* No verts? still copy custom-data layout. */
      bm_free_cd_pools(bm);

      CustomData_copy(&me->vdata, &bm->vdata, mask.vmask, CD_ASSIGN, 0);
      CustomData_copy(&me->edata, &bm->edata, mask.emask, CD_ASSIGN, 0);
      CustomData_copy(&me->ldata, &bm->ldata, mask.lmask, CD_ASSIGN, 0);
      CustomData_copy(&me->pdata, &bm->pdata, mask.pmask, CD_ASSIGN, 0);

      CustomData_bmesh_init_pool_ex(&bm->vdata, me->totvert, BM_VERT, __func__);
      CustomData_bmesh_init_pool_ex(&bm->edata, me->totedge, BM_EDGE, __func__);
      CustomData_bmesh_init_pool_ex(&bm->ldata, me->totloop, BM_LOOP, __func__);
      CustomData_bmesh_init_pool_ex(&bm->pdata, me->totpoly, BM_FACE, __func__);
    }

    #ifdef USE_BMESH_PAGE_CUSTOMDATA
    bmesh_update_attr_refs(bm);
    #endif

    if (params->copy_temp_cdlayers) {
      bm_mark_temp_cdlayers(bm);
    }

    if (bm->idmap.flag & BM_HAS_IDS) {
      bm_init_idmap_cdlayers(bm);
    }

    return; /* Sanity check. */
  }

  /* Only copy normals to the new BMesh if they are not already dirty. This avoids unnecessary
   * work, but also accessing normals on an incomplete mesh, for example when restoring undo steps
   * in edit mode. */
  const float(*vert_normals)[3] = nullptr;
  if (!BKE_mesh_vertex_normals_are_dirty(me)) {
    vert_normals = BKE_mesh_vertex_normals_ensure(me);
  }

  if (is_new) {
    bm_free_cd_pools(bm);

    CustomData_copy(&me->vdata, &bm->vdata, mask.vmask, CD_CALLOC, 0);
    CustomData_copy(&me->edata, &bm->edata, mask.emask, CD_CALLOC, 0);
    CustomData_copy(&me->ldata, &bm->ldata, mask.lmask, CD_CALLOC, 0);
    CustomData_copy(&me->pdata, &bm->pdata, mask.pmask, CD_CALLOC, 0);
  }
  else {
    CustomData_bmesh_merge(&me->vdata, &bm->vdata, mask.vmask, CD_CALLOC, bm, BM_VERT);
    CustomData_bmesh_merge(&me->edata, &bm->edata, mask.emask, CD_CALLOC, bm, BM_EDGE);
    CustomData_bmesh_merge(&me->ldata, &bm->ldata, mask.lmask, CD_CALLOC, bm, BM_LOOP);
    CustomData_bmesh_merge(&me->pdata, &bm->pdata, mask.pmask, CD_CALLOC, bm, BM_FACE);
  }

  /* -------------------------------------------------------------------- */
  /* Shape Key */
  int tot_shape_keys = 0;
  if (me->key != nullptr && DEG_is_original_id(&me->id)) {
    /* Evaluated meshes can be topologically inconsistent with their shape keys.
     * Shape keys are also already integrated into the state of the evaluated
     * mesh, so considering them here would kind of apply them twice. */
    tot_shape_keys = BLI_listbase_count(&me->key->block);

    /* Original meshes must never contain a shape-key custom-data layers.
     *
     * This may happen if and object's mesh data is accidentally
     * set to the output from the modifier stack, causing it to be an "original" ID,
     * even though the data isn't fully compatible (hence this assert).
     *
     * This results in:
     * - The newly created #BMesh having twice the number of custom-data layers.
     * - When converting the #BMesh back to a regular mesh,
     *   At least one of the extra shape-key blocks will be created in #Mesh.key
     *   depending on the value of #CustomDataLayer.uid.
     *
     * We could support mixing both kinds of data if there is a compelling use-case for it.
     * At the moment it's simplest to assume all original meshes use the key-block and meshes
     * that are evaluated (through the modifier stack for example) use custom-data layers.
     */
    BLI_assert(!CustomData_has_layer(&me->vdata, CD_SHAPEKEY));
  }
  if (is_new == false && CustomData_has_layer(&me->vdata, CD_SHAPEKEY)) {
    tot_shape_keys = min_ii(tot_shape_keys, CustomData_number_of_layers(&bm->vdata, CD_SHAPEKEY));
  }
  const float(**shape_key_table)[3] = tot_shape_keys ? (const float(**)[3])BLI_array_alloca(
                                                           shape_key_table, tot_shape_keys) :
                                                       nullptr;

  if ((params->active_shapekey != 0) && tot_shape_keys > 0) {
    actkey = static_cast<KeyBlock *>(BLI_findlink(&me->key->block, params->active_shapekey - 1));
  }
  else {
    actkey = nullptr;
  }

  if (is_new) {
    if (tot_shape_keys || params->add_key_index) {
      CustomData_add_layer(&bm->vdata, CD_SHAPE_KEYINDEX, CD_ASSIGN, nullptr, 0);
    }
  }

  if (tot_shape_keys) {
    if (is_new || params->create_shapekey_layers) {
      /* Check if we need to generate unique ids for the shape-keys.
       * This also exists in the file reading code, but is here for a sanity check. */
      if (!me->key->uidgen) {
        fprintf(stderr,
                "%s had to generate shape key uid's in a situation we shouldn't need to! "
                "(bmesh internal error)\n",
                __func__);

        me->key->uidgen = 1;
        LISTBASE_FOREACH (KeyBlock *, block, &me->key->block) {
          block->uid = me->key->uidgen++;
        }
      }
    }

    if (actkey && actkey->totelem == me->totvert) {
      keyco = params->use_shapekey ? static_cast<float(*)[3]>(actkey->data) : nullptr;
      if (is_new || params->create_shapekey_layers) {
        bm->shapenr = params->active_shapekey;
      }
    }

    int i;

    KeyBlock *block;
    for (i = 0, block = static_cast<KeyBlock *>(me->key->block.first); i < tot_shape_keys;
         block = block->next, i++) {
      if (is_new) {
        CustomData_add_layer_named(&bm->vdata, CD_SHAPEKEY, CD_ASSIGN, nullptr, 0, block->name);
      }
      else {
        BM_data_layer_add_named(bm, &bm->vdata, CD_SHAPEKEY, block->name);
      }

      int j = CustomData_get_layer_index_n(&bm->vdata, CD_SHAPEKEY, i);

      bm->vdata.layers[j].uid = block->uid;
      shape_key_table[i] = (const float(*)[3])block->data;
    }
  }

  if (bm->use_toolflags) {
    bm_alloc_toolflags_cdlayers(bm, !is_new);

    if (!bm->vtoolflagpool) {
      bm->vtoolflagpool = BLI_mempool_create(
          sizeof(BMFlagLayer), bm->totvert, 512, BLI_MEMPOOL_NOP);
      bm->etoolflagpool = BLI_mempool_create(
          sizeof(BMFlagLayer), bm->totedge, 512, BLI_MEMPOOL_NOP);
      bm->ftoolflagpool = BLI_mempool_create(
          sizeof(BMFlagLayer), bm->totface, 512, BLI_MEMPOOL_NOP);

      bm->totflags = 1;
    }
  }

  if (is_new) {
    CustomData_bmesh_init_pool_ex(&bm->vdata, me->totvert, BM_VERT, __func__);
    CustomData_bmesh_init_pool_ex(&bm->edata, me->totedge, BM_EDGE, __func__);
    CustomData_bmesh_init_pool_ex(&bm->ldata, me->totloop, BM_LOOP, __func__);
    CustomData_bmesh_init_pool_ex(&bm->pdata, me->totpoly, BM_FACE, __func__);

    BM_mesh_cd_flag_apply(bm, me->cd_flag);
  }
  else {
    BM_mesh_cd_flag_ensure(bm, nullptr, me->cd_flag);
  }

#define IS_GARBAGE_ID(id) ((id) < 0 || (id) > id_garbage_threshold)

  int *existing_id_layers[4] = {nullptr, nullptr, nullptr, nullptr};

  /* threshold to detect garbage IDs, number of elements with ids multiplied by 5 */
  int id_garbage_threshold = 0;

  int use_exist_ids = 0;
  int has_ids = bm->idmap.flag & BM_HAS_IDS ?
                    (bm->idmap.flag & (BM_VERT | BM_EDGE | BM_LOOP | BM_FACE)) :
                    0;
  if (bm->idmap.flag & BM_HAS_IDS) {
    int tots[4] = {me->totvert + bm->totvert,
                   me->totedge + bm->totedge,
                   me->totloop + bm->totloop,
                   me->totpoly + bm->totface};

    if (!params->ignore_id_layers) {
      for (int i = 0; i < 4; i++) {
        existing_id_layers[i] = (int *)CustomData_get_layer(cdatas[i], CD_MESH_ID);

        if (existing_id_layers[i]) {
          id_garbage_threshold += tots[i];

          use_exist_ids |= 1 << i;
        }
      }
    }

    use_exist_ids &= bm->idmap.flag;

    bm_init_idmap_cdlayers(bm);
  }

  id_garbage_threshold *= 5;


  const int cd_vert_bweight_offset = (me->cd_flag & ME_CDFLAG_VERT_BWEIGHT) ?
                                         CustomData_get_offset(&bm->vdata, CD_BWEIGHT) :
                                         -1;
  const int cd_edge_bweight_offset = (me->cd_flag & ME_CDFLAG_EDGE_BWEIGHT) ?
                                         CustomData_get_offset(&bm->edata, CD_BWEIGHT) :
                                         -1;
  const int cd_edge_crease_offset = (me->cd_flag & ME_CDFLAG_EDGE_CREASE) ?
                                        CustomData_get_offset(&bm->edata, CD_CREASE) :
                                        -1;
  int *cd_shape_key_offset = static_cast<int*>(tot_shape_keys ?
                                 MEM_mallocN(sizeof(int) * tot_shape_keys, "cd_shape_key_offset") :
                                 nullptr);

  const int cd_shape_keyindex_offset = is_new && (tot_shape_keys || params->add_key_index) ?
                                           CustomData_get_offset(&bm->vdata, CD_SHAPE_KEYINDEX) :
                                           -1;

  for (int i = 0; i < tot_shape_keys; i++) {
    int idx = CustomData_get_layer_index_n(&bm->vdata, CD_SHAPEKEY, i);
    cd_shape_key_offset[i] = bm->vdata.layers[idx].offset;
  }

  Span<MVert> mvert{me->mvert, me->totvert};
  Array<BMVert *> vtable(me->totvert);
  for (const int i : mvert.index_range()) {
    BMVert *v = vtable[i] = BM_vert_create(
        bm, keyco ? keyco[i] : mvert[i].co, nullptr, BM_CREATE_SKIP_CD);
    BM_elem_index_set(v, i); /* set_ok */

    /* Transfer flag. */
    v->head.hflag = BM_vert_flag_from_mflag(mvert[i].flag & ~SELECT);

    /* This is necessary for selection counts to work properly. */
    if (mvert[i].flag & SELECT) {
      BM_vert_select_set(bm, v, true);
    }

    if (vert_normals) {
      copy_v3_v3(v->no, vert_normals[i]);
    }

    /* Copy Custom Data */
    CustomData_to_bmesh_block(&me->vdata, &bm->vdata, i, &v->head.data, true);

    bm_elem_check_toolflags(bm, (BMElem *)v);

    if (has_ids & BM_VERT) {
      if ((use_exist_ids & BM_VERT) && !IS_GARBAGE_ID(existing_id_layers[0][i])) {
        bm_assign_id(bm, (BMElem *)v, existing_id_layers[0][i], false);
      }
      else {
        bm_alloc_id(bm, (BMElem *)v);
      }
    }

    if (cd_vert_bweight_offset != -1) {
      BM_ELEM_CD_SET_FLOAT(v, cd_vert_bweight_offset, (float)mvert[i].bweight / 255.0f);
    }

    /* Set shape key original index. */
    if (cd_shape_keyindex_offset != -1) {
      BM_ELEM_CD_SET_INT(v, cd_shape_keyindex_offset, i);
    }

    /* Set shape-key data. */
    if (tot_shape_keys) {
      for (int j = 0; j < tot_shape_keys; j++) {
        float(*co_dst)[3] = static_cast<float(*)[3]>(BM_ELEM_CD_GET_VOID_P(v, cd_shape_key_offset[j]));
        copy_v3_v3(co_dst[0], shape_key_table[j][i]);
      }
    }
  }
  if (is_new) {
    bm->elem_index_dirty &= ~BM_VERT; /* Added in order, clear dirty flag. */
  }

  Span<MEdge> medge{me->medge, me->totedge};
  Array<BMEdge *> etable(me->totedge);
  for (const int i : medge.index_range()) {
    BMEdge *e = etable[i] = BM_edge_create(
        bm, vtable[medge[i].v1], vtable[medge[i].v2], nullptr, BM_CREATE_SKIP_CD);
    BM_elem_index_set(e, i); /* set_ok */

    /* Transfer flags. */
    e->head.hflag = BM_edge_flag_from_mflag(medge[i].flag & ~SELECT);

    /* This is necessary for selection counts to work properly. */
    if (medge[i].flag & SELECT) {
      BM_edge_select_set(bm, e, true);
    }

    /* Copy Custom Data */
    CustomData_to_bmesh_block(&me->edata, &bm->edata, i, &e->head.data, true);

    bm_elem_check_toolflags(bm, (BMElem *)e);

    if (has_ids & BM_EDGE) {
      if ((use_exist_ids & BM_EDGE) && !IS_GARBAGE_ID(existing_id_layers[1][i])) {
        bm_assign_id(bm, (BMElem *)e, existing_id_layers[1][i], false);
      }
      else {
        bm_alloc_id(bm, (BMElem *)e);
      }
    }

    if (cd_edge_bweight_offset != -1) {
      BM_ELEM_CD_SET_FLOAT(e, cd_edge_bweight_offset, (float)medge[i].bweight / 255.0f);
    }
    if (cd_edge_crease_offset != -1) {
      BM_ELEM_CD_SET_FLOAT(e, cd_edge_crease_offset, (float)medge[i].crease / 255.0f);
    }
  }
  if (is_new) {
    bm->elem_index_dirty &= ~BM_EDGE; /* Added in order, clear dirty flag. */
  }

  Span<MPoly> mpoly{me->mpoly, me->totpoly};
  Span<MLoop> mloop{me->mloop, me->totloop};

  /* Only needed for selection. */

  Array<BMFace *> ftable;
  if (me->mselect && me->totselect != 0) {
    ftable.reinitialize(me->totpoly);
  }

  int totloops = 0;
  for (const int i : mpoly.index_range()) {
    BMFace *f = bm_face_create_from_mpoly(
        *bm, mloop.slice(mpoly[i].loopstart, mpoly[i].totloop), vtable, etable);
    if (!ftable.is_empty()) {
      ftable[i] = f;
    }

    if (UNLIKELY(f == nullptr)) {
      printf(
          "%s: Warning! Bad face in mesh"
          " \"%s\" at index %d!, skipping\n",
          __func__,
          me->id.name + 2,
          i);
      continue;
    }

    /* Don't use 'i' since we may have skipped the face. */
    BM_elem_index_set(f, bm->totface - 1); /* set_ok */

    /* Transfer flag. */
    f->head.hflag = BM_face_flag_from_mflag(mpoly[i].flag & ~ME_FACE_SEL);

    /* This is necessary for selection counts to work properly. */
    if (mpoly[i].flag & ME_FACE_SEL) {
      BM_face_select_set(bm, f, true);
    }

    f->mat_nr = mpoly[i].mat_nr;
    if (i == me->act_face) {
      bm->act_face = f;
    }

    int j = mpoly[i].loopstart;
    BMLoop *l_first = BM_FACE_FIRST_LOOP(f);
    BMLoop *l_iter = l_first;
    do {
      /* Don't use 'j' since we may have skipped some faces, hence some loops. */
      BM_elem_index_set(l_iter, totloops++); /* set_ok */

      /* Save index of corresponding #MLoop. */
      CustomData_to_bmesh_block(&me->ldata, &bm->ldata, j++, &l_iter->head.data, true);

      if (has_ids & BM_LOOP) {
        if ((use_exist_ids & BM_LOOP) && !IS_GARBAGE_ID(existing_id_layers[2][j - 1])) {
          bm_assign_id(bm, (BMElem *)l_iter, existing_id_layers[2][j - 1], false);
        }
        else {
          bm_alloc_id(bm, (BMElem *)l_iter);
        }
      }
    } while ((l_iter = l_iter->next) != l_first);

    /* Copy Custom Data */
    CustomData_to_bmesh_block(&me->pdata, &bm->pdata, i, &f->head.data, true);

    bm_elem_check_toolflags(bm, (BMElem *)f);

    if (has_ids & BM_FACE) {
      if ((use_exist_ids & BM_FACE) && !IS_GARBAGE_ID(existing_id_layers[3][i])) {
        bm_assign_id(bm, (BMElem *)f, existing_id_layers[3][i], false);
      }
      else {
        bm_alloc_id(bm, (BMElem *)f);
      }
    }

    if (params->calc_face_normal) {
      BM_face_normal_update(f);
    }
  }
  if (is_new) {
    bm->elem_index_dirty &= ~(BM_FACE | BM_LOOP); /* Added in order, clear dirty flag. */
  }

  if (check_id_unqiue) {
    bm_update_idmap_cdlayers(bm);

    // validate IDs

    // first clear idmap, we want it to have the first elements
    // in each id run, not the last
    if (bm->idmap.map) {
      memset(bm->idmap.map, 0, sizeof(void *) * bm->idmap.map_size);
    }
    else if (bm->idmap.ghash) {
      BLI_ghash_free(bm->idmap.ghash, nullptr, nullptr);
      bm->idmap.ghash = BLI_ghash_ptr_new("bm->idmap.ghash");
    }

    int iters[] = {BM_VERTS_OF_MESH, BM_EDGES_OF_MESH, -1, BM_FACES_OF_MESH};

#ifdef WITH_BM_ID_FREELIST
    uint max_id = 0;
#endif

    // find first element in each id run and assign to map
    for (int i = 0; i < 4; i++) {
      int type = 1 << i;
      int iter = iters[i];

      if (!(bm->idmap.flag & type)) {
        continue;
      }

      if (iter == -1) {
        iter = BM_FACES_OF_MESH;
      }

      BMElem *elem;
      BMIter iterstate;
      BM_ITER_MESH (elem, &iterstate, bm, iter) {
        if (i == 2) {  // loops
          BMFace *f = (BMFace *)elem;
          BMLoop *l = f->l_first;

          do {
            uint id = (uint)BM_ELEM_GET_ID(bm, (BMElem *)l);
#ifdef WITH_BM_ID_FREELIST
            max_id = MAX2(max_id, i);
#endif
            if (!BM_ELEM_FROM_ID(bm, id)) {
              bm_assign_id_intern(bm, (BMElem *)l, id);
            }
          } while ((l = l->next) != f->l_first);
        }
        else {
          uint id = (uint)BM_ELEM_GET_ID(bm, elem);
#ifdef WITH_BM_ID_FREELIST
          max_id = MAX2(max_id, i);
#endif

          if (!BM_ELEM_FROM_ID(bm, id)) {
            bm_assign_id_intern(bm, elem, id);
          }
        }
      }
    }

    // now assign new IDs where necessary

    for (int i = 0; i < 4; i++) {
      int type = 1 << i;
      int iter = iters[i];

      if (!(bm->idmap.flag & type)) {
        continue;
      }

      if (iter == -1) {
        iter = BM_FACES_OF_MESH;
      }

      BMElem *elem;
      BMIter iterstate;

      BM_ITER_MESH (elem, &iterstate, bm, iter) {
        if (i == 2) {  // loops
          BMFace *f = (BMFace *)elem;
          BMLoop *l = f->l_first;

          do {
            uint id = (uint)BM_ELEM_GET_ID(bm, (BMElem *)l);

            if (BM_ELEM_FROM_ID(bm, id) != (BMElem *)l) {
              bm_alloc_id(bm, (BMElem *)l);
            }
          } while ((l = l->next) != f->l_first);
        }
        else {
          uint id = (uint)BM_ELEM_GET_ID(bm, elem);

          if (BM_ELEM_FROM_ID(bm, id) != elem) {
            bm_alloc_id(bm, elem);

            id = (uint)BM_ELEM_GET_ID(bm, elem);
#ifdef WITH_BM_ID_FREELIST
            max_id = MAX2(max_id, id);
#endif
          }
        }
      }
    }

#ifdef WITH_BM_ID_FREELIST
    max_id = MAX2(bm->idmap.maxid, max_id);
    bm->idmap.maxid = max_id;
#endif
  }

#ifdef WITH_BM_ID_FREELIST
  /*ensure correct id freelist*/
  if (bm->idmap.flag & BM_HAS_IDS) {
    bm_update_idmap_cdlayers(bm);
    bm_free_ids_check(bm, bm->idmap.maxid);

    MEM_SAFE_FREE(bm->idmap.freelist);
    bm->idmap.freelist_len = 0;
    bm->idmap.freelist_size = 0;
    bm->idmap.freelist = nullptr;

    memset(bm->idmap.free_ids, 0, bm->idmap.free_ids_size * sizeof(*bm->idmap.free_ids));

    BLI_mempool_iter miter;
    for (int i = 0; i < 4; i++) {
      int htype = 1 << i;

      if (!(bm->idmap.flag & htype)) {
        continue;
      }

      BLI_mempool *pool = (&bm->vpool)[i];
      BLI_mempool_iternew(pool, &miter);
      BMElem *elem = (BMElem *)BLI_mempool_iterstep(&miter);

#  if 0
      for (; elem; elem = (BMElem *)BLI_mempool_iterstep(&miter)) {
        uint id = (uint)BM_ELEM_GET_ID(bm, elem);

        if (id > bm->idmap.maxid) {
          printf("%s: corrupted id: %d > maxid(%d)\n", __func__, (int)id, (int)bm->idmap.maxid);
          //BM_ELEM_CD_SET_INT(elem, bm->idmap.cd_id_off[elem->head.htype], 0);
          bm_alloc_id(bm, elem);
        }
      }
#  endif

      for (; elem; elem = (BMElem *)BLI_mempool_iterstep(&miter)) {
        uint id = (uint)BM_ELEM_GET_ID(bm, elem);

        if ((id >> 2UL) < bm->idmap.free_ids_size) {
          BLI_BITMAP_SET(bm->idmap.free_ids, id, true);
        }
      }
    }

    for (uint i = 0; i < bm->idmap.maxid; i++) {
      if (!BLI_BITMAP_TEST(bm->idmap.free_ids, i)) {
        bm_id_freelist_push(bm, i);
      }
    }
  }
#endif

  /* -------------------------------------------------------------------- */
  /* MSelect clears the array elements (to avoid adding multiple times).
   *
   * Take care to keep this last and not use (v/e/ftable) after this.
   */

  if (me->mselect && me->totselect != 0) {
    for (const int i : IndexRange(me->totselect)) {
      const MSelect &msel = me->mselect[i];

      BMElem **ele_p;
      switch (msel.type) {
        case ME_VSEL:
          ele_p = (BMElem **)&vtable[msel.index];
          break;
        case ME_ESEL:
          ele_p = (BMElem **)&etable[msel.index];
          break;
        case ME_FSEL:
          ele_p = (BMElem **)&ftable[msel.index];
          break;
        default:
          continue;
      }

      if (*ele_p != nullptr) {
        BM_select_history_store_notest(bm, *ele_p);
        *ele_p = nullptr;
      }
    }
  }
  else {
    BM_select_history_clear(bm);
  }

  if (params->copy_temp_cdlayers) {
    bm_mark_temp_cdlayers(bm);
  }

  if (bm->idmap.flag & BM_HAS_IDS) {
    CustomData *cdatas[] = {&bm->vdata, &bm->edata, &bm->ldata, &bm->pdata};

    for (int i = 0; i < 4; i++) {
      int idx = CustomData_get_layer_index(cdatas[i], CD_MESH_ID);

      if (idx >= 0) {
        // set layer flags
        cdatas[i]->layers[idx].flag |= CD_FLAG_TEMPORARY | CD_FLAG_ELEM_NOCOPY;
      }
    }
  }

  MEM_SAFE_FREE(cd_shape_key_offset);
}

/**
 * \brief BMesh -> Mesh
 */
BMVert **bm_to_mesh_vertex_map(BMesh *bm, int ototvert)
{
  const int cd_shape_keyindex_offset = CustomData_get_offset(&bm->vdata, CD_SHAPE_KEYINDEX);
  BMVert **vertMap = nullptr;
  BMVert *eve;
  int i = 0;
  BMIter iter;

  /* Caller needs to ensure this. */
  BLI_assert(ototvert > 0);

  vertMap = static_cast<BMVert **>(MEM_callocN(sizeof(*vertMap) * ototvert, "vertMap"));
  if (cd_shape_keyindex_offset != -1) {
    BM_ITER_MESH_INDEX (eve, &iter, bm, BM_VERTS_OF_MESH, i) {
      const int keyi = BM_ELEM_CD_GET_INT(eve, cd_shape_keyindex_offset);
      if ((keyi != ORIGINDEX_NONE) && (keyi < ototvert) &&
          /* Not fool-proof, but chances are if we have many verts with the same index,
           * we will want to use the first one,
           * since the second is more likely to be a duplicate. */
          (vertMap[keyi] == nullptr)) {
        vertMap[keyi] = eve;
      }
    }
  }
  else {
    BM_ITER_MESH_INDEX (eve, &iter, bm, BM_VERTS_OF_MESH, i) {
      if (i < ototvert) {
        vertMap[i] = eve;
      }
      else {
        break;
      }
    }
  }

  return vertMap;
}

/* -------------------------------------------------------------------- */
/** \name Edit-Mesh to Shape Key Conversion
 *
 * There are some details relating to using data from shape keys that need to be
 * considered carefully for shape key synchronization logic.
 *
 * Key Block Usage
 * ***************
 *
 * Key blocks (data in #Mesh.key must be used carefully).
 *
 * They can be used to query which key blocks are relative to the basis
 * since it's not possible to add/remove/reorder key blocks while in edit-mode.
 *
 * Key Block Coordinates
 * =====================
 *
 * Key blocks locations must *not* be used. This was done from v2.67 to 3.0,
 * causing bugs T35170 & T44415.
 *
 * Shape key synchronizing could work under the assumption that the key-block is
 * fixed-in-place when entering edit-mode allowing them to be used as a reference when exiting.
 * It often does work but isn't reliable since for e.g. rendering may flush changes
 * from the edit-mesh to the key-block (there are a handful of other situations where
 * changes may be flushed, see #ED_editors_flush_edits and related functions).
 * When using undo, it's not known if the data in key-block is from the past or future,
 * so just don't use this data as it causes pain and suffering for users and developers alike.
 *
 * Instead, use the shape-key values stored in #CD_SHAPEKEY since they are reliably
 * based on the original locations, unless explicitly manipulated.
 * It's important to write the final shape-key values back to the #CD_SHAPEKEY so applying
 * the difference between the original-basis and the new coordinates isn't done multiple times.
 * Therefore #ED_editors_flush_edits and other flushing calls will update both the #Mesh.key
 * and the edit-mode #CD_SHAPEKEY custom-data layers.
 *
 * WARNING: There is an exception to the rule of ignoring coordinates in the destination:
 * that is when shape-key data in `bm` can't be found (which is itself an error/exception).
 * In this case our own rule is violated as the alternative is loosing the shape-data entirely.
 *
 * Flushing Coordinates Back to the #BMesh
 * ---------------------------------------
 *
 * The edit-mesh may be flushed back to the #Mesh and #Key used to generate it.
 * When this is done, the new values are written back to the #BMesh's #CD_SHAPEKEY as well.
 * This is necessary when editing basis-shapes so the difference in shape keys
 * is not applied multiple times. If it were important to avoid it could be skipped while
 * exiting edit-mode (as the entire #BMesh is freed in that case), however it's just copying
 * back a `float[3]` so the work to check if it's necessary isn't worth the overhead.
 *
 * In general updating the #BMesh's #CD_SHAPEKEY makes shake-key logic easier to reason about
 * since it means flushing data back to the mesh has the same behavior as exiting and entering
 * edit-mode (a more common operation). Meaning there is one less corner-case to have to consider.
 *
 * Exceptional Cases
 * *****************
 *
 * There are some situations that should not happen in typical usage but are
 * still handled in this code, since failure to handle them could loose user-data.
 * These could be investigated further since if they never happen in practice,
 * we might consider removing them. However, the possibility of an mesh directly
 * being modified by Python or some other low level logic that changes key-blocks
 * means there is a potential this to happen so keeping code to these cases remain supported.
 *
 * - Custom Data & Mesh Key Block Synchronization.
 *   Key blocks in `me->key->block` should always have an associated
 *   #CD_SHAPEKEY layer in `bm->vdata`.
 *   If they don't there are two fall-backs for setting the location,
 *   - Use the value from the original shape key
 *     WARNING: this is technically incorrect! (see note on "Key Block Usage").
 *   - Use the current vertex location,
 *     Also not correct but it's better then having it zeroed for e.g.
 *
 * - Missing key-index layer.
 *   In this case the basis key wont apply it's deltas to other keys and in the case
 *   a shape-key layer is missing, its coordinates will be initialized from the edit-mesh
 *   vertex locations instead of attempting to remap the shape-keys coordinates.
 *
 * \note These cases are considered abnormal and shouldn't occur in typical usage.
 * A warning is logged in this case to help troubleshooting bugs with shape-keys.
 * \{ */

/**
 * Returns custom-data shape-key index from a key-block or -1
 * \note could split this out into a more generic function.
 */
int bm_to_mesh_shape_layer_index_from_kb(BMesh *bm, KeyBlock *currkey)
{
  int i;
  int j = 0;

  for (i = 0; i < bm->vdata.totlayer; i++) {
    if (bm->vdata.layers[i].type == CD_SHAPEKEY) {
      if (currkey->uid == bm->vdata.layers[i].uid) {
        return j;
      }
      j++;
    }
  }
  return -1;
}

/**
 * Update `key` with shape key data stored in `bm`.
 *
 * \param bm: The source BMesh.
 * \param key: The destination key.
 * \param mvert: The destination vertex array (in some situations it's coordinates are updated).
 */
static void bm_to_mesh_shape(BMesh *bm, Key *key, MVert *mvert)
{
  KeyBlock *actkey = static_cast<KeyBlock *>(BLI_findlink(&key->block, bm->shapenr - 1));

  /* It's unlikely this ever remains false, check for correctness. */
  bool actkey_has_layer = false;

  /* Go through and find any shape-key custom-data layers
   * that might not have corresponding KeyBlocks, and add them if necessary. */
  for (int i = 0; i < bm->vdata.totlayer; i++) {
    if (bm->vdata.layers[i].type != CD_SHAPEKEY) {
      continue;
    }

    KeyBlock *currkey;
    for (currkey = (KeyBlock *)key->block.first; currkey; currkey = currkey->next) {
      if (currkey->uid == bm->vdata.layers[i].uid) {
        break;
      }
    }

    if (currkey) {
      if (currkey == actkey) {
        actkey_has_layer = true;
      }
    }
    else {
      currkey = BKE_keyblock_add(key, bm->vdata.layers[i].name);
      currkey->uid = bm->vdata.layers[i].uid;
    }
  }

  const int cd_shape_keyindex_offset = CustomData_get_offset(&bm->vdata, CD_SHAPE_KEYINDEX);
  BMIter iter;
  BMVert *eve;
  float(*ofs)[3] = nullptr;

  /* Editing the basis key updates others. */
  if ((key->type == KEY_RELATIVE) &&
      /* The shape-key coordinates used from entering edit-mode are used. */
      (actkey_has_layer == true) &&
      /* Original key-indices are only used to check the vertex existed when entering edit-mode. */
      (cd_shape_keyindex_offset != -1) &&
      /* Offsets are only needed if the current shape is a basis for others. */
      BKE_keyblock_is_basis(key, bm->shapenr - 1)) {

    BLI_assert(actkey != nullptr); /* Assured by `actkey_has_layer` check. */
    const int actkey_uuid = bm_to_mesh_shape_layer_index_from_kb(bm, actkey);

    /* Since `actkey_has_layer == true`, this must never fail. */
    BLI_assert(actkey_uuid != -1);

    const int cd_shape_offset = CustomData_get_n_offset(&bm->vdata, CD_SHAPEKEY, actkey_uuid);

    ofs = static_cast<float(*)[3]>(MEM_mallocN(sizeof(float[3]) * bm->totvert, __func__));
    int i;
    BM_ITER_MESH_INDEX (eve, &iter, bm, BM_VERTS_OF_MESH, i) {
      const int keyi = BM_ELEM_CD_GET_INT(eve, cd_shape_keyindex_offset);
      /* Check the vertex existed when entering edit-mode (otherwise don't apply an offset). */
      if (keyi != ORIGINDEX_NONE) {
        float *co_orig = (float *)BM_ELEM_CD_GET_VOID_P(eve, cd_shape_offset);
        /* Could use 'eve->co' or the destination #MVert.co, they're the same at this point. */
        sub_v3_v3v3(ofs[i], eve->co, co_orig);
      }
      else {
        /* If there are new vertices in the mesh, we can't propagate the offset
         * because it will only work for the existing vertices and not the new
         * ones, creating a mess when doing e.g. subdivide + translate. */
        MEM_freeN(ofs);
        ofs = nullptr;
        break;
      }
    }
  }

  LISTBASE_FOREACH (KeyBlock *, currkey, &key->block) {
    int keyi;
    float(*currkey_data)[3];

    const int currkey_uuid = bm_to_mesh_shape_layer_index_from_kb(bm, currkey);
    const int cd_shape_offset = (currkey_uuid == -1) ?
                                    -1 :
                                    CustomData_get_n_offset(&bm->vdata, CD_SHAPEKEY, currkey_uuid);

    /* Common case, the layer data is available, use it where possible. */
    if (cd_shape_offset != -1) {
      const bool apply_offset = (ofs != nullptr) && (currkey != actkey) &&
                                (bm->shapenr - 1 == currkey->relative);

      if (currkey->data && (currkey->totelem == bm->totvert)) {
        /* Use memory in-place. */
      }
      else {
        currkey->data = MEM_reallocN(currkey->data, key->elemsize * bm->totvert);
        currkey->totelem = bm->totvert;
      }
      currkey_data = (float(*)[3])currkey->data;

      int i;
      BM_ITER_MESH_INDEX (eve, &iter, bm, BM_VERTS_OF_MESH, i) {
        float *co_orig = (float *)BM_ELEM_CD_GET_VOID_P(eve, cd_shape_offset);

        if (currkey == actkey) {
          copy_v3_v3(currkey_data[i], eve->co);

          if (actkey != key->refkey) {
            /* Without this, the real mesh coordinates (uneditable) as soon as you create
             * the Basis shape, see: T30771 for details. */
            if (cd_shape_keyindex_offset != -1) {
              keyi = BM_ELEM_CD_GET_INT(eve, cd_shape_keyindex_offset);
              if (keyi != ORIGINDEX_NONE) {
                copy_v3_v3(mvert[i].co, co_orig);
              }
            }
          }
        }
        else {
          copy_v3_v3(currkey_data[i], co_orig);
        }

        /* Propagate edited basis offsets to other shapes. */
        if (apply_offset) {
          add_v3_v3(currkey_data[i], ofs[i]);
        }

        /* Apply back new coordinates shape-keys that have offset into #BMesh.
         * Otherwise, in case we call again #BM_mesh_bm_to_me on same #BMesh,
         * we'll apply diff from previous call to #BM_mesh_bm_to_me,
         * to shape-key values from original creation of the #BMesh. See T50524. */
        copy_v3_v3(co_orig, currkey_data[i]);
      }
    }
    else {
      /* No original layer data, use fallback information. */
      if (currkey->data && (cd_shape_keyindex_offset != -1)) {
        CLOG_WARN(&LOG,
                  "Found shape-key but no CD_SHAPEKEY layers to read from, "
                  "using existing shake-key data where possible");
      }
      else {
        CLOG_WARN(&LOG,
                  "Found shape-key but no CD_SHAPEKEY layers to read from, "
                  "using basis shape-key data");
      }

      currkey_data = static_cast<float(*)[3]>(
          MEM_mallocN(key->elemsize * bm->totvert, "currkey->data"));

      int i;
      BM_ITER_MESH_INDEX (eve, &iter, bm, BM_VERTS_OF_MESH, i) {

        if ((currkey->data != nullptr) && (cd_shape_keyindex_offset != -1) &&
            ((keyi = BM_ELEM_CD_GET_INT(eve, cd_shape_keyindex_offset)) != ORIGINDEX_NONE) &&
            (keyi < currkey->totelem)) {
          /* Reconstruct keys via vertices original key indices.
           * WARNING(@campbellbarton): `currkey->data` is known to be unreliable as the edit-mesh
           * coordinates may be flushed back to the shape-key when exporting or rendering.
           * This is a last resort! If this branch is running as part of regular usage
           * it can be considered a bug. */
          const float(*oldkey)[3] = static_cast<const float(*)[3]>(currkey->data);
          copy_v3_v3(currkey_data[i], oldkey[keyi]);
        }
        else {
          /* Fail! fill in with dummy value. */
          copy_v3_v3(currkey_data[i], eve->co);
        }
      }

      currkey->totelem = bm->totvert;
      if (currkey->data) {
        MEM_freeN(currkey->data);
      }
      currkey->data = currkey_data;
    }
  }

  if (ofs) {
    MEM_freeN(ofs);
  }
}

/** \} */

BLI_INLINE void bmesh_quick_edgedraw_flag(MEdge *med, BMEdge *e)
{
  /* This is a cheap way to set the edge draw, its not precise and will
   * pick the first 2 faces an edge uses.
   * The dot comparison is a little arbitrary, but set so that a 5 subdivisions
   * ico-sphere won't vanish but 6 subdivisions will (as with pre-bmesh Blender). */

  if (/* (med->flag & ME_EDGEDRAW) && */ /* Assume to be true. */
      (e->l && (e->l != e->l->radial_next)) &&
      (dot_v3v3(e->l->f->no, e->l->radial_next->f->no) > 0.9995f)) {
    med->flag &= ~ME_EDGEDRAW;
  }
  else {
    med->flag |= ME_EDGEDRAW;
  }
}

/**
 *
 * \param bmain: May be nullptr in case \a calc_object_remap parameter option is not set.
 */

void BM_mesh_bm_to_me(
    Main *bmain, Object *ob, BMesh *bm, Mesh *me, const struct BMeshToMeshParams *params)
{
  MEdge *med;
  BMVert *v, *eve;
  BMEdge *e;
  BMFace *f;
  BMIter iter;
  int i, j;

  CustomData *srcdatas[] = {&bm->vdata, &bm->edata, &bm->ldata, &bm->pdata};

  if (params->copy_temp_cdlayers) {
    bm_unmark_temp_cdlayers(bm);
  }

  // ensure multires space is correct
  if (bm->haveMultiResSettings && bm->multiresSpace != MULTIRES_SPACE_TANGENT) {
    BM_enter_multires_space(ob, bm, MULTIRES_SPACE_TANGENT);
  }

  const int cd_vert_bweight_offset = CustomData_get_offset(&bm->vdata, CD_BWEIGHT);
  const int cd_edge_bweight_offset = CustomData_get_offset(&bm->edata, CD_BWEIGHT);
  const int cd_edge_crease_offset = CustomData_get_offset(&bm->edata, CD_CREASE);
  const int cd_shape_keyindex_offset = CustomData_get_offset(&bm->vdata, CD_SHAPE_KEYINDEX);

  const int ototvert = me->totvert;

<<<<<<< HEAD
  if (me->key && (cd_shape_keyindex_offset != -1)) {
    /* Keep the old verts in case we are working on* a key, which is done at the end. */

    /* Use the array in-place instead of duplicating the array. */
#if 0
  oldverts = MEM_dupallocN(me->mvert);
#else
    oldverts = me->mvert;
    me->mvert = nullptr;
    CustomData_update_typemap(&me->vdata);
    CustomData_set_layer(&me->vdata, CD_MVERT, nullptr);
#endif
  }

  // undo mesh?
  // bool non_id_mesh = GS(me->id.name) != ID_ME;

=======
>>>>>>> fe4b5331
  /* Free custom data. */
  CustomData_free(&me->vdata, me->totvert);
  CustomData_free(&me->edata, me->totedge);
  CustomData_free(&me->fdata, me->totface);
  CustomData_free(&me->ldata, me->totloop);
  CustomData_free(&me->pdata, me->totpoly);

  /* Add new custom data. */
  me->totvert = bm->totvert;
  me->totedge = bm->totedge;
  me->totloop = bm->totloop;
  me->totpoly = bm->totface;
  /* Will be overwritten with a valid value if 'dotess' is set, otherwise we
   * end up with 'me->totface' and me->mface == nullptr which can crash T28625. */
  me->totface = 0;
  me->act_face = -1;

  int id_flags[4] = {-1, -1, -1, -1};

  {
    CustomData_MeshMasks mask = CD_MASK_MESH;
    CustomData_MeshMasks_update(&mask, &params->cd_mask_extra);
    CustomDataMask extra2 = !params->ignore_mesh_id_layers ? CD_MASK_MESH_ID : 0;

    // copy id layers? temporarily clear cd_temporary and cd_flag_elem_nocopy flags
    if (!params->ignore_mesh_id_layers) {
      for (int i = 0; i < 4; i++) {
        int idx = CustomData_get_layer_index(srcdatas[i], CD_MESH_ID);

        if (idx >= 0) {
          id_flags[i] = srcdatas[i]->layers[idx].flag;
          srcdatas[i]->layers[idx].flag &= ~(CD_FLAG_TEMPORARY | CD_FLAG_ELEM_NOCOPY);
        }
      }
    }

    CustomData_copy(&bm->vdata, &me->vdata, mask.vmask | extra2, CD_CALLOC, me->totvert);
    CustomData_copy(&bm->edata, &me->edata, mask.emask | extra2, CD_CALLOC, me->totedge);
    CustomData_copy(&bm->ldata, &me->ldata, mask.lmask | extra2, CD_CALLOC, me->totloop);
    CustomData_copy(&bm->pdata, &me->pdata, mask.pmask | extra2, CD_CALLOC, me->totpoly);
  }

  MVert *mvert = bm->totvert ? static_cast<MVert *>(
                                   MEM_callocN(sizeof(MVert) * bm->totvert, "bm_to_me.vert")) :
                               nullptr;
  MEdge *medge = bm->totedge ? static_cast<MEdge *>(
                                   MEM_callocN(sizeof(MEdge) * bm->totedge, "bm_to_me.edge")) :
                               nullptr;
  MLoop *mloop = bm->totloop ? static_cast<MLoop *>(
                                   MEM_callocN(sizeof(MLoop) * bm->totloop, "bm_to_me.loop")) :
                               nullptr;
  MPoly *mpoly = bm->totface ? static_cast<MPoly *>(
                                   MEM_callocN(sizeof(MPoly) * bm->totface, "bm_to_me.poly")) :
                               nullptr;

  CustomData_add_layer(&me->vdata, CD_MVERT, CD_ASSIGN, mvert, me->totvert);
  CustomData_add_layer(&me->edata, CD_MEDGE, CD_ASSIGN, medge, me->totedge);
  CustomData_add_layer(&me->ldata, CD_MLOOP, CD_ASSIGN, mloop, me->totloop);
  CustomData_add_layer(&me->pdata, CD_MPOLY, CD_ASSIGN, mpoly, me->totpoly);

  /* There is no way to tell if BMesh normals are dirty or not. Instead of calculating the normals
   * on the BMesh possibly unnecessarily, just tag them dirty on the resulting mesh. */
  BKE_mesh_normals_tag_dirty(me);

  me->cd_flag = BM_mesh_cd_flag_from_bmesh(bm);

  /* This is called again, 'dotess' arg is used there. */
  BKE_mesh_update_customdata_pointers(me, false);

  i = 0;
  BM_ITER_MESH (v, &iter, bm, BM_VERTS_OF_MESH) {
    copy_v3_v3(mvert->co, v->co);

    mvert->flag = BM_vert_flag_to_mflag(v);

    BM_elem_index_set(v, i); /* set_inline */

    /* Copy over custom-data. */
    CustomData_from_bmesh_block(&bm->vdata, &me->vdata, v->head.data, i);

    if (cd_vert_bweight_offset != -1) {
      mvert->bweight = BM_ELEM_CD_GET_FLOAT_AS_UCHAR(v, cd_vert_bweight_offset);
    }

    i++;
    mvert++;

    BM_CHECK_ELEMENT(v);
  }
  bm->elem_index_dirty &= ~BM_VERT;

  med = medge;
  i = 0;
  BM_ITER_MESH (e, &iter, bm, BM_EDGES_OF_MESH) {
    med->v1 = BM_elem_index_get(e->v1);
    med->v2 = BM_elem_index_get(e->v2);

    med->flag = BM_edge_flag_to_mflag(e);

    BM_elem_index_set(e, i); /* set_inline */

    /* Copy over custom-data. */
    CustomData_from_bmesh_block(&bm->edata, &me->edata, e->head.data, i);

    bmesh_quick_edgedraw_flag(med, e);

    if (cd_edge_crease_offset != -1) {
      med->crease = BM_ELEM_CD_GET_FLOAT_AS_UCHAR(e, cd_edge_crease_offset);
    }
    if (cd_edge_bweight_offset != -1) {
      med->bweight = BM_ELEM_CD_GET_FLOAT_AS_UCHAR(e, cd_edge_bweight_offset);
    }

    i++;
    med++;
    BM_CHECK_ELEMENT(e);
  }
  bm->elem_index_dirty &= ~BM_EDGE;

  i = 0;
  j = 0;
  BM_ITER_MESH (f, &iter, bm, BM_FACES_OF_MESH) {
    BMLoop *l_iter, *l_first;
    mpoly->loopstart = j;
    mpoly->totloop = f->len;
    mpoly->mat_nr = f->mat_nr;
    mpoly->flag = BM_face_flag_to_mflag(f);

    l_iter = l_first = BM_FACE_FIRST_LOOP(f);
    do {
      mloop->e = BM_elem_index_get(l_iter->e);
      mloop->v = BM_elem_index_get(l_iter->v);

      /* Copy over custom-data. */
      CustomData_from_bmesh_block(&bm->ldata, &me->ldata, l_iter->head.data, j);

      j++;
      mloop++;
      BM_CHECK_ELEMENT(l_iter);
      BM_CHECK_ELEMENT(l_iter->e);
      BM_CHECK_ELEMENT(l_iter->v);
    } while ((l_iter = l_iter->next) != l_first);

    if (f == bm->act_face) {
      me->act_face = i;
    }

    /* Copy over custom-data. */
    CustomData_from_bmesh_block(&bm->pdata, &me->pdata, f->head.data, i);

    i++;
    mpoly++;
    BM_CHECK_ELEMENT(f);
  }

  /* Patch hook indices and vertex parents. */
  if (params->calc_object_remap && (ototvert > 0)) {
    BLI_assert(bmain != nullptr);
    BMVert **vertMap = nullptr;

    LISTBASE_FOREACH (Object *, ob, &bmain->objects) {
      if ((ob->parent) && (ob->parent->data == me) && ELEM(ob->partype, PARVERT1, PARVERT3)) {

        if (vertMap == nullptr) {
          vertMap = bm_to_mesh_vertex_map(bm, ototvert);
        }

        if (ob->par1 < ototvert) {
          eve = vertMap[ob->par1];
          if (eve) {
            ob->par1 = BM_elem_index_get(eve);
          }
        }
        if (ob->par2 < ototvert) {
          eve = vertMap[ob->par2];
          if (eve) {
            ob->par2 = BM_elem_index_get(eve);
          }
        }
        if (ob->par3 < ototvert) {
          eve = vertMap[ob->par3];
          if (eve) {
            ob->par3 = BM_elem_index_get(eve);
          }
        }
      }
      if (ob->data == me) {
        LISTBASE_FOREACH (ModifierData *, md, &ob->modifiers) {
          if (md->type == eModifierType_Hook) {
            HookModifierData *hmd = (HookModifierData *)md;

            if (vertMap == nullptr) {
              vertMap = bm_to_mesh_vertex_map(bm, ototvert);
            }

            for (i = j = 0; i < hmd->totindex; i++) {
              if (hmd->indexar[i] < ototvert) {
                eve = vertMap[hmd->indexar[i]];

                if (eve) {
                  hmd->indexar[j++] = BM_elem_index_get(eve);
                }
              }
              else {
                j++;
              }
            }

            hmd->totindex = j;
          }
        }
      }
    }

    if (vertMap) {
      MEM_freeN(static_cast<void*>(vertMap));
    }
  }

  BKE_mesh_update_customdata_pointers(me, false);

  {
    me->totselect = BLI_listbase_count(&(bm->selected));

    MEM_SAFE_FREE(me->mselect);
    if (me->totselect != 0) {
      me->mselect = static_cast<MSelect *>(
          MEM_mallocN(sizeof(MSelect) * me->totselect, "Mesh selection history"));
    }

    LISTBASE_FOREACH_INDEX (BMEditSelection *, selected, &bm->selected, i) {
      if (selected->htype == BM_VERT) {
        me->mselect[i].type = ME_VSEL;
      }
      else if (selected->htype == BM_EDGE) {
        me->mselect[i].type = ME_ESEL;
      }
      else if (selected->htype == BM_FACE) {
        me->mselect[i].type = ME_FSEL;
      }

      me->mselect[i].index = BM_elem_index_get(selected->ele);
    }
  }

  if (me->key) {
    bm_to_mesh_shape(bm, me->key, me->mvert);
  }

  /* Run this even when shape keys aren't used since it may be used for hooks or vertex parents. */
  if (params->update_shapekey_indices) {
    /* We have written a new shape key, if this mesh is _not_ going to be freed,
     * update the shape key indices to match the newly updated. */
    if (cd_shape_keyindex_offset != -1) {
      BM_ITER_MESH_INDEX (eve, &iter, bm, BM_VERTS_OF_MESH, i) {
        BM_ELEM_CD_SET_INT(eve, cd_shape_keyindex_offset, i);
      }
    }
  }

  /* Topology could be changed, ensure #CD_MDISPS are ok. */
  multires_topology_changed(me);

  /* To be removed as soon as COW is enabled by default. */
  BKE_mesh_runtime_clear_geometry(me);

  // restore original cd layer flags to bmesh id layers
  if (!params->ignore_mesh_id_layers) {
    for (int i = 0; i < 4; i++) {
      int idx = CustomData_get_layer_index(srcdatas[i], CD_MESH_ID);
      if (idx >= 0) {
        srcdatas[i]->layers[idx].flag = id_flags[i];
      }
    }
  }

  if (params && params->copy_temp_cdlayers) {
    bm_mark_temp_cdlayers(bm);
  }
}

void BM_mesh_bm_to_me_for_eval(BMesh *bm, Mesh *me, const CustomData_MeshMasks *cd_mask_extra)
{
  /* Must be an empty mesh. */
  BLI_assert(me->totvert == 0);
  BLI_assert(cd_mask_extra == nullptr || (cd_mask_extra->vmask & CD_MASK_SHAPEKEY) == 0);

  me->totvert = bm->totvert;
  me->totedge = bm->totedge;
  me->totface = 0;
  me->totloop = bm->totloop;
  me->totpoly = bm->totface;

  CustomData_add_layer(&me->vdata, CD_MVERT, CD_CALLOC, nullptr, bm->totvert);
  CustomData_add_layer(&me->edata, CD_MEDGE, CD_CALLOC, nullptr, bm->totedge);
  CustomData_add_layer(&me->ldata, CD_MLOOP, CD_CALLOC, nullptr, bm->totloop);
  CustomData_add_layer(&me->pdata, CD_MPOLY, CD_CALLOC, nullptr, bm->totface);

  /* Don't process shape-keys, we only feed them through the modifier stack as needed,
   * e.g. for applying modifiers or the like. */
  CustomData_MeshMasks mask = CD_MASK_DERIVEDMESH;
  if (cd_mask_extra != nullptr) {
    CustomData_MeshMasks_update(&mask, cd_mask_extra);
  }
  mask.vmask &= ~CD_MASK_SHAPEKEY;

  CustomData_merge(&bm->vdata, &me->vdata, mask.vmask, CD_CALLOC, me->totvert);
  CustomData_merge(&bm->edata, &me->edata, mask.emask, CD_CALLOC, me->totedge);
  CustomData_merge(&bm->ldata, &me->ldata, mask.lmask, CD_CALLOC, me->totloop);
  CustomData_merge(&bm->pdata, &me->pdata, mask.pmask, CD_CALLOC, me->totpoly);

  BKE_mesh_update_customdata_pointers(me, false);

  BMIter iter;
  BMVert *eve;
  BMEdge *eed;
  BMFace *efa;
  MVert *mvert = me->mvert;
  MEdge *medge = me->medge;
  MLoop *mloop = me->mloop;
  MPoly *mpoly = me->mpoly;
  unsigned int i, j;

  const int cd_vert_bweight_offset = CustomData_get_offset(&bm->vdata, CD_BWEIGHT);
  const int cd_edge_bweight_offset = CustomData_get_offset(&bm->edata, CD_BWEIGHT);
  const int cd_edge_crease_offset = CustomData_get_offset(&bm->edata, CD_CREASE);

  /* Clear normals on the mesh completely, since the original vertex and polygon count might be
   * different than the BMesh's. */
  BKE_mesh_clear_derived_normals(me);

  me->runtime.deformed_only = true;

  BM_ITER_MESH_INDEX (eve, &iter, bm, BM_VERTS_OF_MESH, i) {
    MVert *mv = &mvert[i];

    copy_v3_v3(mv->co, eve->co);

    BM_elem_index_set(eve, i); /* set_inline */

    mv->flag = BM_vert_flag_to_mflag(eve);

    if (cd_vert_bweight_offset != -1) {
      mv->bweight = BM_ELEM_CD_GET_FLOAT_AS_UCHAR(eve, cd_vert_bweight_offset);
    }

    CustomData_from_bmesh_block(&bm->vdata, &me->vdata, eve->head.data, i);
  }
  bm->elem_index_dirty &= ~BM_VERT;

  BM_ITER_MESH_INDEX (eed, &iter, bm, BM_EDGES_OF_MESH, i) {
    MEdge *med = &medge[i];

    BM_elem_index_set(eed, i); /* set_inline */

    med->v1 = BM_elem_index_get(eed->v1);
    med->v2 = BM_elem_index_get(eed->v2);

    med->flag = BM_edge_flag_to_mflag(eed);

    /* Handle this differently to editmode switching,
     * only enable draw for single user edges rather than calculating angle. */
    if ((med->flag & ME_EDGEDRAW) == 0) {
      if (eed->l && eed->l == eed->l->radial_next) {
        med->flag |= ME_EDGEDRAW;
      }
    }

    if (cd_edge_crease_offset != -1) {
      med->crease = BM_ELEM_CD_GET_FLOAT_AS_UCHAR(eed, cd_edge_crease_offset);
    }
    if (cd_edge_bweight_offset != -1) {
      med->bweight = BM_ELEM_CD_GET_FLOAT_AS_UCHAR(eed, cd_edge_bweight_offset);
    }

    CustomData_from_bmesh_block(&bm->edata, &me->edata, eed->head.data, i);
  }
  bm->elem_index_dirty &= ~BM_EDGE;

  j = 0;
  BM_ITER_MESH_INDEX (efa, &iter, bm, BM_FACES_OF_MESH, i) {
    BMLoop *l_iter;
    BMLoop *l_first;
    MPoly *mp = &mpoly[i];

    BM_elem_index_set(efa, i); /* set_inline */

    mp->totloop = efa->len;
    mp->flag = BM_face_flag_to_mflag(efa);
    mp->loopstart = j;
    mp->mat_nr = efa->mat_nr;

    l_iter = l_first = BM_FACE_FIRST_LOOP(efa);
    do {
      mloop->v = BM_elem_index_get(l_iter->v);
      mloop->e = BM_elem_index_get(l_iter->e);
      CustomData_from_bmesh_block(&bm->ldata, &me->ldata, l_iter->head.data, j);

      BM_elem_index_set(l_iter, j); /* set_inline */

      j++;
      mloop++;
    } while ((l_iter = l_iter->next) != l_first);

    CustomData_from_bmesh_block(&bm->pdata, &me->pdata, efa->head.data, i);
  }
  bm->elem_index_dirty &= ~(BM_FACE | BM_LOOP);

  me->cd_flag = BM_mesh_cd_flag_from_bmesh(bm);
}<|MERGE_RESOLUTION|>--- conflicted
+++ resolved
@@ -382,9 +382,9 @@
       CustomData_bmesh_init_pool_ex(&bm->pdata, me->totpoly, BM_FACE, __func__);
     }
 
-    #ifdef USE_BMESH_PAGE_CUSTOMDATA
+#ifdef USE_BMESH_PAGE_CUSTOMDATA
     bmesh_update_attr_refs(bm);
-    #endif
+#endif
 
     if (params->copy_temp_cdlayers) {
       bm_mark_temp_cdlayers(bm);
@@ -573,7 +573,6 @@
 
   id_garbage_threshold *= 5;
 
-
   const int cd_vert_bweight_offset = (me->cd_flag & ME_CDFLAG_VERT_BWEIGHT) ?
                                          CustomData_get_offset(&bm->vdata, CD_BWEIGHT) :
                                          -1;
@@ -583,9 +582,8 @@
   const int cd_edge_crease_offset = (me->cd_flag & ME_CDFLAG_EDGE_CREASE) ?
                                         CustomData_get_offset(&bm->edata, CD_CREASE) :
                                         -1;
-  int *cd_shape_key_offset = static_cast<int*>(tot_shape_keys ?
-                                 MEM_mallocN(sizeof(int) * tot_shape_keys, "cd_shape_key_offset") :
-                                 nullptr);
+  int *cd_shape_key_offset = static_cast<int *>(
+      tot_shape_keys ? MEM_mallocN(sizeof(int) * tot_shape_keys, "cd_shape_key_offset") : nullptr);
 
   const int cd_shape_keyindex_offset = is_new && (tot_shape_keys || params->add_key_index) ?
                                            CustomData_get_offset(&bm->vdata, CD_SHAPE_KEYINDEX) :
@@ -641,7 +639,8 @@
     /* Set shape-key data. */
     if (tot_shape_keys) {
       for (int j = 0; j < tot_shape_keys; j++) {
-        float(*co_dst)[3] = static_cast<float(*)[3]>(BM_ELEM_CD_GET_VOID_P(v, cd_shape_key_offset[j]));
+        float(*co_dst)[3] = static_cast<float(*)[3]>(
+            BM_ELEM_CD_GET_VOID_P(v, cd_shape_key_offset[j]));
         copy_v3_v3(co_dst[0], shape_key_table[j][i]);
       }
     }
@@ -1382,26 +1381,25 @@
 
   const int ototvert = me->totvert;
 
-<<<<<<< HEAD
   if (me->key && (cd_shape_keyindex_offset != -1)) {
     /* Keep the old verts in case we are working on* a key, which is done at the end. */
 
     /* Use the array in-place instead of duplicating the array. */
 #if 0
+#  if 0
   oldverts = MEM_dupallocN(me->mvert);
-#else
+#  else
     oldverts = me->mvert;
     me->mvert = nullptr;
     CustomData_update_typemap(&me->vdata);
     CustomData_set_layer(&me->vdata, CD_MVERT, nullptr);
+#  endif
 #endif
   }
 
   // undo mesh?
   // bool non_id_mesh = GS(me->id.name) != ID_ME;
 
-=======
->>>>>>> fe4b5331
   /* Free custom data. */
   CustomData_free(&me->vdata, me->totvert);
   CustomData_free(&me->edata, me->totedge);
@@ -1617,7 +1615,7 @@
     }
 
     if (vertMap) {
-      MEM_freeN(static_cast<void*>(vertMap));
+      MEM_freeN(static_cast<void *>(vertMap));
     }
   }
 

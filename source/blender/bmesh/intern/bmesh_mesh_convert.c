--- conflicted
+++ resolved
@@ -241,7 +241,6 @@
       bm, verts, edges, mp->totloop, NULL, BM_CREATE_SKIP_CD | BM_CREATE_SKIP_ID);
 }
 
-<<<<<<< HEAD
 void BM_enter_multires_space(Object *ob, BMesh *bm, int space)
 {
   if (!bm->haveMultiResSettings && ob) {
@@ -284,9 +283,6 @@
                         BMesh *bm,
                         const Mesh *me,
                         const struct BMeshFromMeshParams *params)
-=======
-void BM_mesh_bm_from_me(BMesh *bm, const Mesh *me, const struct BMeshFromMeshParams *params)
->>>>>>> 5ef5a9fc
 {
   const bool is_new = !(bm->totvert || (bm->vdata.totlayer || bm->edata.totlayer ||
                                         bm->pdata.totlayer || bm->ldata.totlayer));
@@ -1024,7 +1020,6 @@
   }
 }
 
-<<<<<<< HEAD
 /**
  *
  * \param bmain: May be NULL in case \a calc_object_remap parameter option is not set.
@@ -1032,9 +1027,6 @@
 
 void BM_mesh_bm_to_me(
     Main *bmain, Object *ob, BMesh *bm, Mesh *me, const struct BMeshToMeshParams *params)
-=======
-void BM_mesh_bm_to_me(Main *bmain, BMesh *bm, Mesh *me, const struct BMeshToMeshParams *params)
->>>>>>> 5ef5a9fc
 {
   MEdge *med;
   BMVert *v, *eve;
@@ -1076,8 +1068,8 @@
 #endif
   }
 
-  //undo mesh?
-  //bool non_id_mesh = GS(me->id.name) != ID_ME;
+  // undo mesh?
+  // bool non_id_mesh = GS(me->id.name) != ID_ME;
 
   /* Free custom data. */
   CustomData_free(&me->vdata, me->totvert);

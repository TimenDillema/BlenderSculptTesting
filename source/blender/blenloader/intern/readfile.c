/*
 * $Id$
 *
 * ***** BEGIN GPL LICENSE BLOCK *****
 *
 * This program is free software; you can redistribute it and/or
 * modify it under the terms of the GNU General Public License
 * as published by the Free Software Foundation; either version 2
 * of the License, or (at your option) any later version.
 *
 * This program is distributed in the hope that it will be useful,
 * but WITHOUT ANY WARRANTY; without even the implied warranty of
 * MERCHANTABILITY or FITNESS FOR A PARTICULAR PURPOSE.  See the
 * GNU General Public License for more details.
 *
 * You should have received a copy of the GNU General Public License
 * along with this program; if not, write to the Free Software Foundation,
 * Inc., 59 Temple Place - Suite 330, Boston, MA  02111-1307, USA.
 *
 * The Original Code is Copyright (C) 2001-2002 by NaN Holding BV.
 * All rights reserved.
 *
 * The Original Code is: all of this file.
 *
 * Contributor(s): none yet.
 *
 * ***** END GPL LICENSE BLOCK *****
 *
 */

#ifdef HAVE_CONFIG_H
#include <config.h>
#endif

#include "zlib.h"

#ifdef WIN32
#include "winsock2.h"
#include "BLI_winstuff.h"
#endif

#include <stdio.h> // for printf fopen fwrite fclose sprintf FILE
#include <stdlib.h> // for getenv atoi
#include <fcntl.h> // for open
#include <string.h> // for strrchr strncmp strstr
#include <math.h> // for fabs

#ifndef WIN32
    #include <unistd.h> // for read close
    #include <sys/param.h> // for MAXPATHLEN
#else
    #include <io.h> // for open close read
#endif

#include "nla.h"

#include "DNA_action_types.h"
#include "DNA_armature_types.h"
#include "DNA_ID.h"
#include "DNA_actuator_types.h"
#include "DNA_camera_types.h"
#include "DNA_controller_types.h"
#include "DNA_constraint_types.h"
#include "DNA_curve_types.h"
#include "DNA_effect_types.h"
#include "DNA_fileglobal_types.h"
#include "DNA_group_types.h"
#include "DNA_ipo_types.h"
#include "DNA_image_types.h"
#include "DNA_key_types.h"
#include "DNA_lattice_types.h"
#include "DNA_lamp_types.h"
#include "DNA_meta_types.h"
#include "DNA_material_types.h"
#include "DNA_mesh_types.h"
#include "DNA_meshdata_types.h"
#include "DNA_modifier_types.h"
#include "DNA_nla_types.h"
#include "DNA_object_types.h"
#include "DNA_object_force.h"
#include "DNA_object_fluidsim.h" // NT
#include "DNA_oops_types.h"
#include "DNA_object_force.h"
#include "DNA_packedFile_types.h"
#include "DNA_property_types.h"
#include "DNA_text_types.h"
#include "DNA_view3d_types.h"
#include "DNA_screen_types.h"
#include "DNA_sensor_types.h"
#include "DNA_sdna_types.h"
#include "DNA_scene_types.h"
#include "DNA_sequence_types.h"
#include "DNA_sound_types.h"
#include "DNA_space_types.h"
#include "DNA_texture_types.h"
#include "DNA_userdef_types.h"
#include "DNA_vfont_types.h"
#include "DNA_world_types.h"

#include "MEM_guardedalloc.h"
#include "BLI_blenlib.h"
#include "BLI_arithb.h"
#include "BLI_storage_types.h" // for relname flags

#include "BKE_bad_level_calls.h" // for reopen_text build_seqar (from WHILE_SEQ) open_plugin_seq set_rects_butspace check_imasel_copy

#include "BKE_action.h"
#include "BKE_armature.h"
#include "BKE_constraint.h"
#include "BKE_curve.h"
#include "BKE_deform.h"
#include "BKE_depsgraph.h"
#include "BKE_effect.h" // for give_parteff
#include "BKE_global.h" // for G
#include "BKE_property.h" // for get_property
#include "BKE_lattice.h"
#include "BKE_library.h" // for wich_libbase
#include "BKE_main.h" // for Main
#include "BKE_mesh.h" // for ME_ defines (patching)
#include "BKE_modifier.h"
#include "BKE_object.h"
#include "BKE_sca.h" // for init_actuator
#include "BKE_scene.h"
#include "BKE_softbody.h"	// sbNew()
#include "BKE_texture.h" // for open_plugin_tex
#include "BKE_utildefines.h" // SWITCH_INT DATA ENDB DNA1 O_BINARY GLOB USER TEST REND

#include "BIF_butspace.h" // for do_versions, patching event codes

#include "BLO_readfile.h"
#include "BLO_undofile.h"
#include "BLO_readblenfile.h" // streaming read pipe, for BLO_readblenfile BLO_readblenfilememory

#include "readfile.h"

#include "genfile.h"

#include "mydevice.h"
#include "blendef.h"

#include <errno.h>

/*
 Remark: still a weak point is the newadress() function, that doesnt solve reading from
 multiple files at the same time

 (added remark: oh, i thought that was solved? will look at that... (ton)

READ
- Existing Library (Main) push or free
- allocate new Main
- load file
- read SDNA
- for each LibBlock
	- read LibBlock
	- if a Library
		- make a new Main
		- attach ID's to it
	- else
		- read associated 'direct data'
		- link direct data (internal and to LibBlock)
- read FileGlobal
- read USER data, only when indicated (file is ~/.B.blend)
- free file
- per Library (per Main)
	- read file
	- read SDNA
	- find LibBlocks and attach IDs to Main
		- if external LibBlock
			- search all Main's
				- or it's already read,
				- or not read yet
				- or make new Main
	- per LibBlock
		- read recursive
		- read associated direct data
		- link direct data (internal and to LibBlock)
	- free file
- per Library with unread LibBlocks
	- read file
	- read SDNA
	- per LibBlock
               - read recursive
               - read associated direct data
               - link direct data (internal and to LibBlock)
        - free file
- join all Mains
- link all LibBlocks and indirect pointers to libblocks
- initialize FileGlobal and copy pointers to Global
*/

/* also occurs in library.c */
/* GS reads the memory pointed at in a specific ordering. There are,
 * however two definitions for it. I have jotted them down here, both,
 * but I think the first one is actually used. The thing is that
 * big-endian systems might read this the wrong way round. OTOH, we
 * constructed the IDs that are read out with this macro explicitly as
 * well. I expect we'll sort it out soon... */

/* from blendef: */
#define GS(a)	(*((short *)(a)))

/* from misc_util: flip the bytes from x  */
/*  #define GS(x) (((unsigned char *)(x))[0] << 8 | ((unsigned char *)(x))[1]) */

// only used here in readfile.c
#define SWITCH_LONGINT(a) { \
    char s_i, *p_i; \
    p_i= (char *)&(a);  \
    s_i=p_i[0]; p_i[0]=p_i[7]; p_i[7]=s_i; \
    s_i=p_i[1]; p_i[1]=p_i[6]; p_i[6]=s_i; \
    s_i=p_i[2]; p_i[2]=p_i[5]; p_i[5]=s_i; \
    s_i=p_i[3]; p_i[3]=p_i[4]; p_i[4]=s_i; }
// only used here in readfile.c
#define SWITCH_SHORT(a)	{ \
    char s_i, *p_i; \
    p_i= (char *)&(a); \
    s_i=p_i[0]; p_i[0]=p_i[1]; p_i[1]=s_i; }


/***/

typedef struct OldNew {
	void *old, *newp;
	int nr;
} OldNew;

typedef struct OldNewMap {
	OldNew *entries;
	int nentries, entriessize;

	int lasthit;
} OldNewMap;


/* local prototypes */
extern          short freeN(void *vmemh); /* defined in util.h */  


static OldNewMap *oldnewmap_new(void) 
{
	OldNewMap *onm= MEM_mallocN(sizeof(*onm), "OldNewMap");
	onm->lasthit= 0;
	onm->nentries= 0;
	onm->entriessize= 1024;
	onm->entries= MEM_mallocN(sizeof(*onm->entries)*onm->entriessize, "OldNewMap.entries");

	return onm;
}

static void oldnewmap_insert(OldNewMap *onm, void *oldaddr, void *newaddr, int nr) 
{
	OldNew *entry;

	if (onm->nentries==onm->entriessize) {
		int osize= onm->entriessize;
		OldNew *oentries= onm->entries;

		onm->entriessize*= 2;
		onm->entries= MEM_mallocN(sizeof(*onm->entries)*onm->entriessize, "OldNewMap.entries");

		memcpy(onm->entries, oentries, sizeof(*oentries)*osize);
		MEM_freeN(oentries);
	}

	entry= &onm->entries[onm->nentries++];
	entry->old= oldaddr;
	entry->newp= newaddr;
	entry->nr= nr;
}

static void *oldnewmap_lookup_and_inc(OldNewMap *onm, void *addr) 
{
	int i;

	if (onm->lasthit<onm->nentries-1) {
		OldNew *entry= &onm->entries[++onm->lasthit];

		if (entry->old==addr) {
			entry->nr++;
			return entry->newp;
		}
	}

	for (i=0; i<onm->nentries; i++) {
		OldNew *entry= &onm->entries[i];

		if (entry->old==addr) {
			onm->lasthit= i;

			entry->nr++;
			return entry->newp;
		}
	}

	return NULL;
}

static void *oldnewmap_liblookup_and_inc(OldNewMap *onm, void *addr, void *lib) 
{
	int i;
	
	if (onm->lasthit<onm->nentries-1) {
		OldNew *entry= &onm->entries[++onm->lasthit];

		if (entry->old==addr) {
			ID *id= entry->newp;

			if (id && (!lib || id->lib)) {
				entry->nr++;

				return entry->newp;
			}
		}
	}

	/* note; we go backwards over this list, to prevent a case that still needs fix;
	   if 1 library has blocks used both direct and indirect, it has two entries in this
		table, and only the first entry gets remapped in change_lib_adr. */
	
	for (i=onm->nentries-1; i>=0; i--) {
		OldNew *entry= &onm->entries[i];

		if (entry->old==addr) {
			ID *id= entry->newp;

			if (id && (!lib || id->lib)) {
				entry->nr++;

				//if(retval) printf("ack double hit for %s and %s\n", id->name, ((ID *)retval)->name);
				return entry->newp;
			}
		}
	}

	return NULL;
}

static void *oldnewmap_typelookup_and_inc(OldNewMap *onm, void *addr, void *lib, short type) 
{
	int i;

	if (onm->lasthit<onm->nentries-1) {
		OldNew *entry= &onm->entries[++onm->lasthit];

		if (entry->old==addr) {
			ID *id= entry->newp;

			if (id && (GS(id->name) == type) && (!lib || id->lib)) {
				entry->nr++;

				return entry->newp;
			}
		}
	}

	for (i=0; i<onm->nentries; i++) {
		OldNew *entry= &onm->entries[i];

		if (entry->old==addr) {
			ID *id= entry->newp;

			if (id && (GS(id->name) == type) && (!lib || id->lib)) {
				entry->nr++;

				return entry->newp;
			}
		}
	}

	return NULL;
}

static void oldnewmap_free_unused(OldNewMap *onm) 
{
	int i;

	for (i=0; i<onm->nentries; i++) {
		OldNew *entry= &onm->entries[i];
		if (entry->nr==0) {
			MEM_freeN(entry->newp);
			entry->newp= NULL;
		}
	}
}

static void oldnewmap_clear(OldNewMap *onm) 
{
	onm->nentries= 0;
	onm->lasthit= 0;
}

static void oldnewmap_free(OldNewMap *onm) 
{
	MEM_freeN(onm->entries);
	MEM_freeN(onm);
}

/***/

static void read_libraries(FileData *basefd, ListBase *mainlist);

/* ************ help functions ***************** */

static void add_main_to_main(Main *mainvar, Main *from)
{
	ListBase *lbarray[100], *fromarray[100];	// define in library.c too
	int a;

	a= set_listbasepointers(mainvar, lbarray);
	a= set_listbasepointers(from, fromarray);
	while(a--) {
		addlisttolist(lbarray[a], fromarray[a]);
	}
}

void blo_join_main(ListBase *mainlist)
{
	Main *tojoin, *mainl= mainlist->first;

	while ((tojoin= mainl->next)) {
		add_main_to_main(mainl, tojoin);
		BLI_remlink(mainlist, tojoin);
		MEM_freeN(tojoin);
	}
}

static void split_libdata(ListBase *lb, Main *first)
{
	ListBase *lbn;
	ID *id, *idnext;
	Main *mainvar;

	id= lb->first;
	while(id) {
		idnext= id->next;
		if(id->lib) {
			mainvar= first;
			while(mainvar) {
				if(mainvar->curlib==id->lib) {
					lbn= wich_libbase(mainvar, GS(id->name));
					BLI_remlink(lb, id);
					BLI_addtail(lbn, id);
					break;
				}
				mainvar= mainvar->next;
			}
			if(mainvar==0) printf("error split_libdata\n");
		}
		id= idnext;
	}
}

void blo_split_main(ListBase *mainlist)
{
	Main *mainl= mainlist->first;
	ListBase *lbarray[30];
	Library *lib;
	int i;

	for (lib= mainl->library.first; lib; lib= lib->id.next) {
		Main *libmain= MEM_callocN(sizeof(Main), "libmain");
		libmain->curlib= lib;
		BLI_addtail(mainlist, libmain);
	}

	i= set_listbasepointers(mainl, lbarray);
	while(i--)
		split_libdata(lbarray[i], mainl->next);
}

static void cleanup_path(const char *relabase, char *name)
{
	char filename[FILE_MAXFILE];
	
	BLI_splitdirstring(name, filename);
	BLI_cleanup_dir(relabase, name);
	strcat(name, filename);
}

static Main *blo_find_main(ListBase *mainlist, char *name)
{
	Main *m;
	Library *lib;
	char name1[FILE_MAXDIR+FILE_MAXFILE];
	char libname1[FILE_MAXDIR+FILE_MAXFILE];
	
//	printf("G.sce %s\n", G.sce);
	/* everything in absolute paths now */
	
	strcpy(name1, name);
	cleanup_path(G.sce, name1);
//	printf("original in  %s\n", name);
//	printf("converted in %s\n", name1);

	for (m= mainlist->first; m; m= m->next) {
		char *libname= (m->curlib)?m->curlib->name:m->name;
		
//		printf("libname %s\n", libname);
		strcpy(libname1, libname);
		cleanup_path(G.sce, libname1);
//		printf("libname1 %s\n", libname1, name1);
		
		if (BLI_streq(name1, libname1)) {
			printf("found library %s\n", libname);
			return m;
		}
	}

	m= MEM_callocN(sizeof(Main), "find_main");
	BLI_addtail(mainlist, m);

	lib= alloc_libblock(&m->library, ID_LI, "lib");
	strcpy(lib->name, name);
	m->curlib= lib;
	
	printf("added new lib %s\n", name);
	return m;
}


/* ************ FILE PARSING ****************** */

static void switch_endian_bh4(BHead4 *bhead)
{
	/* the ID_.. codes */
	if((bhead->code & 0xFFFF)==0) bhead->code >>=16;

	if (bhead->code != ENDB) {
		SWITCH_INT(bhead->len);
		SWITCH_INT(bhead->SDNAnr);
		SWITCH_INT(bhead->nr);
	}
}

static void switch_endian_bh8(BHead8 *bhead)
{
	/* the ID_.. codes */
	if((bhead->code & 0xFFFF)==0) bhead->code >>=16;

	if (bhead->code != ENDB) {
		SWITCH_INT(bhead->len);
		SWITCH_INT(bhead->SDNAnr);
		SWITCH_INT(bhead->nr);
	}
}

static void bh4_from_bh8(BHead *bhead, BHead8 *bhead8, int do_endian_swap)
{
	BHead4 *bhead4 = (BHead4 *) bhead;
#if defined(WIN32) && !defined(FREE_WINDOWS)
	__int64 old;
#else
	long long old;
#endif

	bhead4->code= bhead8->code;
	bhead4->len= bhead8->len;

	if (bhead4->code != ENDB) {

		// why is this here ??
		if (do_endian_swap) {
			SWITCH_LONGINT(bhead8->old);
		}

		/* this patch is to avoid a long long being read from not-eight aligned positions
		   is necessary on SGI with -n32 compiling (no, is necessary on
		   any modern 64bit architecture) */
		memcpy(&old, &bhead8->old, 8);
		bhead4->old = (int) (old >> 3);

		bhead4->SDNAnr= bhead8->SDNAnr;
		bhead4->nr= bhead8->nr;
	}
}

static void bh8_from_bh4(BHead *bhead, BHead4 *bhead4)
{
	BHead8 *bhead8 = (BHead8 *) bhead;

	bhead8->code= bhead4->code;
	bhead8->len= bhead4->len;

	if (bhead8->code != ENDB) {
		bhead8->old= bhead4->old;
		bhead8->SDNAnr= bhead4->SDNAnr;
		bhead8->nr= bhead4->nr;
	}
}

static BHeadN *get_bhead(FileData *fd)
{
	BHead8 bhead8;
	BHead4 bhead4;
	BHead  bhead;
	BHeadN *new_bhead = 0;
	int readsize;

	if (fd) {
		if ( ! fd->eof) {

			// First read the bhead structure.
			// Depending on the platform the file was written on this can
			// be a big or little endian BHead4 or BHead8 structure.

			// As usual 'ENDB' (the last *partial* bhead of the file)
			// needs some special handling. We don't want to EOF just yet.

			if (fd->flags & FD_FLAGS_FILE_POINTSIZE_IS_4) {
				bhead4.code = DATA;
				readsize = fd->read(fd, &bhead4, sizeof(bhead4));

				if (readsize == sizeof(bhead4) || bhead4.code == ENDB) {
					if (fd->flags & FD_FLAGS_SWITCH_ENDIAN) {
						switch_endian_bh4(&bhead4);
					}

					if (fd->flags & FD_FLAGS_POINTSIZE_DIFFERS) {
						bh8_from_bh4(&bhead, &bhead4);
					} else {
						memcpy(&bhead, &bhead4, sizeof(bhead));
					}
				} else {
					fd->eof = 1;
				}
			} else {
				bhead8.code = DATA;
				readsize = fd->read(fd, &bhead8, sizeof(bhead8));

				if (readsize == sizeof(bhead8) || bhead8.code == ENDB) {
					if (fd->flags & FD_FLAGS_SWITCH_ENDIAN) {
						switch_endian_bh8(&bhead8);
					}

					if (fd->flags & FD_FLAGS_POINTSIZE_DIFFERS) {
						bh4_from_bh8(&bhead, &bhead8, (fd->flags & FD_FLAGS_SWITCH_ENDIAN));
					} else {
						memcpy(&bhead, &bhead8, sizeof(bhead));
					}
				} else {
					fd->eof = 1;
				}
			}

			// bhead now contains the (converted) bhead structure. Now read
			// the associated data and put everything in a BHeadN (creative naming !)

			if ( ! fd->eof) {
				new_bhead = MEM_mallocN(sizeof(BHeadN) + bhead.len, "new_bhead");
				if (new_bhead) {
					new_bhead->next = new_bhead->prev = 0;
					new_bhead->bhead = bhead;

					readsize = fd->read(fd, new_bhead + 1, bhead.len);

					if (readsize != bhead.len) {
						fd->eof = 1;
						MEM_freeN(new_bhead);
					}
				} else {
					fd->eof = 1;
				}
			}
		}
	}

	// We've read a new block. Now add it to the list
	// of blocks.

	if (new_bhead) {
		BLI_addtail(&fd->listbase, new_bhead);
	}

	return(new_bhead);
}

BHead *blo_firstbhead(FileData *fd)
{
	BHeadN *new_bhead;
	BHead *bhead = 0;

	// Rewind the file
	// Read in a new block if necessary

	new_bhead = fd->listbase.first;
	if (new_bhead == 0) {
		new_bhead = get_bhead(fd);
	}

	if (new_bhead) {
		bhead = &new_bhead->bhead;
	}

	return(bhead);
}

BHead *blo_prevbhead(FileData *fd, BHead *thisblock)
{
	BHeadN *bheadn= (BHeadN *) (((char *) thisblock) - (int) (&((BHeadN*)0)->bhead));
	BHeadN *prev= bheadn->prev;

	return prev?&prev->bhead:NULL;
}

BHead *blo_nextbhead(FileData *fd, BHead *thisblock)
{
	BHeadN *new_bhead = 0;
	BHead *bhead = 0;

	if (thisblock) {
		// bhead is actually a sub part of BHeadN
		// We calculate the BHeadN pointer from the BHead pointer below
		new_bhead = (BHeadN *) (((char *) thisblock) - (int) (&((BHeadN*)0)->bhead));

		// get the next BHeadN. If it doesn't exist we read in the next one
		new_bhead = new_bhead->next;
		if (new_bhead == 0) {
			new_bhead = get_bhead(fd);
		}
	}

	if (new_bhead) {
		// here we do the reverse:
		// go from the BHeadN pointer to the BHead pointer
		bhead = &new_bhead->bhead;
	}

	return(bhead);
}

static void decode_blender_header(FileData *fd)
{
	char header[SIZEOFBLENDERHEADER], num[4];
	int readsize;

	// read in the header data
	readsize = fd->read(fd, header, sizeof(header));

	if (readsize == sizeof(header)) {
		if(strncmp(header, "BLENDER", 7) == 0) {
			int remove_this_endian_test= 1;

			fd->flags |= FD_FLAGS_FILE_OK;

			// what size are pointers in the file ?
			if(header[7]=='_') {
				fd->flags |= FD_FLAGS_FILE_POINTSIZE_IS_4;
				if (sizeof(void *) != 4) {
					fd->flags |= FD_FLAGS_POINTSIZE_DIFFERS;
				}
			} else {
				if (sizeof(void *) != 8) {
					fd->flags |= FD_FLAGS_POINTSIZE_DIFFERS;
				}
			}

			// is the file saved in a different endian
			// than we need ?
			if (((((char*)&remove_this_endian_test)[0]==1)?L_ENDIAN:B_ENDIAN) != ((header[8]=='v')?L_ENDIAN:B_ENDIAN)) {
				fd->flags |= FD_FLAGS_SWITCH_ENDIAN;
			}

			// get the version number

			memcpy(num, header+9, 3);
			num[3] = 0;
			fd->fileversion = atoi(num);
		}
	}
}

static int read_file_dna(FileData *fd)
{
	BHead *bhead;

	for (bhead= blo_firstbhead(fd); bhead; bhead= blo_nextbhead(fd, bhead)) {
		if (bhead->code==DNA1) {
			int do_endian_swap= (fd->flags&FD_FLAGS_SWITCH_ENDIAN)?1:0;

			fd->filesdna= dna_sdna_from_data(&bhead[1], bhead->len, do_endian_swap);
			if (fd->filesdna)
				fd->compflags= dna_get_structDNA_compareflags(fd->filesdna, fd->memsdna);

			return 1;
		} else if (bhead->code==ENDB)
			break;
	}

	return 0;
}
static int fd_read_from_file(FileData *filedata, void *buffer, int size)
{
	int readsize = read(filedata->filedes, buffer, size);

	if (readsize < 0) {
		readsize = EOF;
	} else {
		filedata->seek += readsize;
	}

	return (readsize);
}

static int fd_read_gzip_from_file(FileData *filedata, void *buffer, int size)
{
	int readsize = gzread(filedata->gzfiledes, buffer, size);

	if (readsize < 0) {
		readsize = EOF;
	} else {
		filedata->seek += readsize;
	}

	return (readsize);
}

static int fd_read_from_memory(FileData *filedata, void *buffer, int size)
{
		// don't read more bytes then there are available in the buffer
	int readsize = MIN2(size, filedata->buffersize - filedata->seek);

	memcpy(buffer, filedata->buffer + filedata->seek, readsize);
	filedata->seek += readsize;

	return (readsize);
}

static int fd_read_from_memfile(FileData *filedata, void *buffer, int size)
{
	static unsigned int seek= 1<<30;	/* the current position */
	static unsigned int offset= 0;		/* size of previous chunks */
	static MemFileChunk *chunk=NULL;
	
	if(size==0) return 0;
	
	if(seek != filedata->seek) {
		chunk= filedata->memfile->chunks.first;
		seek= 0;
		
		while(chunk) {
			if(seek + chunk->size > (unsigned) filedata->seek) break;
			seek+= chunk->size;
			chunk= chunk->next;
		}
		offset= seek;
		seek= filedata->seek;
	}
	
	if(chunk) {
		/* first check if it's on the end if current chunk */
		if( seek-offset == chunk->size) {
			offset+= chunk->size;
			chunk= chunk->next;
		}
		
		/* debug, should never happen */
		if(chunk==NULL) {
			printf("illegal read, chunk zero\n");
			return 0;
		}
		else if( (seek-offset)+size > chunk->size) {
			size= chunk->size - (seek-offset);
			printf("chunk too large, clipped to %d\n", size);
		}
		
		memcpy(buffer, chunk->buf + (seek-offset), size);
		filedata->seek += size;
		seek+= size;
		
		return (size);
		
	}
	return 0;
}

static FileData *filedata_new(void)
{
	extern char DNAstr[];	/* DNA.c */
	extern int DNAlen;
	FileData *fd = MEM_callocN(sizeof(FileData), "FileData");

	fd->filedes = -1;
	fd->gzfiledes = NULL;

		/* XXX, this doesn't need to be done all the time,
		 * but it keeps us reentrant,  remove once we have
		 * a lib that provides a nice lock. - zr
		 */
	fd->memsdna = dna_sdna_from_data(DNAstr,  DNAlen,  0);

	fd->datamap = oldnewmap_new();
	fd->globmap = oldnewmap_new();
	fd->libmap = oldnewmap_new();

	return fd;
}

static FileData *blo_decode_and_check(FileData *fd, BlendReadError *error_r)
{
	decode_blender_header(fd);

	if (fd->flags & FD_FLAGS_FILE_OK) {
		if (!read_file_dna(fd)) {
			*error_r = BRE_INCOMPLETE;
			blo_freefiledata(fd);
			fd= NULL;
		}
	} else {
		*error_r = BRE_NOT_A_BLEND;
		blo_freefiledata(fd);
		fd= NULL;
	}

	return fd;
}

FileData *blo_openblenderfile(char *name, BlendReadError *error_r)
{
	gzFile gzfile;
	char name1[FILE_MAXDIR+FILE_MAXFILE];
	
	/* relative path rescue... */
	if(G.rt==111) {
		int len= strlen(name);
		printf("old %s\n", name);
		while(len-- > 1) {
			if(name[len]=='/' && name[len-1]=='/') {
				strcpy(name, name+len-1);
				printf("new %s\n", name);
				break;
			}
		}
	}
	
	/* library files can have stringcodes */
	strcpy(name1, name);
	if(name[0]=='/' && name[1]=='/')
		BLI_convertstringcode(name1, G.sce, 0);
	else
		strcpy(G.sce, name);	// global... is set in blender.c setup_app_data too. should be part of Main immediate?
	
	gzfile= gzopen(name1, "rb");

	if (NULL == gzfile) {
		*error_r = BRE_UNABLE_TO_OPEN;
		return NULL;
	} else {
		FileData *fd = filedata_new();
		fd->gzfiledes = gzfile;
		BLI_strncpy(fd->filename, name, sizeof(fd->filename));	// now only in use by library append
		fd->read = fd_read_gzip_from_file;

		return blo_decode_and_check(fd, error_r);
	}
}

FileData *blo_openblendermemory(void *mem, int memsize, BlendReadError *error_r)
{
	if (!mem || memsize<SIZEOFBLENDERHEADER) {
		*error_r = mem?BRE_UNABLE_TO_READ:BRE_UNABLE_TO_OPEN;
		return NULL;
	} else {
		FileData *fd= filedata_new();
		fd->buffer= mem;
		fd->buffersize= memsize;
		fd->read= fd_read_from_memory;
		fd->flags|= FD_FLAGS_NOT_MY_BUFFER;

		return blo_decode_and_check(fd, error_r);
	}
}

FileData *blo_openblendermemfile(MemFile *memfile, BlendReadError *error_r)
{
	if (!memfile) {
		*error_r = BRE_UNABLE_TO_OPEN;
		return NULL;
	} else {
		FileData *fd= filedata_new();
		fd->memfile= memfile;

		fd->read= fd_read_from_memfile;
		fd->flags|= FD_FLAGS_NOT_MY_BUFFER;

		return blo_decode_and_check(fd, error_r);
	}
}


void blo_freefiledata(FileData *fd)
{
	if (fd) {
		
		if (fd->filedes != -1) {
			close(fd->filedes);
		}

		if (fd->gzfiledes != NULL)
		{
			gzclose(fd->gzfiledes);
		}

		if (fd->buffer && !(fd->flags & FD_FLAGS_NOT_MY_BUFFER)) {
			MEM_freeN(fd->buffer);
			fd->buffer = 0;
		}

		// Free all BHeadN data blocks
		BLI_freelistN(&fd->listbase);

		if (fd->memsdna)
			dna_freestructDNA(fd->memsdna);
		if (fd->filesdna)
			dna_freestructDNA(fd->filesdna);
		if (fd->compflags)
			MEM_freeN(fd->compflags);

		if (fd->datamap)
			oldnewmap_free(fd->datamap);
		if (fd->globmap)
			oldnewmap_free(fd->globmap);
		if (fd->libmap && !(fd->flags & FD_FLAGS_NOT_MY_LIBMAP))
			oldnewmap_free(fd->libmap);

		MEM_freeN(fd);
	}
}

/* ************ DIV ****************** */

int BLO_has_bfile_extension(char *str)
{
	return (BLI_testextensie(str, ".ble") || BLI_testextensie(str, ".blend")||BLI_testextensie(str, ".blend.gz"));
}

/* ************** OLD POINTERS ******************* */

static void *newdataadr(FileData *fd, void *adr)		/* only direct databocks */
{
	return oldnewmap_lookup_and_inc(fd->datamap, adr);
}

static void *newglobadr(FileData *fd, void *adr)		/* direct datablocks with global linking */
{
	return oldnewmap_lookup_and_inc(fd->globmap, adr);
}

static void *newlibadr(FileData *fd, void *lib, void *adr)		/* only lib data */
{
	return oldnewmap_liblookup_and_inc(fd->libmap, adr, lib);
}

static void *newlibadr_us_type(FileData *fd, void *lib, short type, void *adr)	/* only Lib data */
{
	ID *id= oldnewmap_typelookup_and_inc(fd->libmap, adr, lib, type);

	if (id) {
		id->us++;
	}

	return id;
}

static void *newlibadr_us(FileData *fd, void *lib, void *adr)	/* increases user number */
{
	ID *id= newlibadr(fd, lib, adr);

	if(id) {
		id->us++;
	}

	return id;
}

static void change_libadr(FileData *fd, void *old, void *new)
{
	int i;

		/* changed one thing here, the old change_libadr
		 * only remapped addresses that had an id->lib,
		 * but that doesn't make sense to me... its an
		 * old pointer, period, it needs to be remapped. - zr
		 */

		/*
		 * Ton seemed to think it was necessary to look
		 * through all entries, and not return after finding
		 * a match, leaving this cryptic comment,
		 * // no return, maybe there can be more?
		 *
		 * That doesn't make sense to me either but I am
		 * too scared to remove it... it only would make
		 * sense if two distinct old address map to the
		 * same new address - obviously that shouldn't happen
		 * because memory addresses are unique.
		 *
		 * The only case it might happen is when two distinct
		 * libraries are mapped using the same table... this
		 * won't work to start with... At some point this
		 * all needs to be made sense of and made understandable,
		 * but I'm afraid I don't have time now. -zr
		 *
		 */
    /* the code is nasty, and needs a lot of energy to get into full understanding
       again... i now translate dutch comments, maybe that gives me more insight!
       But i guess it has to do with the assumption that 2 addresses can be allocated
       in different sessions, and therefore be the same... like the remark in the top
       of this c file (ton) */

	for (i=0; i<fd->libmap->nentries; i++) {
		OldNew *entry= &fd->libmap->entries[i];

		if (old==entry->newp) {
			entry->newp= new;
			break;
		}
	}
}


/* ********** END OLD POINTERS ****************** */
/* ********** READ FILE ****************** */

static void switch_endian_structs(struct SDNA *filesdna, BHead *bhead)
{
	int blocksize, nblocks;
	char *data;

	data= (char *)(bhead+1); /*  BHEAD+DATA dependancy */
	blocksize= filesdna->typelens[ filesdna->structs[bhead->SDNAnr][0] ];

	nblocks= bhead->nr;
	while(nblocks--) {
		dna_switch_endian_struct(filesdna, bhead->SDNAnr, data);

		data+= blocksize;
	}
}

static void *read_struct(FileData *fd, BHead *bh, char *blockname)
{
	void *temp= NULL;

	if (bh->len) {
		if (bh->SDNAnr && (fd->flags & FD_FLAGS_SWITCH_ENDIAN))
			switch_endian_structs(fd->filesdna, bh);

		if (fd->compflags[bh->SDNAnr]) {	/* flag==0: doesn't exist anymore */
			if(fd->compflags[bh->SDNAnr]==2) {
				temp= dna_reconstruct(fd->memsdna, fd->filesdna, fd->compflags, bh->SDNAnr, bh->nr, (bh+1));
			} else {
				temp= MEM_mallocN(bh->len, blockname);
				memcpy(temp, (bh+1), bh->len); /*  BHEAD+DATA dependancy */
			}
		}
	}

	return temp;
}

static void link_list(FileData *fd, ListBase *lb)		/* only direct data */
{
	Link *ln, *prev;

	if(lb->first==0) return;

	lb->first= newdataadr(fd, lb->first);
	ln= lb->first;
	prev= 0;
	while(ln) {
		ln->next= newdataadr(fd, ln->next);
		ln->prev= prev;
		prev= ln;
		ln= ln->next;
	}
	lb->last= prev;
}

static void link_glob_list(FileData *fd, ListBase *lb)		/* for glob data */
{
	Link *ln, *prev;
	void *poin;

	if(lb->first==0) return;
	poin= newdataadr(fd, lb->first);
	if(lb->first) {
		oldnewmap_insert(fd->globmap, lb->first, poin, 0);
	}
	lb->first= poin;

	ln= lb->first;
	prev= 0;
	while(ln) {
		poin= newdataadr(fd, ln->next);
		if(ln->next) {
			oldnewmap_insert(fd->globmap, ln->next, poin, 0);
		}
		ln->next= poin;
		ln->prev= prev;
		prev= ln;
		ln= ln->next;
	}
	lb->last= prev;
}

static void test_pointer_array(FileData *fd, void **mat)
{
#if defined(WIN32) && !defined(FREE_WINDOWS)
	__int64 *lpoin, *lmat;
#else
	long long *lpoin, *lmat;
#endif
	int len, *ipoin, *imat;

		/* manually convert the pointer array in
		 * the old dna format to a pointer array in
		 * the new dna format.
		 */
	if(*mat) {
		len= MEM_allocN_len(*mat)/fd->filesdna->pointerlen;

		if(fd->filesdna->pointerlen==8 && fd->memsdna->pointerlen==4) {
			ipoin=imat= MEM_mallocN( len*4, "newmatar");
			lpoin= *mat;

			while(len-- > 0) {
				if((fd->flags & FD_FLAGS_SWITCH_ENDIAN))
					SWITCH_LONGINT(*lpoin);
				*ipoin= (int) ((*lpoin) >> 3);
				ipoin++;
				lpoin++;
			}
			MEM_freeN(*mat);
			*mat= imat;
		}

		if(fd->filesdna->pointerlen==4 && fd->memsdna->pointerlen==8) {
			lpoin=lmat= MEM_mallocN( len*8, "newmatar");
			ipoin= *mat;

			while(len-- > 0) {
				*lpoin= *ipoin;
				ipoin++;
				lpoin++;
			}
			MEM_freeN(*mat);
			*mat= lmat;
		}
	}
}

/* ************ READ PACKEDFILE *************** */

static PackedFile *direct_link_packedfile(FileData *fd, PackedFile *oldpf)
{
	PackedFile *pf= newdataadr(fd, oldpf);

	if (pf) {
		pf->data= newdataadr(fd, pf->data);
	}

	return pf;
}

/* ************ READ SCRIPTLINK *************** */

static void lib_link_scriptlink(FileData *fd, ID *id, ScriptLink *slink)
{
	int i;

	for(i=0; i<slink->totscript; i++) {
		slink->scripts[i]= newlibadr(fd, id->lib, slink->scripts[i]);
	}
}

static void direct_link_scriptlink(FileData *fd, ScriptLink *slink)
{
	slink->scripts= newdataadr(fd, slink->scripts);
	test_pointer_array(fd, (void **)&slink->scripts);
	
	slink->flag= newdataadr(fd, slink->flag);

	if(fd->flags & FD_FLAGS_SWITCH_ENDIAN) {
		int a;

		for(a=0; a<slink->totscript; a++) {
			SWITCH_SHORT(slink->flag[a]);
		}
	}
}

/* ************ READ ARMATURE ***************** */

static void lib_link_nlastrips(FileData *fd, ID *id, ListBase *striplist)
{
	bActionStrip *strip;

	for (strip=striplist->first; strip; strip=strip->next){
		strip->object = newlibadr(fd, id->lib, strip->object);
		strip->act = newlibadr_us(fd, id->lib, strip->act);
		strip->ipo = newlibadr(fd, id->lib, strip->ipo);
	}
}

static void lib_link_constraint_channels(FileData *fd, ID *id, ListBase *chanbase)
{
	bConstraintChannel *chan;

	for (chan=chanbase->first; chan; chan=chan->next){
		chan->ipo = newlibadr_us(fd, id->lib, chan->ipo);
	}
}

static void lib_link_constraints(FileData *fd, ID *id, ListBase *conlist)
{
	bConstraint *con;

	for (con = conlist->first; con; con=con->next) {
		/* patch for error introduced by changing constraints (dunno how) */
		/* if con->data type changes, dna cannot resolve the pointer! (ton) */
		if(con->data==NULL) {
			con->type= CONSTRAINT_TYPE_NULL;
		}

		switch (con->type) {
		case CONSTRAINT_TYPE_ACTION:
			{
				bActionConstraint *data;
				data= ((bActionConstraint*)con->data);
				data->tar = newlibadr(fd, id->lib, data->tar);
				data->act = newlibadr(fd, id->lib, data->act);
			}
			break;
		case CONSTRAINT_TYPE_LOCLIKE:
			{
				bLocateLikeConstraint *data;
				data= ((bLocateLikeConstraint*)con->data);
				data->tar = newlibadr(fd, id->lib, data->tar);
			};
			break;
		case CONSTRAINT_TYPE_ROTLIKE:
			{
				bRotateLikeConstraint *data;
				data= ((bRotateLikeConstraint*)con->data);
				data->tar = newlibadr(fd, id->lib, data->tar);
			};
			break;
		case CONSTRAINT_TYPE_KINEMATIC:
			{
				bKinematicConstraint *data;
				data = ((bKinematicConstraint*)con->data);
				data->tar = newlibadr(fd, id->lib, data->tar);
			}
			break;
		case CONSTRAINT_TYPE_TRACKTO:
			{
				bTrackToConstraint *data;
				data = ((bTrackToConstraint*)con->data);
				data->tar = newlibadr(fd, id->lib, data->tar);
			}
			break;
		case CONSTRAINT_TYPE_MINMAX:
			{
				bMinMaxConstraint *data;
				data = ((bMinMaxConstraint*)con->data);
				data->tar = newlibadr(fd, id->lib, data->tar);
			}
			break;
		case CONSTRAINT_TYPE_LOCKTRACK:
			{
				bLockTrackConstraint *data;
				data= ((bLockTrackConstraint*)con->data);
				data->tar = newlibadr(fd, id->lib, data->tar);
			};
			break;
		case CONSTRAINT_TYPE_FOLLOWPATH:
			{
				bFollowPathConstraint *data;
				data= ((bFollowPathConstraint*)con->data);
				data->tar = newlibadr(fd, id->lib, data->tar);
			};
			break;
		case CONSTRAINT_TYPE_DISTANCELIMIT:
			{
				bDistanceLimitConstraint *data;
				data= ((bDistanceLimitConstraint*)con->data);
				data->tar = newlibadr(fd, id->lib, data->tar);
			};
			break;
		case CONSTRAINT_TYPE_STRETCHTO:
			{
				bStretchToConstraint *data;
				data= ((bStretchToConstraint*)con->data);
				data->tar = newlibadr(fd, id->lib, data->tar);
			};
			break;

		case CONSTRAINT_TYPE_NULL:
			break;
		}
	}
}

static void direct_link_constraints(FileData *fd, ListBase *lb)
{
	bConstraint *cons;

	link_list(fd, lb);
	for (cons=lb->first; cons; cons=cons->next) {
		cons->data = newdataadr(fd, cons->data);
	}
}

static void lib_link_pose(FileData *fd, Object *ob, bPose *pose)
{
	bPoseChannel *pchan;
	bArmature *arm= ob->data;
	int rebuild= 0;
	if (!pose)
		return;

	for (pchan = pose->chanbase.first; pchan; pchan=pchan->next) {
		lib_link_constraints(fd, (ID *)ob, &pchan->constraints);
		// hurms... loop in a loop, but yah... later... (ton)
		pchan->bone= get_named_bone(arm, pchan->name);
<<<<<<< HEAD
		pchan->custom= newlibadr(fd, arm->id.lib, pchan->custom);
=======
		if(pchan->bone==NULL)
			rebuild= 1;
	}
	if(rebuild) {
		ob->recalc= OB_RECALC;
		pose->flag |= POSE_RECALC;
>>>>>>> e64008e2
	}
}

static void lib_link_armature(FileData *fd, Main *main)
{
	bArmature *arm;

	arm= main->armature.first;

	while(arm) {
		if(arm->id.flag & LIB_NEEDLINK) {
			arm->id.flag -= LIB_NEEDLINK;
		}
		arm= arm->id.next;
	}
}

static void lib_link_action(FileData *fd, Main *main)
{
	bAction *act;
	bActionChannel *chan;

	act= main->action.first;
	while(act) {
		if(act->id.flag & LIB_NEEDLINK) {
			act->id.flag -= LIB_NEEDLINK;

			for (chan=act->chanbase.first; chan; chan=chan->next) {
				chan->ipo= newlibadr_us(fd, act->id.lib, chan->ipo);
				lib_link_constraint_channels(fd, &act->id, &chan->constraintChannels);
			}

		}
		act= act->id.next;
	}
}

static void direct_link_bones(FileData *fd, Bone* bone)
{
	Bone	*child;

	bone->parent= newdataadr(fd, bone->parent);

	link_list(fd, &bone->childbase);

	for (child=bone->childbase.first; child; child=child->next) {
		direct_link_bones(fd, child);
	}
}


static void direct_link_action(FileData *fd, bAction *act)
{
	bActionChannel *achan;

	link_list(fd, &act->chanbase);

	for (achan = act->chanbase.first; achan; achan=achan->next)
		link_list(fd, &achan->constraintChannels);

}

static void direct_link_armature(FileData *fd, bArmature *arm)
{
	Bone	*bone;

	link_list(fd, &arm->bonebase);

	bone=arm->bonebase.first;
	while (bone) {
		direct_link_bones(fd, bone);
		bone=bone->next;
	}
}

/* ************ READ CAMERA ***************** */

static void lib_link_camera(FileData *fd, Main *main)
{
	Camera *ca;

	ca= main->camera.first;
	while(ca) {
		if(ca->id.flag & LIB_NEEDLINK) {

			ca->ipo= newlibadr_us(fd, ca->id.lib, ca->ipo);

			lib_link_scriptlink(fd, &ca->id, &ca->scriptlink);

			ca->id.flag -= LIB_NEEDLINK;
		}
		ca= ca->id.next;
	}
}

static void direct_link_camera(FileData *fd, Camera *ca)
{
	direct_link_scriptlink(fd, &ca->scriptlink);
}


/* ************ READ LATTICE ***************** */

static void lib_link_latt(FileData *fd, Main *main)
{
	Lattice *lt;

	lt= main->latt.first;
	while(lt) {
		if(lt->id.flag & LIB_NEEDLINK) {

			lt->ipo= newlibadr_us(fd, lt->id.lib, lt->ipo);
			lt->key= newlibadr_us(fd, lt->id.lib, lt->key);

			lt->id.flag -= LIB_NEEDLINK;
		}
		lt= lt->id.next;
	}
}

static void direct_link_latt(FileData *fd, Lattice *lt)
{
	lt->def= newdataadr(fd, lt->def);
}

/* ************ READ LAMP ***************** */

static void lib_link_lamp(FileData *fd, Main *main)
{
	Lamp *la;
	MTex *mtex;
	int a;

	la= main->lamp.first;
	while(la) {
		if(la->id.flag & LIB_NEEDLINK) {

			for(a=0; a<MAX_MTEX; a++) {
				mtex= la->mtex[a];
				if(mtex) {
					mtex->tex= newlibadr_us(fd, la->id.lib, mtex->tex);
					mtex->object= newlibadr(fd, la->id.lib, mtex->object);
				}
			}

			la->ipo= newlibadr_us(fd, la->id.lib, la->ipo);

			lib_link_scriptlink(fd, &la->id, &la->scriptlink);

			la->id.flag -= LIB_NEEDLINK;
		}
		la= la->id.next;
	}
}

static void direct_link_lamp(FileData *fd, Lamp *la)
{
	int a;

	direct_link_scriptlink(fd, &la->scriptlink);

	for(a=0; a<MAX_MTEX; a++) {
		la->mtex[a]= newdataadr(fd, la->mtex[a]);
	}
}

/* ************ READ keys ***************** */

static void lib_link_key(FileData *fd, Main *main)
{
	Key *key;

	key= main->key.first;
	while(key) {
		if(key->id.flag & LIB_NEEDLINK) {

			key->ipo= newlibadr_us(fd, key->id.lib, key->ipo);
			key->from= newlibadr(fd, key->id.lib, key->from);

			key->id.flag -= LIB_NEEDLINK;
		}
		key= key->id.next;
	}
}

static void switch_endian_keyblock(Key *key, KeyBlock *kb)
{
	int elemsize, a, b;
	char *data, *poin, *cp;

	elemsize= key->elemsize;
	data= kb->data;

	for(a=0; a<kb->totelem; a++) {

		cp= key->elemstr;
		poin= data;

		while( cp[0] ) {	/* cp[0]==amount */

			switch(cp[1]) {		/* cp[1]= type */
			case IPO_FLOAT:
			case IPO_BPOINT:
			case IPO_BEZTRIPLE:
				b= cp[0];
				while(b--) {
					SWITCH_INT((*poin));
					poin+= 4;
				}
				break;
			}

			cp+= 2;

		}
		data+= elemsize;
	}
}

static void direct_link_key(FileData *fd, Key *key)
{
	KeyBlock *kb;

	link_list(fd, &(key->block));

	key->refkey= newdataadr(fd, key->refkey);

	kb= key->block.first;
	while(kb) {

		kb->data= newdataadr(fd, kb->data);

		if(fd->flags & FD_FLAGS_SWITCH_ENDIAN)
			switch_endian_keyblock(key, kb);

		kb= kb->next;
	}
}

/* ************ READ mball ***************** */

static void lib_link_mball(FileData *fd, Main *main)
{
	MetaBall *mb;
	int a;

	mb= main->mball.first;
	while(mb) {
		if(mb->id.flag & LIB_NEEDLINK) {

			for(a=0; a<mb->totcol; a++) mb->mat[a]= newlibadr_us(fd, mb->id.lib, mb->mat[a]);

			mb->ipo= newlibadr_us(fd, mb->id.lib, mb->ipo);

			mb->id.flag -= LIB_NEEDLINK;
		}
		mb= mb->id.next;
	}
}

static void direct_link_mball(FileData *fd, MetaBall *mb)
{
	mb->mat= newdataadr(fd, mb->mat);
	test_pointer_array(fd, (void **)&mb->mat);

	link_list(fd, &(mb->elems));

	mb->disp.first= mb->disp.last= 0;

	mb->bb= 0;
}

/* ************ READ WORLD ***************** */

static void lib_link_world(FileData *fd, Main *main)
{
	World *wrld;
	MTex *mtex;
	int a;

	wrld= main->world.first;
	while(wrld) {
		if(wrld->id.flag & LIB_NEEDLINK) {

			wrld->ipo= newlibadr_us(fd, wrld->id.lib, wrld->ipo);

			for(a=0; a<MAX_MTEX; a++) {
				mtex= wrld->mtex[a];
				if(mtex) {
					mtex->tex= newlibadr_us(fd, wrld->id.lib, mtex->tex);
					mtex->object= newlibadr(fd, wrld->id.lib, mtex->object);
				}
			}

			lib_link_scriptlink(fd, &wrld->id, &wrld->scriptlink);

			wrld->id.flag -= LIB_NEEDLINK;
		}
		wrld= wrld->id.next;
	}
}

static void direct_link_world(FileData *fd, World *wrld)
{
	int a;

	direct_link_scriptlink(fd, &wrld->scriptlink);

	for(a=0; a<MAX_MTEX; a++) {
		wrld->mtex[a]= newdataadr(fd, wrld->mtex[a]);
	}
}


/* ************ READ IPO ***************** */

static void lib_link_ipo(FileData *fd, Main *main)
{
	Ipo *ipo;

	ipo= main->ipo.first;
	while(ipo) {
		if(ipo->id.flag & LIB_NEEDLINK) {
			IpoCurve *icu;
			for(icu= ipo->curve.first; icu; icu= icu->next) {
				if(icu->driver)
					icu->driver->ob= newlibadr(fd, ipo->id.lib, icu->driver->ob);
			}
			ipo->id.flag -= LIB_NEEDLINK;
		}
		ipo= ipo->id.next;
	}
}

static void direct_link_ipo(FileData *fd, Ipo *ipo)
{
	IpoCurve *icu;

	link_list(fd, &(ipo->curve));
	icu= ipo->curve.first;
	while(icu) {
		icu->bezt= newdataadr(fd, icu->bezt);
		icu->bp= newdataadr(fd, icu->bp);
		icu->driver= newdataadr(fd, icu->driver);
		icu= icu->next;
	}
}

/* ************ READ VFONT ***************** */

static void lib_link_vfont(FileData *fd, Main *main)
{
	VFont *vf;

	vf= main->vfont.first;
	while(vf) {
		if(vf->id.flag & LIB_NEEDLINK) {
			vf->id.flag -= LIB_NEEDLINK;
		}
		vf= vf->id.next;
	}
}

static void direct_link_vfont(FileData *fd, VFont *vf)
{
	vf->data= NULL;
	vf->packedfile= direct_link_packedfile(fd, vf->packedfile);
}

/* ************ READ TEXT ****************** */

static void lib_link_text(FileData *fd, Main *main)
{
	Text *text;

	text= main->text.first;
	while(text) {
		if(text->id.flag & LIB_NEEDLINK) {
			text->id.flag -= LIB_NEEDLINK;
		}
		text= text->id.next;
	}
}

static void direct_link_text(FileData *fd, Text *text)
{
	TextLine *ln;

	text->name= newdataadr(fd, text->name);

	text->undo_pos= -1;
	text->undo_len= TXT_INIT_UNDO;
	text->undo_buf= MEM_mallocN(text->undo_len, "undo buf");

	text->compiled= NULL;

/*
	if(text->flags & TXT_ISEXT) {
		reopen_text(text);
	} else {
*/

	link_list(fd, &text->lines);

	text->curl= newdataadr(fd, text->curl);
	text->sell= newdataadr(fd, text->sell);

	ln= text->lines.first;
	while(ln) {
		ln->line= newdataadr(fd, ln->line);
		ln->format= NULL;
		
		if (ln->len != (int) strlen(ln->line)) {
			printf("Error loading text, line lengths differ\n");
			ln->len = strlen(ln->line);
		}

		ln= ln->next;
	}

	text->flags = (text->flags|TXT_ISTMP) & ~TXT_ISEXT;

	text->id.us= 1;
}

/* ************ READ IMAGE ***************** */

static void lib_link_image(FileData *fd, Main *main)
{
	Image *ima;

	ima= main->image.first;
	while (ima) {
		if(ima->id.flag & LIB_NEEDLINK) {

			ima->id.flag -= LIB_NEEDLINK;
		}
		ima= ima->id.next;
	}
}

static void direct_link_image(FileData *fd, Image *ima)
{
	ima->ibuf= 0;
	ima->anim= 0;
	memset(ima->mipmap, 0, sizeof(ima->mipmap));
	ima->repbind= 0;
	ima->bindcode= 0;

	ima->packedfile = direct_link_packedfile(fd, ima->packedfile);

	ima->ok= 1;
}


/* ************ READ CURVE ***************** */

static void lib_link_curve(FileData *fd, Main *main)
{
	Curve *cu;
	int a;

	cu= main->curve.first;
	while(cu) {
		if(cu->id.flag & LIB_NEEDLINK) {

			for(a=0; a<cu->totcol; a++) cu->mat[a]= newlibadr_us(fd, cu->id.lib, cu->mat[a]);

			cu->bevobj= newlibadr(fd, cu->id.lib, cu->bevobj);
			cu->taperobj= newlibadr(fd, cu->id.lib, cu->taperobj);
			cu->textoncurve= newlibadr(fd, cu->id.lib, cu->textoncurve);
			cu->vfont= newlibadr_us(fd, cu->id.lib, cu->vfont);
			cu->vfontb= newlibadr_us(fd, cu->id.lib, cu->vfontb);			
			cu->vfonti= newlibadr_us(fd, cu->id.lib, cu->vfonti);
			cu->vfontbi= newlibadr_us(fd, cu->id.lib, cu->vfontbi);

			cu->ipo= newlibadr_us(fd, cu->id.lib, cu->ipo);
			cu->key= newlibadr_us(fd, cu->id.lib, cu->key);

			cu->id.flag -= LIB_NEEDLINK;
		}
		cu= cu->id.next;
	}
}


static void switch_endian_knots(Nurb *nu)
{
	int len;

	if(nu->knotsu) {
		len= KNOTSU(nu);
		while(len--) {
			SWITCH_INT(nu->knotsu[len]);
		}
	}
	if(nu->knotsv) {
		len= KNOTSV(nu);
		while(len--) {
			SWITCH_INT(nu->knotsv[len]);
		}
	}
}

static void direct_link_curve(FileData *fd, Curve *cu)
{
	Nurb *nu;
	TextBox *tb;

	cu->mat= newdataadr(fd, cu->mat);
	test_pointer_array(fd, (void **)&cu->mat);
	cu->str= newdataadr(fd, cu->str);
	cu->strinfo= newdataadr(fd, cu->strinfo);	
	cu->tb= newdataadr(fd, cu->tb);

	if(cu->vfont==0) link_list(fd, &(cu->nurb));
	else {
		cu->nurb.first=cu->nurb.last= 0;

		tb= MEM_callocN(MAXTEXTBOX*sizeof(TextBox), "TextBoxread");
		if (cu->tb) {
			memcpy(tb, cu->tb, cu->totbox*sizeof(TextBox));
			MEM_freeN(cu->tb);
			cu->tb= tb;			
		} else {
			cu->totbox = 1;
			cu->actbox = 1;
			cu->tb = tb;
			cu->tb[0].w = cu->linewidth;
		}		
		if (cu->wordspace == 0.0) cu->wordspace = 1.0;
	}

	cu->bev.first=cu->bev.last= 0;
	cu->disp.first=cu->disp.last= 0;
	cu->path= 0;

	nu= cu->nurb.first;
	while(nu) {
		nu->bezt= newdataadr(fd, nu->bezt);
		nu->bp= newdataadr(fd, nu->bp);
		nu->knotsu= newdataadr(fd, nu->knotsu);
		nu->knotsv= newdataadr(fd, nu->knotsv);
		if (cu->vfont==0) nu->charidx= nu->mat_nr;

		if(fd->flags & FD_FLAGS_SWITCH_ENDIAN) {
			switch_endian_knots(nu);
		}

		nu= nu->next;
	}
	cu->bb= NULL;
}

/* ************ READ TEX ***************** */

static void lib_link_texture(FileData *fd, Main *main)
{
	Tex *tex;

	tex= main->tex.first;
	while(tex) {
		if(tex->id.flag & LIB_NEEDLINK) {

			tex->ima= newlibadr_us(fd, tex->id.lib, tex->ima);
			tex->ipo= newlibadr_us(fd, tex->id.lib, tex->ipo);
			if(tex->env) tex->env->object= newlibadr(fd, tex->id.lib, tex->env->object);

			tex->id.flag -= LIB_NEEDLINK;
		}
		tex= tex->id.next;
	}
}

static void direct_link_texture(FileData *fd, Tex *tex)
{
	tex->plugin= newdataadr(fd, tex->plugin);
	if(tex->plugin) {
		tex->plugin->handle= 0;
		open_plugin_tex(tex->plugin);
	}
	tex->coba= newdataadr(fd, tex->coba);
	tex->env= newdataadr(fd, tex->env);
	if(tex->env) {
		tex->env->ima= 0;
		memset(tex->env->cube, 0, 6*sizeof(void *));
		tex->env->ok= 0;
	}
}



/* ************ READ MATERIAL ***************** */

static void lib_link_material(FileData *fd, Main *main)
{
	Material *ma;
	MaterialLayer *ml;
	MTex *mtex;
	int a;

	ma= main->mat.first;
	while(ma) {
		if(ma->id.flag & LIB_NEEDLINK) {

			ma->ipo= newlibadr_us(fd, ma->id.lib, ma->ipo);
			ma->group= newlibadr_us(fd, ma->id.lib, ma->group);

			for(a=0; a<MAX_MTEX; a++) {
				mtex= ma->mtex[a];
				if(mtex) {
					mtex->tex= newlibadr_us(fd, ma->id.lib, mtex->tex);
					mtex->object= newlibadr(fd, ma->id.lib, mtex->object);
				}
			}
			lib_link_scriptlink(fd, &ma->id, &ma->scriptlink);
			
			for (ml=ma->layers.first; ml; ml=ml->next)
				ml->mat= newlibadr_us(fd, ma->id.lib, ml->mat);
				
			ma->id.flag -= LIB_NEEDLINK;
		}
		ma= ma->id.next;
	}
}

static void direct_link_material(FileData *fd, Material *ma)
{
	int a;

	for(a=0; a<MAX_MTEX; a++) {
		ma->mtex[a]= newdataadr(fd, ma->mtex[a]);
	}

	ma->ramp_col= newdataadr(fd, ma->ramp_col);
	ma->ramp_spec= newdataadr(fd, ma->ramp_spec);
	
	direct_link_scriptlink(fd, &ma->scriptlink);
	
	link_list(fd, &ma->layers);

}

/* ************ READ MESH ***************** */

static void lib_link_mesh(FileData *fd, Main *main)
{
	Mesh *me;

	me= main->mesh.first;
	while(me) {
		if(me->id.flag & LIB_NEEDLINK) {
			int i;

			/* this check added for python created meshes */
			if(me->mat) {
				for(i=0; i<me->totcol; i++)
					me->mat[i]= newlibadr_us(fd, me->id.lib, me->mat[i]);
			}
			else me->totcol= 0;

			me->ipo= newlibadr_us(fd, me->id.lib, me->ipo);
			me->key= newlibadr_us(fd, me->id.lib, me->key);
			me->texcomesh= newlibadr_us(fd, me->id.lib, me->texcomesh);

			if(me->tface) {
				TFace *tfaces= me->tface;

				for (i=0; i<me->totface; i++) {
					TFace *tf= &tfaces[i];

					tf->tpage= newlibadr(fd, me->id.lib, tf->tpage);
					if(tf->tpage) {
						Image *ima= tf->tpage;
						if(ima->id.us==0)
							ima->id.us= 1;
					}
				}
			}
			me->id.flag -= LIB_NEEDLINK;
		}
		me= me->id.next;
	}
}

static void direct_link_dverts(FileData *fd, int count, MDeformVert *mdverts)
{
	int	i;

	if (!mdverts)
		return;

	for (i=0; i<count; i++) {
		mdverts[i].dw=newdataadr(fd, mdverts[i].dw);
		if (!mdverts[i].dw)
			mdverts[i].totweight=0;
	}
}

static void direct_link_mesh(FileData *fd, Mesh *mesh)
{
	mesh->mat= newdataadr(fd, mesh->mat);
	test_pointer_array(fd, (void **)&mesh->mat);

	mesh->mvert= newdataadr(fd, mesh->mvert);
	mesh->medge= newdataadr(fd, mesh->medge);
	mesh->mface= newdataadr(fd, mesh->mface);
	mesh->tface= newdataadr(fd, mesh->tface);
	mesh->mcol= newdataadr(fd, mesh->mcol);
	mesh->msticky= newdataadr(fd, mesh->msticky);

	mesh->dvert= newdataadr(fd, mesh->dvert);
	direct_link_dverts(fd, mesh->totvert, mesh->dvert);

	mesh->bb= NULL;
	mesh->oc= 0;
	mesh->dface= NULL;
	
	if (mesh->tface) {
		TFace *tfaces= mesh->tface;
		int i;

		for (i=0; i<mesh->totface; i++) {
			TFace *tf= &tfaces[i];

			if(fd->flags & FD_FLAGS_SWITCH_ENDIAN) {
				SWITCH_INT(tf->col[0]);
				SWITCH_INT(tf->col[1]);
				SWITCH_INT(tf->col[2]);
				SWITCH_INT(tf->col[3]);
			}
		}
	}
}

/* ************ READ OBJECT ***************** */

static void lib_link_modifiers__linkModifiers(void *userData, Object *ob, Object **obpoin)
{
	FileData *fd = userData;

	*obpoin = newlibadr(fd, ob->id.lib, *obpoin);
}
static void lib_link_modifiers(FileData *fd, Object *ob)
{
	modifiers_foreachObjectLink(ob, lib_link_modifiers__linkModifiers, fd);
}

static void lib_link_object(FileData *fd, Main *main)
{
	Object *ob;
	PartEff *paf;
	bSensor *sens;
	bController *cont;
	bActuator *act;
	void *poin;
	int warn=0, a;

	ob= main->object.first;
	while(ob) {
		if(ob->id.flag & LIB_NEEDLINK) {

			ob->parent= newlibadr(fd, ob->id.lib, ob->parent);
			ob->track= newlibadr(fd, ob->id.lib, ob->track);
			ob->ipo= newlibadr_us(fd, ob->id.lib, ob->ipo);
			ob->action = newlibadr_us(fd, ob->id.lib, ob->action);
			ob->dup_group= newlibadr_us(fd, ob->id.lib, ob->dup_group);
			
			poin= ob->data;
			ob->data= newlibadr_us(fd, ob->id.lib, ob->data);
			
			if(ob->data==NULL && poin!=NULL) {
				ob->type= OB_EMPTY;
				warn= 1;
				if(ob->id.lib) printf("Can't find obdata of %s lib %s\n", ob->id.name+2, ob->id.lib->name);
				else printf("Object %s lost data. Lib:%x\n", ob->id.name+2, (unsigned int) ob->id.lib);
			}
			for(a=0; a<ob->totcol; a++) ob->mat[a]= newlibadr_us(fd, ob->id.lib, ob->mat[a]);

			ob->id.flag -= LIB_NEEDLINK;
			/* if id.us==0 a new base will be created later on */

			/* WARNING! Also check expand_object(), should reflect the stuff below. */
			lib_link_pose(fd, ob, ob->pose);
			lib_link_constraints(fd, &ob->id, &ob->constraints);
			lib_link_nlastrips(fd, &ob->id, &ob->nlastrips);
			lib_link_constraint_channels(fd, &ob->id, &ob->constraintChannels);

			for(paf= ob->effect.first; paf; paf= paf->next) {
				if(paf->type==EFF_PARTICLE) {
					paf->group= newlibadr_us(fd, ob->id.lib, paf->group);
				}
			}				

			sens= ob->sensors.first;
			while(sens) {
				if(ob->id.lib==NULL) {	// done in expand_main
					for(a=0; a<sens->totlinks; a++) {
						sens->links[a]= newglobadr(fd, sens->links[a]);
					}
				}
				if(sens->type==SENS_TOUCH) {
					bTouchSensor *ts= sens->data;
					ts->ma= newlibadr(fd, ob->id.lib, ts->ma);
				}
				else if(sens->type==SENS_MESSAGE) {
					bMessageSensor *ms= sens->data;
					ms->fromObject=
					    newlibadr(fd, ob->id.lib, ms->fromObject);
				}
				sens= sens->next;
			}

			cont= ob->controllers.first;
			while(cont) {
				if(ob->id.lib==NULL) {	// done in expand_main
					for(a=0; a<cont->totlinks; a++) {
						cont->links[a]= newglobadr(fd, cont->links[a]);
					}
				}
				if(cont->type==CONT_PYTHON) {
					bPythonCont *pc= cont->data;
					pc->text= newlibadr(fd, ob->id.lib, pc->text);
				}
				cont->slinks= NULL;
				cont->totslinks= 0;

				cont= cont->next;
			}

			act= ob->actuators.first;
			while(act) {
				if(act->type==ACT_SOUND) {
					bSoundActuator *sa= act->data;
					sa->sound= newlibadr_us(fd, ob->id.lib, sa->sound);
				}
				else if(act->type==ACT_CD) {
					/* bCDActuator *cda= act->data; */
				}
				else if(act->type==ACT_GAME) {
					/* bGameActuator *ga= act->data; */
				}
				else if(act->type==ACT_CAMERA) {
					bCameraActuator *ca= act->data;
					ca->ob= newlibadr(fd, ob->id.lib, ca->ob);
				}
					/* leave this one, it's obsolete but necessary to read for conversion */
				else if(act->type==ACT_ADD_OBJECT) {
					bAddObjectActuator *eoa= act->data;
					if(eoa) eoa->ob= newlibadr(fd, ob->id.lib, eoa->ob);
				}
				else if(act->type==ACT_EDIT_OBJECT) {
					bEditObjectActuator *eoa= act->data;
					if(eoa==NULL) {
						init_actuator(act);
					}
					eoa->ob= newlibadr(fd, ob->id.lib, eoa->ob);
					eoa->me= newlibadr(fd, ob->id.lib, eoa->me);
				}
				else if(act->type==ACT_SCENE) {
					bSceneActuator *sa= act->data;
					sa->camera= newlibadr(fd, ob->id.lib, sa->camera);
					sa->scene= newlibadr(fd, ob->id.lib, sa->scene);
				}
				else if(act->type==ACT_ACTION) {
					bActionActuator *aa= act->data;
					aa->act= newlibadr(fd, ob->id.lib, aa->act);
				}
				else if(act->type==ACT_PROPERTY) {
					bPropertyActuator *pa= act->data;
					pa->ob= newlibadr(fd, ob->id.lib, pa->ob);
				}
				else if(act->type==ACT_MESSAGE) {
					bMessageActuator *ma= act->data;
					ma->toObject= newlibadr(fd, ob->id.lib, ma->toObject);
				}
				act= act->next;
			}

			lib_link_scriptlink(fd, &ob->id, &ob->scriptlink);
			lib_link_modifiers(fd, ob);
		}
		ob= ob->id.next;
	}

	if(warn) error("WARNING IN CONSOLE");
}


static void direct_link_pose(FileData *fd, bPose *pose) {

	bPoseChannel *pchan;

	if (!pose)
		return;

	link_list(fd, &pose->chanbase);

	for (pchan = pose->chanbase.first; pchan; pchan=pchan->next) {
		pchan->bone= NULL;
		pchan->parent= newdataadr(fd, pchan->parent);
		pchan->child= newdataadr(fd, pchan->child);
		direct_link_constraints(fd, &pchan->constraints);
		pchan->iktree.first= pchan->iktree.last= NULL;
		pchan->path= NULL;
	}

}

static void direct_link_modifiers(FileData *fd, ListBase *lb)
{
	ModifierData *md;

	link_list(fd, lb);

	for (md=lb->first; md; md=md->next) {
		md->error = NULL;

		if (md->type==eModifierType_Subsurf) {
			SubsurfModifierData *smd = (SubsurfModifierData*) md;

			smd->emCache = smd->mCache = 0;
		} else if (md->type==eModifierType_Hook) {
			HookModifierData *hmd = (HookModifierData*) md;

			hmd->indexar= newdataadr(fd, hmd->indexar);
			if(fd->flags & FD_FLAGS_SWITCH_ENDIAN) {
				int a;
				for(a=0; a<hmd->totindex; a++) {
					SWITCH_INT(hmd->indexar[a]);
				}
			}
		}
	}
}

static void direct_link_object(FileData *fd, Object *ob)
{
	PartEff *paf;
	bProperty *prop;
	bSensor *sens;
	bController *cont;
	bActuator *act;
	int a;
	
	ob->disp.first=ob->disp.last= NULL;

	ob->pose= newdataadr(fd, ob->pose);
	direct_link_pose(fd, ob->pose);

	link_list(fd, &ob->defbase);
	link_list(fd, &ob->nlastrips);
	link_list(fd, &ob->constraintChannels);

	direct_link_scriptlink(fd, &ob->scriptlink);

	ob->mat= newdataadr(fd, ob->mat);
	test_pointer_array(fd, (void **)&ob->mat);
	
	/* do it here, below old data gets converted */
	direct_link_modifiers(fd, &ob->modifiers);
	
	link_list(fd, &ob->effect);
	paf= ob->effect.first;
	while(paf) {
		if(paf->type==EFF_PARTICLE) {
			paf->keys= NULL;
		}
		if(paf->type==EFF_WAVE) {
			WaveEff *wav = (WaveEff*) paf;
			PartEff *next = paf->next;
			WaveModifierData *wmd = (WaveModifierData*) modifier_new(eModifierType_Wave);

			wmd->damp = wav->damp;
			wmd->flag = wav->flag;
			wmd->height = wav->height;
			wmd->lifetime = wav->lifetime;
			wmd->narrow = wav->narrow;
			wmd->speed = wav->speed;
			wmd->startx = wav->startx;
			wmd->starty = wav->startx;
			wmd->timeoffs = wav->timeoffs;
			wmd->width = wav->width;

			BLI_addtail(&ob->modifiers, wmd);

			BLI_remlink(&ob->effect, paf);
			MEM_freeN(paf);

			paf = next;
			continue;
		}
		if(paf->type==EFF_BUILD) {
			BuildEff *baf = (BuildEff*) paf;
			PartEff *next = paf->next;
			BuildModifierData *bmd = (BuildModifierData*) modifier_new(eModifierType_Build);

			bmd->start = baf->sfra;
			bmd->length = baf->len;
			bmd->randomize = 0;
			bmd->seed = 1;

			BLI_addtail(&ob->modifiers, bmd);

			BLI_remlink(&ob->effect, paf);
			MEM_freeN(paf);

			paf = next;
			continue;
		}
		paf= paf->next;
	}

	ob->pd= newdataadr(fd, ob->pd);
	ob->soft= newdataadr(fd, ob->soft);
	if(ob->soft) {
		SoftBody *sb= ob->soft;		
		
		sb->bpoint= NULL;	// init pointers so it gets rebuilt nicely
		sb->bspring= NULL;
		
		sb->keys= newdataadr(fd, sb->keys);
		test_pointer_array(fd, (void **)&sb->keys);
		if(sb->keys) {
			for(a=0; a<sb->totkey; a++) {
				sb->keys[a]= newdataadr(fd, sb->keys[a]);
			}
		}
	}
	ob->fluidsimSettings= newdataadr(fd, ob->fluidsimSettings); /* NT */
	if(ob->fluidsimSettings) {
		// reinit mesh pointers
		ob->fluidsimSettings->orgMesh = NULL; //ob->data;
		ob->fluidsimSettings->meshSurface = NULL;
		ob->fluidsimSettings->meshBB = NULL;
	}
	
	link_list(fd, &ob->prop);
	prop= ob->prop.first;
	while(prop) {
		prop->poin= newdataadr(fd, prop->poin);
		if(prop->poin==0) prop->poin= &prop->data;
		prop= prop->next;
	}

	link_list(fd, &ob->sensors);
	sens= ob->sensors.first;
	while(sens) {
		sens->data= newdataadr(fd, sens->data);
		sens->links= newdataadr(fd, sens->links);
		test_pointer_array(fd, (void **)&sens->links);
		sens= sens->next;
	}

	direct_link_constraints(fd, &ob->constraints);

	link_glob_list(fd, &ob->controllers);
	cont= ob->controllers.first;
	while(cont) {
		cont->data= newdataadr(fd, cont->data);
		cont->links= newdataadr(fd, cont->links);
		test_pointer_array(fd, (void **)&cont->links);
		cont= cont->next;
	}

	link_glob_list(fd, &ob->actuators);
	act= ob->actuators.first;
	while(act) {
		act->data= newdataadr(fd, act->data);
		act= act->next;
	}

	link_list(fd, &ob->hooks);
	while (ob->hooks.first) {
		ObHook *hook = ob->hooks.first;
		HookModifierData *hmd = (HookModifierData*) modifier_new(eModifierType_Hook);

		hook->indexar= newdataadr(fd, hook->indexar);
		if(fd->flags & FD_FLAGS_SWITCH_ENDIAN) {
			int a;
			for(a=0; a<hook->totindex; a++) {
				SWITCH_INT(hook->indexar[a]);
			}
		}

			/* Do conversion here because if we have loaded
			 * a hook we need to make sure it gets converted
			 * and free'd, regardless of version.
			 */
		VECCOPY(hmd->cent, hook->cent);
		hmd->falloff = hook->falloff;
		hmd->force = hook->force;
		hmd->indexar = hook->indexar;
		hmd->object = hook->parent;
		memcpy(hmd->parentinv, hook->parentinv, sizeof(hmd->parentinv));
		hmd->totindex = hook->totindex;

		BLI_addhead(&ob->modifiers, hmd);
		BLI_remlink(&ob->hooks, hook);

		MEM_freeN(hook);
	}
	
	ob->bb= NULL;
	ob->derivedDeform= NULL;
	ob->derivedFinal= NULL;
}

/* ************ READ SCENE ***************** */

static void lib_link_scene(FileData *fd, Main *main)
{
	Scene *sce;
	Base *base, *next;
	Editing *ed;
	Sequence *seq;

	sce= main->scene.first;
	while(sce) {
		if(sce->id.flag & LIB_NEEDLINK) {
			sce->id.us= 1;
			sce->camera= newlibadr(fd, sce->id.lib, sce->camera);
			sce->world= newlibadr_us(fd, sce->id.lib, sce->world);
			sce->set= newlibadr(fd, sce->id.lib, sce->set);
			sce->ima= newlibadr_us(fd, sce->id.lib, sce->ima);

			base= sce->base.first;
			while(base) {
				next= base->next;

				/* base->object= newlibadr_us(fd, sce->id.lib, base->object); */
				base->object= newlibadr_us_type(fd, sce->id.lib, ID_OB, base->object);
				
				/* when save during radiotool, needs cleared */
				base->flag &= ~OB_RADIO;
				
				if(base->object==0) {
					printf("LIB ERROR: base removed\n");
					BLI_remlink(&sce->base, base);
					if(base==sce->basact) sce->basact= 0;
					MEM_freeN(base);
				}
				base= next;
			}

			ed= sce->ed;
			if(ed) {
				WHILE_SEQ(&ed->seqbase) {
					if(seq->ipo) seq->ipo= newlibadr_us(fd, sce->id.lib, seq->ipo);
					if(seq->scene) seq->scene= newlibadr(fd, sce->id.lib, seq->scene);
					if(seq->sound) {
						seq->sound= newlibadr(fd, sce->id.lib, seq->sound);
						if (seq->sound) {
							seq->sound->id.us++;
							seq->sound->flags |= SOUND_FLAGS_SEQUENCE;
						}
					}
					seq->anim= 0;
				}
				END_SEQ
			}
			
			lib_link_scriptlink(fd, &sce->id, &sce->scriptlink);
			
			sce->id.flag -= LIB_NEEDLINK;
		}

		sce= sce->id.next;
	}
}

static void link_recurs_seq(FileData *fd, ListBase *lb)
{
	Sequence *seq;

	link_list(fd, lb);
	seq= lb->first;
	while(seq) {
		if(seq->seqbase.first) link_recurs_seq(fd, &seq->seqbase);
		seq= seq->next;
	}
}

static void direct_link_scene(FileData *fd, Scene *sce)
{
	Editing *ed;
	Sequence *seq;
	MetaStack *ms;
	StripElem *se;
	int a;

	sce->theDag = NULL;
	sce->dagisvalid = 0;
	
	link_list(fd, &(sce->base));

	sce->basact= newdataadr(fd, sce->basact);

	sce->radio= newdataadr(fd, sce->radio);
	
	sce->toolsettings= newdataadr(fd, sce->toolsettings);
	
	if(sce->ed) {
		ed= sce->ed= newdataadr(fd, sce->ed);

		/* recursive link sequences, lb will be correctly initialized */
		link_recurs_seq(fd, &ed->seqbase);

		WHILE_SEQ(&ed->seqbase) {
			seq->seq1= newdataadr(fd, seq->seq1);
			seq->seq2= newdataadr(fd, seq->seq2);
			seq->seq3= newdataadr(fd, seq->seq3);
			/* a patch: after introduction of effects with 3 input strips */
			if(seq->seq3==0) seq->seq3= seq->seq2;

			seq->curelem= 0;

			seq->plugin= newdataadr(fd, seq->plugin);
			if(seq->plugin) open_plugin_seq(seq->plugin, seq->name+2);

			seq->effectdata= newdataadr(fd, seq->effectdata);

			seq->strip= newdataadr(fd, seq->strip);
			if(seq->strip && seq->strip->done==0) {
				seq->strip->done= 1;

				/* standard: strips from effects/metas are not written, but are mallocced */

				if(seq->type==SEQ_IMAGE) {
					seq->strip->stripdata= newdataadr(fd, seq->strip->stripdata);
					se= seq->strip->stripdata;
					if(se) {
						for(a=0; a<seq->strip->len; a++, se++) {
							se->ok= 1;
							se->ibuf= 0;
						}
					}
				}
				else if(seq->type==SEQ_MOVIE) {
					/* only first stripelem is in file */
					se= newdataadr(fd, seq->strip->stripdata);

					if(se) {
						seq->strip->stripdata= MEM_callocN(seq->len*sizeof(StripElem), "stripelem");
						*seq->strip->stripdata= *se;
						MEM_freeN(se);

						se= seq->strip->stripdata;

						for(a=0; a<seq->strip->len; a++, se++) {
							se->ok= 1;
							se->ibuf= 0;
							se->nr= a + 1;
						}
					}
				}
				else if(seq->type==SEQ_SOUND) {
					/* only first stripelem is in file */
					se= newdataadr(fd, seq->strip->stripdata);

					if(se) {
						seq->strip->stripdata= MEM_callocN(seq->len*sizeof(StripElem), "stripelem");
						*seq->strip->stripdata= *se;
						MEM_freeN(se);

						se= seq->strip->stripdata;

						for(a=0; a<seq->strip->len; a++, se++) {
							se->ok= 2; /* why? */
							se->ibuf= 0;
							se->nr= a + 1;
						}
					}
				}
				else if(seq->len>0)
					seq->strip->stripdata= MEM_callocN(seq->len*sizeof(StripElem), "stripelem");

			}
		}
		END_SEQ
			
		/* link metastack, slight abuse of structs here, have to restore pointer to internal part in struct */
		{
			Sequence temp;
			char *poin;
			long offset;
			/*int seted=0;*/ /*unused*/
			
			offset= ((long)&(temp.seqbase)) - ((long)&temp);

			/* root pointer */
			poin= (char *)ed->seqbasep;
			poin -= offset;
			poin= newdataadr(fd, poin);
			if(poin) ed->seqbasep= (ListBase *)(poin+offset);
			else ed->seqbasep= &ed->seqbase;
			
			/* stack */
			link_list(fd, &(ed->metastack));
			
			for(ms= ed->metastack.first; ms; ms= ms->next) {
				ms->parseq= newdataadr(fd, ms->parseq);
				
				poin= (char *)ms->oldbasep;
				poin -= offset;
				poin= newdataadr(fd, poin);
				if(poin) ms->oldbasep= (ListBase *)(poin+offset);
				else ms->oldbasep= &ed->seqbase;
			}
		}
	}

	direct_link_scriptlink(fd, &sce->scriptlink);
	
	sce->r.avicodecdata = newdataadr(fd, sce->r.avicodecdata);
	if (sce->r.avicodecdata) {
		sce->r.avicodecdata->lpFormat = newdataadr(fd, sce->r.avicodecdata->lpFormat);
		sce->r.avicodecdata->lpParms = newdataadr(fd, sce->r.avicodecdata->lpParms);
	}
	
	sce->r.qtcodecdata = newdataadr(fd, sce->r.qtcodecdata);
	if (sce->r.qtcodecdata) {
		sce->r.qtcodecdata->cdParms = newdataadr(fd, sce->r.qtcodecdata->cdParms);
	}
	
	link_list(fd, &(sce->markers));
}

/* ************ READ SCREEN ***************** */

/* note: file read without screens option G_FILE_NO_UI; 
   check lib pointers in call below */
static void lib_link_screen(FileData *fd, Main *main)
{
	bScreen *sc;
	ScrArea *sa;

	sc= main->screen.first;
	while(sc) {
		if(sc->id.flag & LIB_NEEDLINK) {
			sc->id.us= 1;
			sc->scene= newlibadr(fd, sc->id.lib, sc->scene);

			sa= sc->areabase.first;
			while(sa) {
				SpaceLink *sl;

				sa->full= newlibadr(fd, sc->id.lib, sa->full);

				/* space handler scriptlinks */
				lib_link_scriptlink(fd, &sc->id, &sa->scriptlink);

				for (sl= sa->spacedata.first; sl; sl= sl->next) {
					if(sl->spacetype==SPACE_VIEW3D) {
						View3D *v3d= (View3D*) sl;

						v3d->camera= newlibadr(fd, sc->id.lib, v3d->camera);

						if(v3d->bgpic) {
							v3d->bgpic->ima= newlibadr_us(fd, sc->id.lib, v3d->bgpic->ima);
							v3d->bgpic->tex= newlibadr_us(fd, sc->id.lib, v3d->bgpic->tex);
							v3d->bgpic->rect= NULL;
						}
						if(v3d->localvd) {
							v3d->localvd->camera= newlibadr(fd, sc->id.lib, v3d->localvd->camera);
						}
					}
					else if(sl->spacetype==SPACE_IPO) {
						SpaceIpo *sipo= (SpaceIpo *)sl;
						sipo->editipo= 0;
						
						if(sipo->blocktype==ID_SEQ) sipo->from= NULL;	// no libdata
						else sipo->from= newlibadr(fd, sc->id.lib, sipo->from);
						
						sipo->ipokey.first= sipo->ipokey.last= 0;
						sipo->ipo= newlibadr(fd, sc->id.lib, sipo->ipo);
					}
					else if(sl->spacetype==SPACE_BUTS) {
						SpaceButs *sbuts= (SpaceButs *)sl;
						sbuts->rect= NULL;
						sbuts->lockpoin= NULL;
						if(main->versionfile<132) set_rects_butspace(sbuts);
					}
					else if(sl->spacetype==SPACE_FILE) {
						SpaceFile *sfile= (SpaceFile *)sl;

						sfile->filelist= 0;
						sfile->libfiledata= 0;
						sfile->returnfunc= 0;
					}
					else if(sl->spacetype==SPACE_IMASEL) {
						check_imasel_copy((SpaceImaSel *)sl);
					}
					else if(sl->spacetype==SPACE_ACTION) {
						SpaceAction *saction= (SpaceAction *)sl;
						saction->action = newlibadr(fd, sc->id.lib, saction->action);
					}
					else if(sl->spacetype==SPACE_IMAGE) {
						SpaceImage *sima= (SpaceImage *)sl;

						sima->image= newlibadr_us(fd, sc->id.lib, sima->image);
					}
					else if(sl->spacetype==SPACE_NLA){
						/* SpaceNla *snla= (SpaceNla *)sl;	*/
					}
					else if(sl->spacetype==SPACE_TEXT) {
						SpaceText *st= (SpaceText *)sl;

						st->text= newlibadr(fd, sc->id.lib, st->text);

					}
					else if(sl->spacetype==SPACE_SCRIPT) {
						SpaceScript *sc= (SpaceScript *)sl;

						sc->script = NULL;
					}
					else if(sl->spacetype==SPACE_OOPS) {
						SpaceOops *so= (SpaceOops *)sl;
						Oops *oops;
						TreeStoreElem *tselem;
						int a;

						oops= so->oops.first;
						while(oops) {
							oops->id= newlibadr(fd, NULL, oops->id);
							oops= oops->next;
						}
						so->lockpoin= NULL;
						so->tree.first= so->tree.last= NULL;
						
						if(so->treestore) {
							tselem= so->treestore->data;
							for(a=0; a<so->treestore->usedelem; a++, tselem++) {
								tselem->id= newlibadr(fd, NULL, tselem->id);
							}
						}
					}
					else if(sl->spacetype==SPACE_SOUND) {
						SpaceSound *ssound= (SpaceSound *)sl;

						ssound->sound= newlibadr_us(fd, sc->id.lib, ssound->sound);
					}
				}
				sa= sa->next;
			}
			sc->id.flag -= LIB_NEEDLINK;
		}
		sc= sc->id.next;
	}
}

static void *restore_pointer_by_name(Main *mainp, ID *id, int user)
{
	ListBase *lb;
	ID *idn=NULL;
		
	if(id) {
		lb= wich_libbase(mainp, GS(id->name));
		
		if(lb) {	// there's still risk of checking corrupt mem (freed Ids in oops)
			idn= lb->first;
			while(idn) {
				if( strcmp(idn->name, id->name)==0) {
					if(user && idn->us==0) idn->us++;
					break;
				}
				idn= idn->next;
			}
		}
	}
	return idn;
}

/* called from kernel/blender.c */
/* used to link a file (without UI) to the current UI */
void lib_link_screen_restore(Main *newmain, Scene *curscene)
{
	bScreen *sc;
	ScrArea *sa;

	sc= newmain->screen.first;
	while(sc) {
		
		sc->scene= curscene;

		sa= sc->areabase.first;
		while(sa) {
			SpaceLink *sl;

			if (sa->scriptlink.totscript) {
				/* restore screen area script links */
				ScriptLink *slink = &sa->scriptlink;
				int script_idx;
				for (script_idx = 0; script_idx < slink->totscript; script_idx++) {
					slink->scripts[script_idx] = restore_pointer_by_name(newmain,
						(ID *)slink->scripts[script_idx], 1);
				}
			}

			for (sl= sa->spacedata.first; sl; sl= sl->next) {
				if(sl->spacetype==SPACE_VIEW3D) {
					View3D *v3d= (View3D*) sl;
					
					v3d->camera= sc->scene->camera;
					
					if(v3d->bgpic) {
						v3d->bgpic->ima= restore_pointer_by_name(newmain, (ID *)v3d->bgpic->ima, 1);
						v3d->bgpic->tex= restore_pointer_by_name(newmain, (ID *)v3d->bgpic->tex, 1);
						if(v3d->bgpic->rect) freeN(v3d->bgpic->rect);
						v3d->bgpic->rect= NULL;
					}
					if(v3d->localvd) {
						Base *base;

						v3d->localvd->camera= sc->scene->camera;
						
						/* localview can become invalid during undo/redo steps, so we exit it when no could be found */
						for(base= sc->scene->base.first; base; base= base->next) {
							if(base->lay & v3d->lay) break;
						}
						if(base==NULL) {
							v3d->lay= v3d->localvd->lay;
							v3d->layact= v3d->localvd->layact;
							MEM_freeN(v3d->localvd);
							v3d->localvd= NULL;
							v3d->localview= 0;
						}
					}
					else if(v3d->scenelock) v3d->lay= sc->scene->lay;
					
					/* not very nice, but could help */
					if((v3d->layact & v3d->lay)==0) v3d->layact= v3d->lay;
					
				}
				else if(sl->spacetype==SPACE_IPO) {
					SpaceIpo *sipo= (SpaceIpo *)sl;
					
					if(sipo->blocktype==ID_SEQ) sipo->from= NULL;	// no libdata
					else sipo->from= restore_pointer_by_name(newmain, (ID *)sipo->from, 0);
					
					// not free sipo->ipokey, creates dependency with src/
					sipo->ipo= restore_pointer_by_name(newmain, (ID *)sipo->ipo, 0);
					if(sipo->editipo) MEM_freeN(sipo->editipo);
					sipo->editipo= NULL;
				}
				else if(sl->spacetype==SPACE_BUTS) {
					SpaceButs *sbuts= (SpaceButs *)sl;
					sbuts->lockpoin= NULL;
					sbuts->cury= 0;	// we leave rect, for nicer redraws
				}
				else if(sl->spacetype==SPACE_FILE) {
					SpaceFile *sfile= (SpaceFile *)sl;
					if(sfile->libfiledata)	
						BLO_blendhandle_close(sfile->libfiledata);
					sfile->libfiledata= 0;
				}
				else if(sl->spacetype==SPACE_IMASEL) {
					;
				}
				else if(sl->spacetype==SPACE_ACTION) {
					SpaceAction *saction= (SpaceAction *)sl;
					saction->action = restore_pointer_by_name(newmain, (ID *)saction->action, 1);
				}
				else if(sl->spacetype==SPACE_IMAGE) {
					SpaceImage *sima= (SpaceImage *)sl;

					sima->image= restore_pointer_by_name(newmain, (ID *)sima->image, 1);
				}
				else if(sl->spacetype==SPACE_NLA){
					/* SpaceNla *snla= (SpaceNla *)sl;	*/
				}
				else if(sl->spacetype==SPACE_TEXT) {
					SpaceText *st= (SpaceText *)sl;

					st->text= restore_pointer_by_name(newmain, (ID *)st->text, 1);
					if(st->text==NULL) st->text= newmain->text.first;
				}
				else if(sl->spacetype==SPACE_SCRIPT) {
					SpaceScript *sc= (SpaceScript *)sl;

					sc->script = NULL;
				}
				else if(sl->spacetype==SPACE_OOPS) {
					SpaceOops *so= (SpaceOops *)sl;
					Oops *oops;
					
					int a;
					oops= so->oops.first;
					while(oops) {
						oops->id= restore_pointer_by_name(newmain, (ID *)oops->id, 0);
						oops= oops->next;
					}
					so->lockpoin= NULL;
					
					if(so->treestore) {
						TreeStore *ts= so->treestore;
						TreeStoreElem *tselem=ts->data;
						for(a=0; a<ts->usedelem; a++, tselem++) {
							tselem->id= restore_pointer_by_name(newmain, tselem->id, 0);
						}
					}
				}
				else if(sl->spacetype==SPACE_SOUND) {
					SpaceSound *ssound= (SpaceSound *)sl;

					ssound->sound= restore_pointer_by_name(newmain, (ID *)ssound->sound, 1);
				}
			}
			sa= sa->next;
		}

		sc= sc->id.next;
	}

}

static void direct_link_screen(FileData *fd, bScreen *sc)
{
	ScrArea *sa;
	ScrVert *sv;
	ScrEdge *se;
	Oops *oops;
	int a;
	
	link_list(fd, &(sc->vertbase));
	link_list(fd, &(sc->edgebase));
	link_list(fd, &(sc->areabase));
	sc->winakt= 0;

	/* hacky patch... but people have been saving files with the verse-blender,
	   causing the handler to keep running for ever, with no means to disable it */
	for(a=0; a<SCREEN_MAXHANDLER; a+=2) {
		if( sc->handler[a]==SCREEN_HANDLER_VERSE) {
			sc->handler[a]= 0;
			break;
		}
	}
	
	/* edges */
	se= sc->edgebase.first;
	while(se) {
		se->v1= newdataadr(fd, se->v1);
		se->v2= newdataadr(fd, se->v2);
		if( (long)se->v1 > (long)se->v2) {
			sv= se->v1;
			se->v1= se->v2;
			se->v2= sv;
		}

		if(se->v1==NULL) {
			printf("error reading screen... file corrupt\n");
			se->v1= se->v2;
		}
		se= se->next;
	}

	/* areas */
	sa= sc->areabase.first;
	while(sa) {
		Panel *pa;
		SpaceLink *sl;

		link_list(fd, &(sa->spacedata));
		link_list(fd, &(sa->panels));

		for(pa= sa->panels.first; pa; pa=pa->next) {
			pa->paneltab= newdataadr(fd, pa->paneltab);
			pa->active= 0;
			pa->sortcounter= 0;
		}

		for (sl= sa->spacedata.first; sl; sl= sl->next) {
			if (sl->spacetype==SPACE_VIEW3D) {
				View3D *v3d= (View3D*) sl;
				v3d->bgpic= newdataadr(fd, v3d->bgpic);
				v3d->localvd= newdataadr(fd, v3d->localvd);
				v3d->afterdraw.first= v3d->afterdraw.last= NULL;
				v3d->clipbb= newdataadr(fd, v3d->clipbb);
			}
			else if (sl->spacetype==SPACE_OOPS) {
				SpaceOops *soops= (SpaceOops*) sl;
				
				link_list(fd, &(soops->oops));
				oops= soops->oops.first;
				while(oops) {
					oops->link.first= oops->link.last= 0;
					oops= oops->next;
				}
				
				soops->treestore= newdataadr(fd, soops->treestore);
				if(soops->treestore) {
					soops->treestore->data= newdataadr(fd, soops->treestore->data);
					/* we only saved what was used */
					soops->treestore->totelem= soops->treestore->usedelem;
					soops->storeflag |= SO_TREESTORE_CLEANUP;	// at first draw
				}
			}
		}

		sa->v1= newdataadr(fd, sa->v1);
		sa->v2= newdataadr(fd, sa->v2);
		sa->v3= newdataadr(fd, sa->v3);
		sa->v4= newdataadr(fd, sa->v4);

		sa->win= sa->headwin= 0;

		sa->uiblocks.first= sa->uiblocks.last= NULL;

		/* space handler scriptlinks */
		direct_link_scriptlink(fd, &sa->scriptlink);

		sa= sa->next;
	}
}

/* ********** READ LIBRARY *************** */


static void direct_link_library(FileData *fd, Library *lib, Main *main)
{
	Main *newmain;
	Library *libr;
	
	for(newmain= fd->mainlist.first; newmain; newmain= newmain->next) {
		if(newmain->curlib) {
			if(strcmp(newmain->curlib->name, lib->name)==0) {
				printf("Fixed error in file; multiple instances of lib:\n %s\n", lib->name);
				
				change_libadr(fd, lib, newmain->curlib);
				
				BLI_remlink(&main->library, lib);
				MEM_freeN(lib);
				return;
			}
		}
	}
	
	/* new main */
	newmain= MEM_callocN(sizeof(Main), "directlink");
	BLI_addtail(&fd->mainlist, newmain);
	newmain->curlib= lib;
}

static void lib_link_library(FileData *fd, Main *main)
{
	Library *lib;

	lib= main->library.first;
	while(lib) {
		lib->id.us= 1;
		lib= lib->id.next;
	}
}

/* ************** READ SOUND ******************* */

static void direct_link_sound(FileData *fd, bSound *sound)
{
	sound->sample = NULL;
	sound->snd_sound = NULL;

	sound->packedfile = direct_link_packedfile(fd, sound->packedfile);
	sound->newpackedfile = direct_link_packedfile(fd, sound->newpackedfile);
}

static void lib_link_sound(FileData *fd, Main *main)
{
	bSound *sound;

	sound= main->sound.first;
	while(sound) {
		if(sound->id.flag & LIB_NEEDLINK) {
			sound->id.flag -= LIB_NEEDLINK;
			sound->ipo= newlibadr_us(fd, sound->id.lib, sound->ipo);
			sound->stream = 0;
		}
		sound= sound->id.next;
	}
}
/* ***************** READ GROUP *************** */

static void direct_link_group(FileData *fd, Group *group)
{
	link_list(fd, &group->gobject);
}

static void lib_link_group(FileData *fd, Main *main)
{
	Group *group= main->group.first;
	GroupObject *go;
	int add_us;
	
	while(group) {
		if(group->id.flag & LIB_NEEDLINK) {
			group->id.flag -= LIB_NEEDLINK;
			
			add_us= 0;
			
			go= group->gobject.first;
			while(go) {
				go->ob= newlibadr(fd, group->id.lib, go->ob);
				if(go->ob) {
					/* if group has an object, it increments user... */
					add_us= 1;
					if(go->ob->id.us==0) 
						go->ob->id.us= 1;
				}
				go= go->next;
			}
			if(add_us) group->id.us++;
			rem_from_group(group, NULL);	/* removes NULL entries */
			
		}
		group= group->id.next;
	}
}

/* ************** GENERAL & MAIN ******************** */

static BHead *read_libblock(FileData *fd, Main *main, BHead *bhead, int flag, ID **id_r)
{
	/* this routine reads a libblock and its direct data. Use link functions
	 * to connect it all
	 */

	ID *id;
	ListBase *lb;
	char *str = NULL;

	if(bhead->code==ID_ID) {
		ID *linkedid= (ID *)(bhead + 1); /*  BHEAD+DATA dependancy */

		lb= wich_libbase(main, GS(linkedid->name));
	}
	else {
		lb= wich_libbase(main, bhead->code);
	}

	/* read libblock */
	id = read_struct(fd, bhead, "lib block");
	if (id_r)
		*id_r= id;
	if (!id)
		return blo_nextbhead(fd, bhead);

	oldnewmap_insert(fd->libmap, bhead->old, id, 1);
	BLI_addtail(lb, id);

	/* clear first 8 bits */
	id->flag= (id->flag & 0xFF00) | flag | LIB_NEEDLINK;
	id->lib= main->curlib;
	if(id->flag & LIB_FAKEUSER) id->us= 1;
	else id->us= 0;

	/* this case cannot be direct_linked: it's just the ID part */
	if(bhead->code==ID_ID) {
		return blo_nextbhead(fd, bhead);
	}

	bhead = blo_nextbhead(fd, bhead);

	switch( GS(id->name) ) {
	case ID_OB: str= "ID_OB"; break;
	case ID_SCE: str= "ID_SCE"; break;
	case ID_LI: str= "ID_LI"; break;
	case ID_ME: str= "ID_ME"; break;
	case ID_CU: str= "ID_CU"; break;
	case ID_MB: str= "ID_MB"; break;
	case ID_MA: str= "ID_MA"; break;
	case ID_TE: str= "ID_TE"; break;
	case ID_IM: str= "ID_IM"; break;
	case ID_IK: str= "ID_IK"; break;
	case ID_WV: str= "ID_WV"; break;
	case ID_LT: str= "ID_LT"; break;
	case ID_SE: str= "ID_SE"; break;
	case ID_LF: str= "ID_LF"; break;
	case ID_LA: str= "ID_LA"; break;
	case ID_CA: str= "ID_CA"; break;
	case ID_IP: str= "ID_IP"; break;
	case ID_KE: str= "ID_KE"; break;
	case ID_WO: str= "ID_WO"; break;
	case ID_SCR: str= "ID_SCR"; break;
	case ID_VF: str= "ID_VF"; break;
	case ID_TXT	: str= "ID_TXT"; break;
	case ID_SO: str= "ID_SO"; break;
	case ID_SAMPLE: str= "ID_SAMPLE"; break;
	case ID_GR: str= "ID_GR"; break;
	case ID_ID: str= "ID_ID"; break;
	case ID_SEQ: str= "ID_SEQ"; break;
	case ID_AR: str= "ID_AR"; break;
	case ID_AC: str= "ID_AC"; break;
	}
		/* read all data */
	while(bhead && bhead->code==DATA) {
		void *data= read_struct(fd, bhead, str);

		if (data) {
			oldnewmap_insert(fd->datamap, bhead->old, data, 0);
		}

		bhead = blo_nextbhead(fd, bhead);
	}

	/* init pointers direct data */
	switch( GS(id->name) ) {
		case ID_SCR:
			direct_link_screen(fd, (bScreen *)id);
			break;
		case ID_SCE:
			direct_link_scene(fd, (Scene *)id);
			break;
		case ID_OB:
			direct_link_object(fd, (Object *)id);
			break;
		case ID_ME:
			direct_link_mesh(fd, (Mesh *)id);
			break;
		case ID_CU:
			direct_link_curve(fd, (Curve *)id);
			break;
		case ID_MB:
			direct_link_mball(fd, (MetaBall *)id);
			break;
		case ID_MA:
			direct_link_material(fd, (Material *)id);
			break;
		case ID_TE:
			direct_link_texture(fd, (Tex *)id);
			break;
		case ID_IM:
			direct_link_image(fd, (Image *)id);
			break;
		case ID_LA:
			direct_link_lamp(fd, (Lamp *)id);
			break;
		case ID_VF:
			direct_link_vfont(fd, (VFont *)id);
			break;
		case ID_TXT:
			direct_link_text(fd, (Text *)id);
			break;
		case ID_IP:
			direct_link_ipo(fd, (Ipo *)id);
			break;
		case ID_KE:
			direct_link_key(fd, (Key *)id);
			break;
		case ID_LT:
			direct_link_latt(fd, (Lattice *)id);
			break;
		case ID_WO:
			direct_link_world(fd, (World *)id);
			break;
		case ID_LI:
			direct_link_library(fd, (Library *)id, main);
			break;
		case ID_CA:
			direct_link_camera(fd, (Camera *)id);
			break;
		case ID_SO:
			direct_link_sound(fd, (bSound *)id);
			break;
		case ID_GR:
			direct_link_group(fd, (Group *)id);
			break;
		case ID_AR:
			direct_link_armature(fd, (bArmature*)id);
			break;
		case ID_AC:
			direct_link_action(fd, (bAction*)id);
			break;
	}

	oldnewmap_free_unused(fd->datamap);
	oldnewmap_clear(fd->datamap);

	return (bhead);
}

static void link_global(FileData *fd, BlendFileData *bfd, FileGlobal *fg)
{
	// this is nonsense... make it struct once (ton)
	bfd->winpos= fg->winpos;
	bfd->fileflags= fg->fileflags;
	bfd->displaymode= fg->displaymode;
	bfd->globalf= fg->globalf;
	bfd->curscreen= newlibadr(fd, 0, fg->curscreen);
	bfd->curscene= newlibadr(fd, 0, fg->curscene);
	// this happens in files older than 2.35
	if(bfd->curscene==NULL) {
		if(bfd->curscreen) bfd->curscene= bfd->curscreen->scene;
	}
}

static void vcol_to_fcol(Mesh *me)
{
	MFace *mface;
	unsigned int *mcol, *mcoln, *mcolmain;
	int a;

	if(me->totface==0 || me->mcol==0) return;

	mcoln= mcolmain= MEM_mallocN(4*sizeof(int)*me->totface, "mcoln");
	mcol = (unsigned int *)me->mcol;
	mface= me->mface;
	for(a=me->totface; a>0; a--, mface++) {
		mcoln[0]= mcol[mface->v1];
		mcoln[1]= mcol[mface->v2];
		mcoln[2]= mcol[mface->v3];
		mcoln[3]= mcol[mface->v4];
		mcoln+= 4;
	}

	MEM_freeN(me->mcol);
	me->mcol= (MCol *)mcolmain;
}

static int map_223_keybd_code_to_224_keybd_code(int code)
{
	switch (code) {
	case 312:	return F12KEY;
	case 159:	return PADSLASHKEY;
	case 161:	return PAD0;
	case 154:	return PAD1;
	case 150:	return PAD2;
	case 155:	return PAD3;
	case 151:	return PAD4;
	case 156:	return PAD5;
	case 152:	return PAD6;
	case 157:	return PAD7;
	case 153:	return PAD8;
	case 158:	return PAD9;
	default: return code;
	}
}

static void bone_version_238(ListBase *lb)
{
	Bone *bone;
	
	for(bone= lb->first; bone; bone= bone->next) {
		if(bone->rad_tail==0.0f && bone->rad_head==0.0f) {
			bone->rad_head= 0.25f*bone->length;
			bone->rad_tail= 0.1f*bone->length;
			
			bone->dist-= bone->rad_head;
			if(bone->dist<=0.0f) bone->dist= 0.0f;
		}
		bone_version_238(&bone->childbase);
	}
}

static void bone_version_239(ListBase *lb)
{
	Bone *bone;
	
	for(bone= lb->first; bone; bone= bone->next) {
		if(bone->layer==0) 
			bone->layer= 1;
		bone_version_239(&bone->childbase);
	}
}

static void do_versions(FileData *fd, Library *lib, Main *main)
{
	/* WATCH IT!!!: pointers from libdata have not been converted */

	if(main->versionfile == 100) {
		/* tex->extend and tex->imageflag have changed: */
		Tex *tex = main->tex.first;
		while(tex) {
			if(tex->id.flag & LIB_NEEDLINK) {

				if(tex->extend==0) {
					if(tex->xrepeat || tex->yrepeat) tex->extend= TEX_REPEAT;
					else {
						tex->extend= TEX_EXTEND;
						tex->xrepeat= tex->yrepeat= 1;
					}
				}

				if(tex->imaflag & TEX_ANIM5) {
					tex->imaflag |= TEX_MORKPATCH;
					tex->imaflag |= TEX_ANTIALI;
				}
			}
			tex= tex->id.next;
		}
	}
	if(main->versionfile <= 101) {
		/* frame mapping */
		Scene *sce = main->scene.first;
		while(sce) {
			sce->r.framapto= 100;
			sce->r.images= 100;
			sce->r.framelen= 1.0;
			sce= sce->id.next;
		}
	}
	if(main->versionfile <= 102) {
		/* init halo's at 1.0 */
		Material *ma = main->mat.first;
		while(ma) {
			ma->add= 1.0;
			ma= ma->id.next;
		}
	}
	if(main->versionfile <= 103) {
		/* new variable in object: colbits */
		Object *ob = main->object.first;
		int a;
		while(ob) {
			ob->colbits= 0;
			if(ob->totcol) {
				for(a=0; a<ob->totcol; a++) {
					if(ob->mat[a]) ob->colbits |= (1<<a);
				}
			}
			ob= ob->id.next;
		}
	}
	if(main->versionfile <= 104) {
		/* timeoffs moved */
		Object *ob = main->object.first;
		while(ob) {
			if(ob->transflag & 1) {
				ob->transflag -= 1;
				ob->ipoflag |= OB_OFFS_OB;
			}
			ob= ob->id.next;
		}
	}
	if(main->versionfile <= 105) {
		Object *ob = main->object.first;
		while(ob) {
			ob->dupon= 1; ob->dupoff= 0;
			ob->dupsta= 1; ob->dupend= 100;
			ob= ob->id.next;
		}
	}
	if(main->versionfile <= 106) {
		/* mcol changed */
		Mesh *me = main->mesh.first;
		while(me) {
			if(me->mcol) vcol_to_fcol(me);
			me= me->id.next;
		}

	}
	if(main->versionfile <= 107) {
		Object *ob;
		Scene *sce = main->scene.first;
		while(sce) {
			sce->r.mode |= R_GAMMA;
			sce= sce->id.next;
		}
		ob= main->object.first;
		while(ob) {
			ob->ipoflag |= OB_OFFS_PARENT;
			if(ob->dt==0) ob->dt= OB_SOLID;
			ob= ob->id.next;
		}

	}
	if(main->versionfile <= 109) {
		/* new variable: gridlines */
		bScreen *sc = main->screen.first;
		while(sc) {
			ScrArea *sa= sc->areabase.first;
			while(sa) {
				SpaceLink *sl= sa->spacedata.first;
				while (sl) {
					if (sl->spacetype==SPACE_VIEW3D) {
						View3D *v3d= (View3D*) sl;

						if (v3d->gridlines==0) v3d->gridlines= 20;
					}
					sl= sl->next;
				}
				sa= sa->next;
			}
			sc= sc->id.next;
		}
	}
	if(main->versionfile <= 112) {
		Mesh *me = main->mesh.first;
		while(me) {
			me->cubemapsize= 1.0;
			me= me->id.next;
		}
	}
	if(main->versionfile <= 113) {
		Material *ma = main->mat.first;
		while(ma) {
			if(ma->flaresize==0.0) ma->flaresize= 1.0;
			ma->subsize= 1.0;
			ma->flareboost= 1.0;
			ma= ma->id.next;
		}
	}

	if(main->versionfile <= 134) {
		Tex *tex = main->tex.first;
		while (tex) {
			if ((tex->rfac == 0.0) &&
			    (tex->gfac == 0.0) &&
			    (tex->bfac == 0.0)) {
				tex->rfac = 1.0;
				tex->gfac = 1.0;
				tex->bfac = 1.0;
				tex->filtersize = 1.0;
			}
			tex = tex->id.next;
		}
	}
	if(main->versionfile <= 140) {
		/* r-g-b-fac in texure */
		Tex *tex = main->tex.first;
		while (tex) {
			if ((tex->rfac == 0.0) &&
			    (tex->gfac == 0.0) &&
			    (tex->bfac == 0.0)) {
				tex->rfac = 1.0;
				tex->gfac = 1.0;
				tex->bfac = 1.0;
				tex->filtersize = 1.0;
			}
			tex = tex->id.next;
		}
	}
	if(main->versionfile <= 153) {
		Scene *sce = main->scene.first;
		while(sce) {
			if(sce->r.blurfac==0.0) sce->r.blurfac= 1.0;
			sce= sce->id.next;
		}
	}
	if(main->versionfile <= 163) {
		Scene *sce = main->scene.first;
		while(sce) {
			if(sce->r.frs_sec==0) sce->r.frs_sec= 25;
			sce= sce->id.next;
		}
	}
	if(main->versionfile <= 164) {
		Mesh *me= main->mesh.first;
		while(me) {
			me->smoothresh= 30;
			me= me->id.next;
		}
	}
	if(main->versionfile <= 165) {
		Mesh *me= main->mesh.first;
		TFace *tface;
		int nr;
		char *cp;

		while(me) {
			if(me->tface) {
				nr= me->totface;
				tface= me->tface;
				while(nr--) {
					cp= (char *)&tface->col[0];
					if(cp[1]>126) cp[1]= 255; else cp[1]*=2;
					if(cp[2]>126) cp[2]= 255; else cp[2]*=2;
					if(cp[3]>126) cp[3]= 255; else cp[3]*=2;
					cp= (char *)&tface->col[1];
					if(cp[1]>126) cp[1]= 255; else cp[1]*=2;
					if(cp[2]>126) cp[2]= 255; else cp[2]*=2;
					if(cp[3]>126) cp[3]= 255; else cp[3]*=2;
					cp= (char *)&tface->col[2];
					if(cp[1]>126) cp[1]= 255; else cp[1]*=2;
					if(cp[2]>126) cp[2]= 255; else cp[2]*=2;
					if(cp[3]>126) cp[3]= 255; else cp[3]*=2;
					cp= (char *)&tface->col[3];
					if(cp[1]>126) cp[1]= 255; else cp[1]*=2;
					if(cp[2]>126) cp[2]= 255; else cp[2]*=2;
					if(cp[3]>126) cp[3]= 255; else cp[3]*=2;

					tface++;
				}
			}
			me= me->id.next;
		}
	}

	if(main->versionfile <= 169) {
		Mesh *me= main->mesh.first;
		while(me) {
			if(me->subdiv==0) me->subdiv= 1;
			me= me->id.next;
		}
	}

	if(main->versionfile <= 169) {
		bScreen *sc= main->screen.first;
		while(sc) {
			ScrArea *sa= sc->areabase.first;
			while(sa) {
				SpaceLink *sl= sa->spacedata.first;
				while(sl) {
					if(sl->spacetype==SPACE_IPO) {
						SpaceIpo *sipo= (SpaceIpo*) sl;
						sipo->v2d.max[0]= 15000.0;
					}
					sl= sl->next;
				}
				sa= sa->next;
			}
			sc= sc->id.next;
		}
	}

	if(main->versionfile <= 170) {
		Object *ob = main->object.first;
		PartEff *paf;
		while (ob) {
			paf = give_parteff(ob);
			if (paf) {
				if (paf->staticstep == 0) {
					paf->staticstep= 5;
				}
			}
			ob = ob->id.next;
		}
	}

	if(main->versionfile <= 171) {
		bScreen *sc= main->screen.first;
		while(sc) {
			ScrArea *sa= sc->areabase.first;
			while(sa) {
				SpaceLink *sl= sa->spacedata.first;
				while(sl) {
					if(sl->spacetype==SPACE_TEXT) {
						SpaceText *st= (SpaceText*) sl;
						if(st->font_id>1) {
							st->font_id= 0;
							st->lheight= 13;
						}
					}
					sl= sl->next;
				}
				sa= sa->next;
			}
			sc= sc->id.next;
		}
	}

	if(main->versionfile <= 173) {
		int a, b;
		Mesh *me= main->mesh.first;
		while(me) {
			if(me->tface) {
				TFace *tface= me->tface;
				for(a=0; a<me->totface; a++, tface++) {
					for(b=0; b<4; b++) {
						tface->uv[b][0]/= 32767.0;
						tface->uv[b][1]/= 32767.0;
					}
				}
			}
			me= me->id.next;
		}
	}

	if(main->versionfile <= 191) {
		bScreen *sc= main->screen.first;
		Object *ob= main->object.first;
		Material *ma = main->mat.first;

		/* let faces have default add factor of 0.0 */
		while(ma) {
		  if (!(ma->mode & MA_HALO)) ma->add = 0.0;
		  ma = ma->id.next;
		}

		while(ob) {
			ob->mass= 1.0f;
			ob->damping= 0.1f;
			ob->quat[1]= 1.0f;
			ob= ob->id.next;
		}

		while(sc) {
			ScrArea *sa= sc->areabase.first;
			while(sa) {
				SpaceLink *sl= sa->spacedata.first;
				while(sl) {
					if(sl->spacetype==SPACE_BUTS) {
						SpaceButs *sbuts= (SpaceButs*) sl;
						sbuts->scaflag= BUTS_SENS_LINK|BUTS_SENS_ACT|BUTS_CONT_ACT|BUTS_ACT_ACT|BUTS_ACT_LINK;
					}
					sl= sl->next;
				}
				sa= sa->next;
			}
			sc= sc->id.next;
		}
	}

	if(main->versionfile <= 193) {
		Object *ob= main->object.first;
		while(ob) {
			ob->inertia= 1.0f;
			ob->rdamping= 0.1f;
			ob= ob->id.next;
		}
	}

	if(main->versionfile <= 196) {
		Mesh *me= main->mesh.first;
		int a, b;
		while(me) {
			if(me->tface) {
				TFace *tface= me->tface;
				for(a=0; a<me->totface; a++, tface++) {
					for(b=0; b<4; b++) {
						tface->mode |= TF_DYNAMIC;
						tface->mode &= ~TF_INVISIBLE;
					}
				}
			}
			me= me->id.next;
		}
	}

	if(main->versionfile <= 200) {
		Object *ob= main->object.first;
		while(ob) {
			ob->scaflag = ob->gameflag & (64+128+256+512+1024+2048);
			    /* 64 is do_fh */
			ob->gameflag &= ~(128+256+512+1024+2048);
			ob = ob->id.next;
		}
	}

	if(main->versionfile <= 201) {
		/* add-object + end-object are joined to edit-object actuator */
		Object *ob = main->object.first;
		bProperty *prop;
		bActuator *act;
		bIpoActuator *ia;
		bEditObjectActuator *eoa;
		bAddObjectActuator *aoa;
		while (ob) {
			act = ob->actuators.first;
			while (act) {
				if(act->type==ACT_IPO) {
					ia= act->data;
					prop= get_property(ob, ia->name);
					if(prop) {
						ia->type= ACT_IPO_FROM_PROP;
					}
				}
				else if(act->type==ACT_ADD_OBJECT) {
					aoa= act->data;
					eoa= MEM_callocN(sizeof(bEditObjectActuator), "edit ob act");
					eoa->type= ACT_EDOB_ADD_OBJECT;
					eoa->ob= aoa->ob;
					eoa->time= aoa->time;
					MEM_freeN(aoa);
					act->data= eoa;
					act->type= act->otype= ACT_EDIT_OBJECT;
				}
				else if(act->type==ACT_END_OBJECT) {
					eoa= MEM_callocN(sizeof(bEditObjectActuator), "edit ob act");
					eoa->type= ACT_EDOB_END_OBJECT;
					act->data= eoa;
					act->type= act->otype= ACT_EDIT_OBJECT;
				}
				act= act->next;
			}
			ob = ob->id.next;
		}
	}

	if(main->versionfile <= 202) {
		/* add-object and end-object are joined to edit-object
		 * actuator */
		Object *ob= main->object.first;
		bActuator *act;
		bObjectActuator *oa;
		while(ob) {
			act= ob->actuators.first;
			while(act) {
				if(act->type==ACT_OBJECT) {
					oa= act->data;
					oa->flag &= ~(ACT_TORQUE_LOCAL|ACT_DROT_LOCAL);		/* this actuator didn't do local/glob rot before */
				}
				act= act->next;
			}
			ob= ob->id.next;
		}
	}

	if(main->versionfile <= 204) {
		/* patches for new physics */
		Object *ob= main->object.first;
		bActuator *act;
		bObjectActuator *oa;
		bSound *sound;
		while(ob) {

			/* please check this for demo20 files like
			 * original Egypt levels etc.  converted
			 * rotation factor of 50 is not workable */
			act= ob->actuators.first;
			while(act) {
				if(act->type==ACT_OBJECT) {
					oa= act->data;

					oa->forceloc[0]*= 25.0;
					oa->forceloc[1]*= 25.0;
					oa->forceloc[2]*= 25.0;

					oa->forcerot[0]*= 10.0;
					oa->forcerot[1]*= 10.0;
					oa->forcerot[2]*= 10.0;
				}
				act= act->next;
			}
			ob= ob->id.next;
		}

		sound = main->sound.first;
		while (sound) {
			if (sound->volume < 0.01) {
				sound->volume = 1.0;
			}
			sound = sound->id.next;
		}
	}

	if(main->versionfile <= 205) {
		/* patches for new physics */
		Object *ob= main->object.first;
		bActuator *act;
		bSensor *sens;
		bEditObjectActuator *oa;
		bRaySensor *rs;
		bCollisionSensor *cs;
		while(ob) {
		    /* Set anisotropic friction off for old objects,
		     * values to 1.0.  */
			ob->gameflag &= ~OB_ANISOTROPIC_FRICTION;
			ob->anisotropicFriction[0] = 1.0;
			ob->anisotropicFriction[1] = 1.0;
			ob->anisotropicFriction[2] = 1.0;

			act= ob->actuators.first;
			while(act) {
				if(act->type==ACT_EDIT_OBJECT) {
					/* Zero initial velocity for newly
					 * added objects */
					oa= act->data;
					oa->linVelocity[0] = 0.0;
					oa->linVelocity[1] = 0.0;
					oa->linVelocity[2] = 0.0;
					oa->localflag = 0;
				}
				act= act->next;
			}

			sens= ob->sensors.first;
			while (sens) {
				/* Extra fields for radar sensors. */
				if(sens->type == SENS_RADAR) {
					bRadarSensor *s = sens->data;
					s->range = 10000.0;
				}

				/* Pulsing: defaults for new sensors. */
				if(sens->type != SENS_ALWAYS) {
					sens->pulse = 0;
					sens->freq = 0;
				} else {
					sens->pulse = 1;
				}

				/* Invert: off. */
				sens->invert = 0;

				/* Collision and ray: default = trigger
				 * on property. The material field can
				 * remain empty. */
				if(sens->type == SENS_COLLISION) {
					cs = (bCollisionSensor*) sens->data;
					cs->mode = 0;
				}
				if(sens->type == SENS_RAY) {
					rs = (bRaySensor*) sens->data;
					rs->mode = 0;
				}
				sens = sens->next;
			}
			ob= ob->id.next;
		}
		/* have to check the exact multiplier */
	}

	if(main->versionfile <= 210) {
		Scene *sce= main->scene.first;

		while(sce) {
			if(sce->r.postmul== 0.0) sce->r.postmul= 1.0;
			if(sce->r.postgamma== 0.0) sce->r.postgamma= 1.0;
			sce= sce->id.next;
		}
	}

	if(main->versionfile <= 211) {
		/* Render setting: per scene, the applicable gamma value
		 * can be set. Default is 1.0, which means no
		 * correction.  */
		bActuator *act;
		bObjectActuator *oa;
		Object *ob;
		Scene *sce= main->scene.first;
		while(sce) {
			sce->r.gamma = 2.0;
			sce= sce->id.next;
		}

		/* added alpha in obcolor */
		ob= main->object.first;
		while(ob) {
			ob->col[3]= 1.0;
			ob= ob->id.next;
		}

		/* added alpha in obcolor */
		ob= main->object.first;
		while(ob) {
			act= ob->actuators.first;
			while(act) {
				if (act->type==ACT_OBJECT) {
					/* multiply velocity with 50 in old files */
					oa= act->data;
					if (fabs(oa->linearvelocity[0]) >= 0.01f)
						oa->linearvelocity[0] *= 50.0;
					if (fabs(oa->linearvelocity[1]) >= 0.01f)
						oa->linearvelocity[1] *= 50.0;
					if (fabs(oa->linearvelocity[2]) >= 0.01f)
						oa->linearvelocity[2] *= 50.0;
					if (fabs(oa->angularvelocity[0])>=0.01f)
						oa->angularvelocity[0] *= 50.0;
					if (fabs(oa->angularvelocity[1])>=0.01f)
						oa->angularvelocity[1] *= 50.0;
					if (fabs(oa->angularvelocity[2])>=0.01f)
						oa->angularvelocity[2] *= 50.0;
				}
				act= act->next;
			}
			ob= ob->id.next;
		}
	}

	if(main->versionfile <= 212) {

		bSound* sound;
		bProperty *prop;
		Object *ob;
		Mesh *me;

		sound = main->sound.first;
		while (sound)
		{
			sound->max_gain = 1.0;
			sound->min_gain = 0.0;
			sound->distance = 1.0;

			if (sound->attenuation > 0.0)
				sound->flags |= SOUND_FLAGS_3D;
			else
				sound->flags &= ~SOUND_FLAGS_3D;

			sound = sound->id.next;
		}

		ob = main->object.first;

		while (ob) {
			prop= ob->prop.first;
			while(prop) {
				if (prop->type == PROP_TIME) {
					// convert old PROP_TIME values from int to float
					*((float *)&prop->data) = (float) prop->data;
				}

				prop= prop->next;
			}
			ob = ob->id.next;
		}

			/* me->subdiv changed to reflect the actual reparametization
			 * better, and smeshes were removed - if it was a smesh make
			 * it a subsurf, and reset the subdiv level because subsurf
			 * takes a lot more work to calculate.
			 */
		for (me= main->mesh.first; me; me= me->id.next) {
			if (me->flag&ME_SMESH) {
				me->flag&= ~ME_SMESH;
				me->flag|= ME_SUBSURF;

				me->subdiv= 1;
			} else {
				if (me->subdiv<2)
					me->subdiv= 1;
				else
					me->subdiv--;
			}
		}
	}

	if(main->versionfile <= 220) {
		Object *ob;
		Mesh *me;

		ob = main->object.first;

		/* adapt form factor in order to get the 'old' physics
		 * behaviour back...*/

		while (ob) {
			/* in future, distinguish between different
			 * object bounding shapes */
			ob->formfactor = 0.4f;
			/* patch form factor , note that inertia equiv radius
			 * of a rotation symmetrical obj */
			if (ob->inertia != 1.0) {
				ob->formfactor /= ob->inertia * ob->inertia;
			}
			ob = ob->id.next;
		}

			/* Began using alpha component of vertex colors, but
			 * old file vertex colors are undefined, reset them
			 * to be fully opaque. -zr
			 */
		for (me= main->mesh.first; me; me= me->id.next) {
			if (me->mcol) {
				int i;

				for (i=0; i<me->totface*4; i++) {
					MCol *mcol= &me->mcol[i];
					mcol->a= 255;
				}
			}
			if (me->tface) {
				int i, j;

				for (i=0; i<me->totface; i++) {
					TFace *tf= &((TFace*) me->tface)[i];

					for (j=0; j<4; j++) {
						char *col= (char*) &tf->col[j];

						col[0]= 255;
					}
				}
			}
		}
	}
	if(main->versionfile <= 221) {
		Scene *sce= main->scene.first;

		// new variables for std-alone player and runtime
		while(sce) {

			sce->r.xplay= 640;
			sce->r.yplay= 480;
			sce->r.freqplay= 60;

			sce= sce->id.next;
		}

	}
	if(main->versionfile <= 222) {
		Scene *sce= main->scene.first;

		// new variables for std-alone player and runtime
		while(sce) {

			sce->r.depth= 32;

			sce= sce->id.next;
		}
	}


	if(main->versionfile <= 223) {
		VFont *vf;
		Image *ima;
		Object *ob;

		for (vf= main->vfont.first; vf; vf= vf->id.next) {
			if (BLI_streq(vf->name+strlen(vf->name)-6, ".Bfont")) {
				strcpy(vf->name, "<builtin>");
			}
		}

		/* Old textures animate at 25 FPS */
		for (ima = main->image.first; ima; ima=ima->id.next){
			ima->animspeed = 25;
		}

			/* Zr remapped some keyboard codes to be linear (stupid zr) */
		for (ob= main->object.first; ob; ob= ob->id.next) {
			bSensor *sens;

			for (sens= ob->sensors.first; sens; sens= sens->next) {
				if (sens->type==SENS_KEYBOARD) {
					bKeyboardSensor *ks= sens->data;

					ks->key= map_223_keybd_code_to_224_keybd_code(ks->key);
					ks->qual= map_223_keybd_code_to_224_keybd_code(ks->qual);
					ks->qual2= map_223_keybd_code_to_224_keybd_code(ks->qual2);
				}
			}
		}
	}
	if(main->versionfile <= 224) {
		bSound* sound;
		Scene *sce;
		Mesh *me;
		bScreen *sc;

		for (sound=main->sound.first; sound; sound=sound->id.next)
		{
			if (sound->packedfile) {
				if (sound->newpackedfile == NULL) {
					sound->newpackedfile = sound->packedfile;
				}
				sound->packedfile = NULL;
			}
		}
		/* Make sure that old subsurf meshes don't have zero subdivision level for rendering */
		for (me=main->mesh.first; me; me=me->id.next){
			if ((me->flag & ME_SUBSURF) && (me->subdivr==0))
				me->subdivr=me->subdiv;
		}

		for (sce= main->scene.first; sce; sce= sce->id.next) {
			sce->r.stereomode = 1;  // no stereo
		}

			/* some oldfile patch, moved from set_func_space */
		for (sc= main->screen.first; sc; sc= sc->id.next) {
			ScrArea *sa;

			for (sa= sc->areabase.first; sa; sa= sa->next) {
				SpaceLink *sl;

				for (sl= sa->spacedata.first; sl; sl= sl->next) {
					if (sl->spacetype==SPACE_IPO) {
						SpaceSeq *sseq= (SpaceSeq*) sl;
						sseq->v2d.keeptot= 0;
					}
				}
			}
		}

	}
	if(main->versionfile <= 225) {
		World *wo;
		/* Use Sumo for old games */
		for (wo = main->world.first; wo; wo= wo->id.next) {
			wo->physicsEngine = 2;
		}

	}
	if(main->versionfile <= 227) {
		Scene *sce;
		Material *ma;
		bScreen *sc;
		Object *ob;

		/*  As of now, this insures that the transition from the old Track system
		    to the new full constraint Track is painless for everyone. - theeth
		*/
		ob = main->object.first;

		while (ob) {
			ListBase *list;
			list = &ob->constraints;

			/* check for already existing TrackTo constraint
			   set their track and up flag correctly */

			if (list){
				bConstraint *curcon;
				for (curcon = list->first; curcon; curcon=curcon->next){
					if (curcon->type == CONSTRAINT_TYPE_TRACKTO){
						bTrackToConstraint *data = curcon->data;
						data->reserved1 = ob->trackflag;
						data->reserved2 = ob->upflag;
					}
				}
			}

			if (ob->type == OB_ARMATURE) {
				if (ob->pose){
					bConstraint *curcon;
					bPoseChannel *pchan;
					for (pchan = ob->pose->chanbase.first;
						 pchan; pchan=pchan->next){
						for (curcon = pchan->constraints.first;
							 curcon; curcon=curcon->next){
							if (curcon->type == CONSTRAINT_TYPE_TRACKTO){
								bTrackToConstraint *data = curcon->data;
								data->reserved1 = ob->trackflag;
								data->reserved2 = ob->upflag;
							}
						}
					}
                }
			}

			/* Change Ob->Track in real TrackTo constraint */

			if (ob->track){
				bConstraint *con;
				bTrackToConstraint *data;

				list = &ob->constraints;
				if (list)
				{
					con = MEM_callocN(sizeof(bConstraint), "constraint");
					strcpy (con->name, "AutoTrack");
					unique_constraint_name(con, list);
					con->flag |= CONSTRAINT_EXPAND;
					con->enforce=1.0F;
					con->type = CONSTRAINT_TYPE_TRACKTO;
					data = (bTrackToConstraint *)
						new_constraint_data(CONSTRAINT_TYPE_TRACKTO);

					data->tar = ob->track;
					data->reserved1 = ob->trackflag;
					data->reserved2 = ob->upflag;
					con->data= (void*) data;
					BLI_addtail(list, con);
				}
				ob->track = 0;
			}

			ob = ob->id.next;
		}


		for (sce= main->scene.first; sce; sce= sce->id.next) {
			sce->audio.mixrate = 44100;
			sce->audio.flag |= AUDIO_SCRUB;
			sce->r.mode |= R_ENVMAP;
		}
		// init new shader vars
		for (ma= main->mat.first; ma; ma= ma->id.next) {
			ma->refrac= 4.0f;
			ma->roughness= 0.5f;
			ma->param[0]= 0.5f;
			ma->param[1]= 0.1f;
			ma->param[2]= 0.1f;
			ma->param[3]= 0.05f;
		}
		// patch for old wrong max view2d settings, allows zooming out more
		for (sc= main->screen.first; sc; sc= sc->id.next) {
			ScrArea *sa;

			for (sa= sc->areabase.first; sa; sa= sa->next) {
				SpaceLink *sl;

				for (sl= sa->spacedata.first; sl; sl= sl->next) {
					if (sl->spacetype==SPACE_ACTION) {
						SpaceAction *sac= (SpaceAction *) sl;
						sac->v2d.max[0]= 32000;
					}
					else if (sl->spacetype==SPACE_NLA) {
						SpaceNla *sla= (SpaceNla *) sl;
						sla->v2d.max[0]= 32000;
					}
				}
			}
		}
	}
	if(main->versionfile <= 228) {
		Scene *sce;
		bScreen *sc;
		Object *ob;


		/*  As of now, this insures that the transition from the old Track system
		    to the new full constraint Track is painless for everyone.*/
		ob = main->object.first;

		while (ob) {
			ListBase *list;
			list = &ob->constraints;

			/* check for already existing TrackTo constraint
			   set their track and up flag correctly */

			if (list){
				bConstraint *curcon;
				for (curcon = list->first; curcon; curcon=curcon->next){
					if (curcon->type == CONSTRAINT_TYPE_TRACKTO){
						bTrackToConstraint *data = curcon->data;
						data->reserved1 = ob->trackflag;
						data->reserved2 = ob->upflag;
					}
				}
			}

			if (ob->type == OB_ARMATURE) {
				if (ob->pose){
					bConstraint *curcon;
					bPoseChannel *pchan;
					for (pchan = ob->pose->chanbase.first;
						 pchan; pchan=pchan->next){
						for (curcon = pchan->constraints.first;
							 curcon; curcon=curcon->next){
							if (curcon->type == CONSTRAINT_TYPE_TRACKTO){
								bTrackToConstraint *data = curcon->data;
								data->reserved1 = ob->trackflag;
								data->reserved2 = ob->upflag;
							}
						}
					}
                }
			}

			ob = ob->id.next;
		}

		for (sce= main->scene.first; sce; sce= sce->id.next) {
			sce->r.mode |= R_ENVMAP;
		}

		// convert old mainb values for new button panels
		for (sc= main->screen.first; sc; sc= sc->id.next) {
			ScrArea *sa;

			for (sa= sc->areabase.first; sa; sa= sa->next) {
				SpaceLink *sl;

				for (sl= sa->spacedata.first; sl; sl= sl->next) {
					if (sl->spacetype==SPACE_BUTS) {
						SpaceButs *sbuts= (SpaceButs *) sl;

						sbuts->v2d.maxzoom= 1.2f;

						if(sbuts->mainb==BUTS_LAMP) {
							sbuts->mainb= CONTEXT_SHADING;
							sbuts->tab[CONTEXT_SHADING]= TAB_SHADING_LAMP;
						}
						else if(sbuts->mainb==BUTS_MAT) {
							sbuts->mainb= CONTEXT_SHADING;
							sbuts->tab[CONTEXT_SHADING]= TAB_SHADING_MAT;
						}
						else if(sbuts->mainb==BUTS_TEX) {
							sbuts->mainb= CONTEXT_SHADING;
							sbuts->tab[CONTEXT_SHADING]= TAB_SHADING_TEX;
						}
						else if(sbuts->mainb==BUTS_ANIM) {
							sbuts->mainb= CONTEXT_OBJECT;
						}
						else if(sbuts->mainb==BUTS_WORLD) {
							sbuts->mainb= CONTEXT_SCENE;
							sbuts->tab[CONTEXT_SCENE]= TAB_SCENE_WORLD;
						}
						else if(sbuts->mainb==BUTS_RENDER) {
							sbuts->mainb= CONTEXT_SCENE;
							sbuts->tab[CONTEXT_SCENE]= TAB_SCENE_RENDER;
						}
						else if(sbuts->mainb==BUTS_GAME) {
							sbuts->mainb= CONTEXT_LOGIC;
						}
						else if(sbuts->mainb==BUTS_FPAINT) {
							sbuts->mainb= CONTEXT_EDITING;
						}
						else if(sbuts->mainb==BUTS_RADIO) {
							sbuts->mainb= CONTEXT_SHADING;
							sbuts->tab[CONTEXT_SHADING]= TAB_SHADING_RAD;
						}
						else if(sbuts->mainb==BUTS_CONSTRAINT) {
							sbuts->mainb= CONTEXT_OBJECT;
						}
						else if(sbuts->mainb==BUTS_SCRIPT) {
							sbuts->mainb= CONTEXT_OBJECT;
						}
						else if(sbuts->mainb==BUTS_EDIT) {
							sbuts->mainb= CONTEXT_EDITING;
						}
						else sbuts->mainb= CONTEXT_SCENE;
					}
				}
			}
		}
	}
	/* ton: made this 230 instead of 229,
	   to be sure (tuho files) and this is a reliable check anyway
	   nevertheless, we might need to think over a fitness (initialize)
	   check apart from the do_versions() */

	if(main->versionfile <= 230) {
		bScreen *sc;

		// new variable blockscale, for panels in any area
		for (sc= main->screen.first; sc; sc= sc->id.next) {
			ScrArea *sa;

			for (sa= sc->areabase.first; sa; sa= sa->next) {
				SpaceLink *sl;

				for (sl= sa->spacedata.first; sl; sl= sl->next) {
					if(sl->blockscale==0.0) sl->blockscale= 0.7f;
					/* added: 5x better zoom in for action */
					if(sl->spacetype==SPACE_ACTION) {
						SpaceAction *sac= (SpaceAction *)sl;
						sac->v2d.maxzoom= 50;
					}
				}
			}
		}
	}
	if(main->versionfile <= 231) {
		/* new bit flags for showing/hiding grid floor and axes */
		bScreen *sc = main->screen.first;
		while(sc) {
			ScrArea *sa= sc->areabase.first;
			while(sa) {
				SpaceLink *sl= sa->spacedata.first;
				while (sl) {
					if (sl->spacetype==SPACE_VIEW3D) {
						View3D *v3d= (View3D*) sl;

						if (v3d->gridflag==0) {
							v3d->gridflag |= V3D_SHOW_X;
							v3d->gridflag |= V3D_SHOW_Y;
							v3d->gridflag |= V3D_SHOW_FLOOR;
							v3d->gridflag &= ~V3D_SHOW_Z;
						}
					}
					sl= sl->next;
				}
				sa= sa->next;
			}
			sc= sc->id.next;
		}
	}
	if(main->versionfile <= 231) {
		Material *ma= main->mat.first;
		bScreen *sc = main->screen.first;
		Scene *sce;
		Lamp *la;
		World *wrld;

		while(ma) {
			if(ma->fresnel_tra_i==0.0) ma->fresnel_tra_i= 1.25;
			if(ma->fresnel_mir_i==0.0) ma->fresnel_mir_i= 1.25;
			if(ma->ang==0.0) {
				ma->ang= 1.0;
				ma->ray_depth= 2;
				ma->ray_depth_tra= 2;
				ma->fresnel_tra= 0.0;
				ma->fresnel_mir= 0.0;
			}
			else if(ma->ang<1.0) {		// temporal, because of IOR & fresnel change
				ma->ang= 1.0f/ma->ang;
				ma->fresnel_tra= ma->ang;
				ma->fresnel_mir= ma->ang;
			}
			ma= ma->id.next;
		}
		sce= main->scene.first;
		while(sce) {
			if(sce->r.gauss==0.0) sce->r.gauss= 1.0;
			sce= sce->id.next;
		}
		la= main->lamp.first;
		while(la) {
			if(la->k==0.0) la->k= 1.0;
			if(la->ray_samp==0) la->ray_samp= 1;
			if(la->ray_sampy==0) la->ray_sampy= 1;
			if(la->ray_sampz==0) la->ray_sampz= 1;
			if(la->area_size==0.0) la->area_size= 1.0;
			if(la->area_sizey==0.0) la->area_sizey= 1.0;
			if(la->area_sizez==0.0) la->area_sizez= 1.0;
			la= la->id.next;
		}
		wrld= main->world.first;
		while(wrld) {
			if(wrld->range==0.0) {
				wrld->range= 1.0f/wrld->exposure;
			}
			wrld= wrld->id.next;
		}

		/* new bit flags for showing/hiding grid floor and axes */

		while(sc) {
			ScrArea *sa= sc->areabase.first;
			while(sa) {
				SpaceLink *sl= sa->spacedata.first;
				while (sl) {
					if (sl->spacetype==SPACE_VIEW3D) {
						View3D *v3d= (View3D*) sl;

						if (v3d->gridflag==0) {
							v3d->gridflag |= V3D_SHOW_X;
							v3d->gridflag |= V3D_SHOW_Y;
							v3d->gridflag |= V3D_SHOW_FLOOR;
							v3d->gridflag &= ~V3D_SHOW_Z;
						}
					}
					sl= sl->next;
				}
				sa= sa->next;
			}
			sc= sc->id.next;
		}
	}
	if(main->versionfile <= 232) {
		Tex *tex= main->tex.first;
		World *wrld= main->world.first;
		bScreen *sc;
		Scene *sce;

		while(tex) {
			if((tex->flag & (TEX_CHECKER_ODD+TEX_CHECKER_EVEN))==0) {
				tex->flag |= TEX_CHECKER_ODD;
			}
			/* copied from kernel texture.c */
			if(tex->ns_outscale==0.0) {
				/* musgrave */
				tex->mg_H = 1.0f;
				tex->mg_lacunarity = 2.0f;
				tex->mg_octaves = 2.0f;
				tex->mg_offset = 1.0f;
				tex->mg_gain = 1.0f;
				tex->ns_outscale = 1.0f;
				/* distnoise */
				tex->dist_amount = 1.0f;
				/* voronoi */
				tex->vn_w1 = 1.0f;
				tex->vn_mexp = 2.5f;
			}
			tex= tex->id.next;
		}

		while(wrld) {
			if(wrld->aodist==0.0) {
				wrld->aodist= 10.0f;
				wrld->aobias= 0.05f;
			}
			if(wrld->aosamp==0.0) wrld->aosamp= 5;
			if(wrld->aoenergy==0.0) wrld->aoenergy= 1.0;
			wrld= wrld->id.next;
		}


		// new variable blockscale, for panels in any area, do again because new
		// areas didnt initialize it to 0.7 yet
		for (sc= main->screen.first; sc; sc= sc->id.next) {
			ScrArea *sa;
			for (sa= sc->areabase.first; sa; sa= sa->next) {
				SpaceLink *sl;
				for (sl= sa->spacedata.first; sl; sl= sl->next) {
					if(sl->blockscale==0.0) sl->blockscale= 0.7f;

					/* added: 5x better zoom in for nla */
					if(sl->spacetype==SPACE_NLA) {
						SpaceNla *snla= (SpaceNla *)sl;
						snla->v2d.maxzoom= 50;
					}
				}
			}
		}
		sce= main->scene.first;
		while(sce) {
			if(sce->r.ocres==0) sce->r.ocres= 64;
			sce= sce->id.next;
		}

	}
	if(main->versionfile <= 233) {
		bScreen *sc;
		Material *ma= main->mat.first;
		Object *ob= main->object.first;
		
		while(ma) {
			if(ma->rampfac_col==0.0) ma->rampfac_col= 1.0;
			if(ma->rampfac_spec==0.0) ma->rampfac_spec= 1.0;
			if(ma->pr_lamp==0) ma->pr_lamp= 3;
			ma= ma->id.next;
		}
		
		/* this should have been done loooong before! */
		while(ob) {
			if(ob->ipowin==0) ob->ipowin= ID_OB;
			ob= ob->id.next;
		}
		
		for (sc= main->screen.first; sc; sc= sc->id.next) {
			ScrArea *sa;
			for (sa= sc->areabase.first; sa; sa= sa->next) {
				SpaceLink *sl;
				for (sl= sa->spacedata.first; sl; sl= sl->next) {
					if(sl->spacetype==SPACE_VIEW3D) {
						View3D *v3d= (View3D *)sl;
						v3d->flag |= V3D_SELECT_OUTLINE;
					}
				}
			}
		}
	}
	if(main->versionfile <= 234) {
		Scene *sce;
		World *wo;
		bScreen *sc;
		int set_zbuf_sel=0;
		
		// force sumo engine to be active
		for (wo = main->world.first; wo; wo= wo->id.next) {
			if(wo->physicsEngine==0) wo->physicsEngine = 2;
		}
		
		for (sce= main->scene.first; sce; sce= sce->id.next) {
			if(sce->selectmode==0) {
				sce->selectmode= SCE_SELECT_VERTEX;
				set_zbuf_sel= 1;
			}
		}
		for (sc= main->screen.first; sc; sc= sc->id.next) {
			ScrArea *sa;
			for (sa= sc->areabase.first; sa; sa= sa->next) {
				SpaceLink *sl;
				for (sl= sa->spacedata.first; sl; sl= sl->next) {
					if(sl->spacetype==SPACE_VIEW3D) {
						View3D *v3d= (View3D *)sl;
						if(set_zbuf_sel) v3d->flag |= V3D_ZBUF_SELECT;
					}
					else if(sl->spacetype==SPACE_TEXT) {
						SpaceText *st= (SpaceText *)sl;
						if(st->tabnumber==0) st->tabnumber= 2;
					}
				}
			}
		}
	}
	if(main->versionfile <= 235) {
		Tex *tex= main->tex.first;
		Scene *sce= main->scene.first;
		Sequence *seq;
		Editing *ed;
		
		while(tex) {
			if(tex->nabla==0.0) tex->nabla= 0.025f;
			tex= tex->id.next;
		}
		while(sce) {
			sce->r.postsat= 1.0;
			ed= sce->ed;
			if(ed) {
				WHILE_SEQ(&ed->seqbase) {
					if(seq->type==SEQ_IMAGE || seq->type==SEQ_MOVIE) seq->flag |= SEQ_MAKE_PREMUL;
				}
				END_SEQ
			}
			
			sce= sce->id.next;
		}
	}
	if(main->versionfile <= 236) {
		Object *ob;
		Scene *sce= main->scene.first;
		Camera *cam= main->camera.first;
		Material *ma;
		bScreen *sc;

		while(sce) {
			sce->r.mode &= ~R_ZBLUR;	// disabled for release
			
			if(sce->r.postsat==0.0) sce->r.postsat= 1.0f;
			
			if(sce->r.zgamma==0.0) {
				sce->r.focus= 0.9f;
				sce->r.zgamma= 1.0f;
				sce->r.zsigma= 4.0f;
				sce->r.zblur= 10.0f;
				sce->r.zmin= 0.8f;
			}
			if(sce->editbutsize==0.0) sce->editbutsize= 0.1f;
			
			sce= sce->id.next;
		}
		while(cam) {
			if(cam->ortho_scale==0.0) {
				cam->ortho_scale= 256.0f/cam->lens;
				if(cam->type==CAM_ORTHO) printf("NOTE: ortho render has changed, tweak new Camera 'scale' value.\n");
			}
			cam= cam->id.next;
		}
		/* set manipulator type */
		/* force oops draw if depgraph was set*/
		/* set time line var */
		for (sc= main->screen.first; sc; sc= sc->id.next) {
			ScrArea *sa;
			for (sa= sc->areabase.first; sa; sa= sa->next) {
				SpaceLink *sl;
				for (sl= sa->spacedata.first; sl; sl= sl->next) {
					if(sl->spacetype==SPACE_VIEW3D) {
						View3D *v3d= (View3D *)sl;
						if(v3d->twtype==0) v3d->twtype= V3D_MANIP_TRANSLATE;
					}
#ifndef SHOWDEPGRAPH
					if(sl->spacetype==SPACE_OOPS) {
						if ( ((SpaceOops *)sl)->type==SO_DEPSGRAPH)
							 ((SpaceOops *)sl)->type=SO_OOPS;
					}
#endif				
					if(sl->spacetype==SPACE_TIME) {
						SpaceTime *stime= (SpaceTime *)sl;
						if(stime->redraws==0)
							stime->redraws= TIME_ALL_3D_WIN|TIME_ALL_ANIM_WIN;
					}
				}
			}
		}
		// init new shader vars
		for (ma= main->mat.first; ma; ma= ma->id.next) {
			if(ma->darkness==0.0) {
				ma->rms=0.1f;
				ma->darkness=1.0f;
			}
		}
		
		/* softbody init new vars */
		for(ob= main->object.first; ob; ob= ob->id.next) {
			if(ob->soft) {
				if(ob->soft->defgoal==0.0) ob->soft->defgoal= 0.7f;
				if(ob->soft->physics_speed==0.0) ob->soft->physics_speed= 1.0f;
				
				if(ob->soft->interval==0) {
					ob->soft->interval= 2;
					ob->soft->sfra= 1;
					ob->soft->efra= 100;
				}
			}
			if(ob->soft && ob->soft->vertgroup==0) {
				bDeformGroup *locGroup = get_named_vertexgroup(ob, "SOFTGOAL");
				if(locGroup){
					/* retrieve index for that group */
					ob->soft->vertgroup =  1 + get_defgroup_num(ob, locGroup); 
				}
			}
		}
	}
	if(main->versionfile <= 237) {
		bArmature *arm;
		bConstraint *con;
		Object *ob;
		
		// armature recode checks 
		for(arm= main->armature.first; arm; arm= arm->id.next) {
			where_is_armature(arm);
		}
		for(ob= main->object.first; ob; ob= ob->id.next) {
			if(ob->parent) {
				Object *parent= newlibadr(fd, lib, ob->parent);
				if (parent && parent->type==OB_LATTICE)
					ob->partype = PARSKEL;
			}

			// btw. armature_rebuild_pose is further only called on leave editmode
			if(ob->type==OB_ARMATURE) {
				if(ob->pose)
					ob->pose->flag |= POSE_RECALC;
				ob->recalc |= OB_RECALC;	// cannot call stuff now (pointers!), done in setup_app_data

				/* new generic xray option */
				arm= newlibadr(fd, lib, ob->data);
				if(arm->flag & ARM_DRAWXRAY) {
					ob->dtx |= OB_DRAWXRAY;
				}
			} else if (ob->type==OB_MESH) {
				Mesh *me = newlibadr(fd, lib, ob->data);
				
				if ((me->flag&ME_SUBSURF)) {
					SubsurfModifierData *smd = (SubsurfModifierData*) modifier_new(eModifierType_Subsurf);
					
					smd->levels = MAX2(1, me->subdiv);
					smd->renderLevels = MAX2(1, me->subdivr);
					smd->subdivType = me->subsurftype;
					
					smd->modifier.mode = 0;
					if (me->subdiv!=0)
						smd->modifier.mode |= 1;
					if (me->subdivr!=0)
						smd->modifier.mode |= 2;
					if (me->flag&ME_OPT_EDGES)
						smd->flags |= eSubsurfModifierFlag_ControlEdges;
					
					BLI_addtail(&ob->modifiers, smd);
				}
			}
			
			// follow path constraint needs to set the 'path' option in curves...
			for(con=ob->constraints.first; con; con= con->next) {
				if(con->type==CONSTRAINT_TYPE_FOLLOWPATH) {
					bFollowPathConstraint *data = con->data;
					Object *obc= newlibadr(fd, lib, data->tar);
					
					if(obc && obc->type==OB_CURVE) {
						Curve *cu= newlibadr(fd, lib, obc->data);
						if(cu) cu->flag |= CU_PATH;
					}
				}
			}
		}
	}
	if(main->versionfile <= 238) {
		Lattice *lt;
		Object *ob;
		bArmature *arm;
		Mesh *me;
		Key *key;
		Scene *sce= main->scene.first;

		while(sce){
			if(sce->toolsettings == NULL){
				sce->toolsettings = MEM_mallocN(sizeof(struct ToolSettings),"Tool Settings Struct");	
				sce->toolsettings->cornertype=0;
				sce->toolsettings->degr = 90; 
				sce->toolsettings->step = 9;
				sce->toolsettings->turn = 1; 				
				sce->toolsettings->extr_offs = 1; 
				sce->toolsettings->doublimit = 0.001f;
				sce->toolsettings->segments = 32;
				sce->toolsettings->rings = 32;
				sce->toolsettings->vertices = 32;
				sce->toolsettings->editbutflag =1;
			}
			sce= sce->id.next;	
		}

		for (lt=main->latt.first; lt; lt=lt->id.next) {
			if (lt->fu==0.0 && lt->fv==0.0 && lt->fw==0.0) {
				calc_lat_fudu(lt->flag, lt->pntsu, &lt->fu, &lt->du);
				calc_lat_fudu(lt->flag, lt->pntsv, &lt->fv, &lt->dv);
				calc_lat_fudu(lt->flag, lt->pntsw, &lt->fw, &lt->dw);
			}
		}

		for(ob=main->object.first; ob; ob= ob->id.next) {
			ModifierData *md;
			PartEff *paf;

			for (md=ob->modifiers.first; md; md=md->next) {
				if (md->type==eModifierType_Subsurf) {
					SubsurfModifierData *smd = (SubsurfModifierData*) md;

					smd->flags &= ~(eSubsurfModifierFlag_Incremental|eSubsurfModifierFlag_DebugIncr);
				}
			}

			if ((ob->softflag&OB_SB_ENABLE) && !modifiers_findByType(ob, eModifierType_Softbody)) {
				if (ob->softflag&OB_SB_POSTDEF) {
					md = ob->modifiers.first;

					while (md && modifierType_getInfo(md->type)->type==eModifierTypeType_OnlyDeform) {
						md = md->next;
					}

					BLI_insertlinkbefore(&ob->modifiers, md, modifier_new(eModifierType_Softbody));
				} else {
					BLI_addhead(&ob->modifiers, modifier_new(eModifierType_Softbody));
				}

				ob->softflag &= ~OB_SB_ENABLE;
			}
			if(ob->pose) {
				bPoseChannel *pchan;
				bConstraint *con;
				for(pchan= ob->pose->chanbase.first; pchan; pchan= pchan->next) {
					// note, pchan->bone is also lib-link stuff
					if (pchan->limitmin[0] == 0.0f && pchan->limitmax[0] == 0.0f) {
						pchan->limitmin[0]= pchan->limitmin[1]= pchan->limitmin[2]= -180.0f;
						pchan->limitmax[0]= pchan->limitmax[1]= pchan->limitmax[2]= 180.0f;
						
						for(con= pchan->constraints.first; con; con= con->next) {
							if(con->type == CONSTRAINT_TYPE_KINEMATIC) {
								bKinematicConstraint *data = (bKinematicConstraint*)con->data;
								data->weight = 1.0f;
								data->orientweight = 1.0f;
								data->flag &= ~CONSTRAINT_IK_ROT;
								
								/* enforce conversion from old IK_TOPARENT to rootbone index */
								data->rootbone= -1;
								
								/* update_pose_etc handles rootbone==-1 */
								ob->pose->flag |= POSE_RECALC;
							}	
						}
					}
				}
			}

			paf = give_parteff(ob);
			if (paf) {
				if(paf->disp == 0)
					paf->disp = 100;
				if(paf->speedtex == 0)
					paf->speedtex = 8;
				if(paf->omat == 0)
					paf->omat = 1;
			}
		}
		
		for(arm=main->armature.first; arm; arm= arm->id.next) {
			bone_version_238(&arm->bonebase);
			arm->deformflag |= ARM_DEF_VGROUP;
		}

		for(me=main->mesh.first; me; me= me->id.next) {
			if (!me->medge) {
				make_edges(me, 1);	/* 1 = use mface->edcode */
			} else {
				mesh_strip_loose_faces(me);
			}
		}
		
		for(key= main->key.first; key; key= key->id.next) {
			KeyBlock *kb;
			int index= 1;
			
			/* trick to find out if we already introduced adrcode */
			for(kb= key->block.first; kb; kb= kb->next)
				if(kb->adrcode) break;
			
			if(kb==NULL) {
				for(kb= key->block.first; kb; kb= kb->next) {
					if(kb==key->refkey) {
						if(kb->name[0]==0)
							strcpy(kb->name, "Basis");
					}
					else {
						if(kb->name[0]==0)
							sprintf(kb->name, "Key %d", index);
						kb->adrcode= index++;
					}
				}
			}
		}
	}
	if(main->versionfile <= 239) {
		bArmature *arm;
		Object *ob;
		Scene *sce= main->scene.first;
		Camera *cam= main->camera.first;
		Material *ma= main->mat.first;
		int set_passepartout= 0;
		
		/* deformflag is local in modifier now */
		for(ob=main->object.first; ob; ob= ob->id.next) {
			ModifierData *md;
			
			for (md=ob->modifiers.first; md; md=md->next) {
				if (md->type==eModifierType_Armature) {
					ArmatureModifierData *amd = (ArmatureModifierData*) md;
					if(amd->object && amd->deformflag==0) {
						Object *oba= newlibadr(fd, lib, amd->object);
						bArmature *arm= newlibadr(fd, lib, oba->data);
						amd->deformflag= arm->deformflag;
					}
				}
			}
		}
		
		/* updating stepsize for ghost drawing */
		for(arm= main->armature.first; arm; arm= arm->id.next) {
			if (arm->ghostsize==0) arm->ghostsize=1;
			bone_version_239(&arm->bonebase);
			if(arm->layer==0) arm->layer= 1;
		}
		
		for(;sce;sce= sce->id.next) {
			/* make 'innervert' the default subdivide type, for backwards compat */
			sce->toolsettings->cornertype=1;
		
			if(sce->r.scemode & R_PASSEPARTOUT) {
				set_passepartout= 1;
				sce->r.scemode &= ~R_PASSEPARTOUT;
			}
			/* gauss is filter variable now */
			if(sce->r.mode & R_GAUSS) {
				sce->r.filtertype= R_FILTER_GAUSS;
				sce->r.mode &= ~R_GAUSS;
			}
		}
		
		for(;cam; cam= cam->id.next) {
			if(set_passepartout)
				cam->flag |= CAM_SHOWPASSEPARTOUT;
			
			/* make sure old cameras have title safe on */
			
			/* *** to be uncommented before 2.40 release! *** */
			/* 
			if (!(cam->flag & CAM_SHOWTITLESAFE))
			 cam->flag |= CAM_SHOWTITLESAFE;
			 */
			
			/* set an appropriate camera passepartout alpha */
			if (!(cam->passepartalpha)) cam->passepartalpha = 0.2f;
		}
		
		for(; ma; ma= ma->id.next) {
			if(ma->strand_sta==0.0f) {
				ma->strand_sta= ma->strand_end= 1.0f;
				ma->mode |= MA_TANGENT_STR;
			}
			/* remove this test before 2.40 too! pad is set to denote check was done */
			if(ma->pad==0) {
				if(ma->mode & MA_TRACEBLE) ma->mode |= MA_SHADBUF;
				ma->pad= 1;
			}
			/* orange stuff, so should be done for 2.40 too */
			if(ma->layers.first==NULL) {
				ma->ml_flag= ML_RENDER;
			}
		}
	}
	
	/* WATCH IT!!!: pointers from libdata have not been converted yet here! */
	/* WATCH IT 2!: Userdef struct init has to be in src/usiblender.c! */

	/* don't forget to set version number in blender.c! */
}

static void lib_link_all(FileData *fd, Main *main)
{
	lib_link_screen(fd, main);
	lib_link_scene(fd, main);
	lib_link_object(fd, main);
	lib_link_curve(fd, main);
	lib_link_mball(fd, main);
	lib_link_material(fd, main);
	lib_link_texture(fd, main);
	lib_link_image(fd, main);
	lib_link_ipo(fd, main);
	lib_link_key(fd, main);
	lib_link_world(fd, main);
	lib_link_lamp(fd, main);
	lib_link_latt(fd, main);
	lib_link_text(fd, main);
	lib_link_camera(fd, main);
	lib_link_sound(fd, main);
	lib_link_group(fd, main);
	lib_link_armature(fd, main);
	lib_link_action(fd, main);
	lib_link_vfont(fd, main);

	lib_link_mesh(fd, main);	/* as last: tpage images with users at zero */

	lib_link_library(fd, main);	/* only init users */
}

static BHead *read_userdef(BlendFileData *bfd, FileData *fd, BHead *bhead)
{
	Link *link;

	bfd->user= read_struct(fd, bhead, "user def");
	bfd->user->themes.first= bfd->user->themes.last= NULL;

	bhead = blo_nextbhead(fd, bhead);

		/* read all attached data */
	while(bhead && bhead->code==DATA) {
		link= read_struct(fd, bhead, "user def data");
		BLI_addtail(&bfd->user->themes, link);
		bhead = blo_nextbhead(fd, bhead);
	}

	return bhead;
}

BlendFileData *blo_read_file_internal(FileData *fd, BlendReadError *error_r)
{
	BHead *bhead= blo_firstbhead(fd);
	BlendFileData *bfd;
	FileGlobal *fg = (FileGlobal *)NULL;

	bfd= MEM_callocN(sizeof(BlendFileData), "blendfiledata");
	bfd->main= MEM_callocN(sizeof(Main), "main");
	BLI_addtail(&fd->mainlist, bfd->main);

	bfd->main->versionfile= fd->fileversion;

	while(bhead) {
		switch(bhead->code) {
		case GLOB:
		case DATA:
		case DNA1:
		case TEST:
		case REND:
			if (bhead->code==GLOB) {
				fg= read_struct(fd, bhead, "REND");
			}
			bhead = blo_nextbhead(fd, bhead);
			break;
		case USER:
			bhead= read_userdef(bfd, fd, bhead);
			break;
		case ENDB:
			bhead = NULL;
			break;

		case ID_LI:
			bhead = read_libblock(fd, bfd->main, bhead, LIB_LOCAL, NULL);
			break;
		case ID_ID:
				/* always adds to the most recently loaded
				 * ID_LI block, see direct_link_library.
				 * this is part of the file format definition.
				 */
			bhead = read_libblock(fd, fd->mainlist.last, bhead, LIB_READ+LIB_EXTERN, NULL);
			break;

		default:
			bhead = read_libblock(fd, bfd->main, bhead, LIB_LOCAL, NULL);
		}
	}

	/* before read_libraries */
	do_versions(fd, NULL, bfd->main);
	
	read_libraries(fd, &fd->mainlist);
	blo_join_main(&fd->mainlist);

	lib_link_all(fd, bfd->main);
	link_global(fd, bfd, fg);	/* as last */

	/* removed here: check for existance of curscreen/scene, moved to kernel setup_app */

	MEM_freeN(fg);

	return bfd;
}

/* ************* APPEND LIBRARY ************** */

static BHead *find_previous_lib(FileData *fd, BHead *bhead)
{
	for (; bhead; bhead= blo_prevbhead(fd, bhead))
		if (bhead->code==ID_LI)
			break;

	return bhead;
}

static BHead *find_bhead(FileData *fd, void *old)
{
	BHead *bhead;

	if (!old)
		return NULL;

	for (bhead= blo_firstbhead(fd); bhead; bhead= blo_nextbhead(fd, bhead))
		if (bhead->old==old)
			return bhead;

	return NULL;
}

static ID *is_yet_read(Main *mainvar, BHead *bhead)
{
	ListBase *lb;
	ID *idtest, *id;

	// BHEAD+DATA dependancy
	idtest= (ID *)(bhead +1);
	lb= wich_libbase(mainvar, GS(idtest->name));
	if(lb) {
		id= lb->first;
		while(id) {
			if( strcmp(id->name, idtest->name)==0 ) return id;
			id= id->next;
		}
	}
	return 0;
}

static void expand_doit(FileData *fd, Main *mainvar, void *old)
{
	BHead *bhead;
	ID *id;

	bhead= find_bhead(fd, old);
	if(bhead) {
			/* from another library? */
		if(bhead->code==ID_ID) {
			BHead *bheadlib= find_previous_lib(fd, bhead);

			if(bheadlib) {
				// BHEAD+DATA dependancy
				Library *lib= (Library *)(bheadlib+1);
				/* we read the lib->name directly from the bhead, potential danger (64 bits?) */
				mainvar= blo_find_main(&fd->mainlist, lib->name);

				id= is_yet_read(mainvar, bhead);

				if(id==0) {
					read_libblock(fd, mainvar, bhead, LIB_READ+LIB_INDIRECT, NULL);
					printf("expand: other lib %s\n", lib->name);
				}
				else {
					oldnewmap_insert(fd->libmap, bhead->old, id, 1);
					printf("expand: already linked: %s lib: %s\n", id->name, lib->name);
				}
			}
		}
		else {
			id= is_yet_read(mainvar, bhead);
			if(id==0) {
				// BHEAD+DATA dependancy
				id= (ID *)(bhead+1);
				read_libblock(fd, mainvar, bhead, LIB_TESTIND, NULL);
			}
			else {
				oldnewmap_insert(fd->libmap, bhead->old, id, 1);
				/* printf("expand: already read %s\n", id->name); */
			}
		}
	}
}

static void expand_group(FileData *fd, Main *mainvar, Group *group)
{
	GroupObject *go;
	
	for(go= group->gobject.first; go; go= go->next) {
		expand_doit(fd, mainvar, go->ob);
	}
}

static void expand_key(FileData *fd, Main *mainvar, Key *key)
{
	expand_doit(fd, mainvar, key->ipo);
}


static void expand_texture(FileData *fd, Main *mainvar, Tex *tex)
{
	expand_doit(fd, mainvar, tex->ima);
	expand_doit(fd, mainvar, tex->ipo);
}

static void expand_material(FileData *fd, Main *mainvar, Material *ma)
{
	MaterialLayer *ml;
	int a;

	for(a=0; a<MAX_MTEX; a++) {
		if(ma->mtex[a]) {
			expand_doit(fd, mainvar, ma->mtex[a]->tex);
			expand_doit(fd, mainvar, ma->mtex[a]->object);
		}
	}
	
	expand_doit(fd, mainvar, ma->ipo);
	
	for (ml=ma->layers.first; ml; ml=ml->next) {
		if(ml->mat)
			expand_doit(fd, mainvar, ml->mat);
	}
}

static void expand_lamp(FileData *fd, Main *mainvar, Lamp *la)
{
	int a;

	for(a=0; a<MAX_MTEX; a++) {
		if(la->mtex[a]) {
			expand_doit(fd, mainvar, la->mtex[a]->tex);
			expand_doit(fd, mainvar, la->mtex[a]->object);
		}
	}
	expand_doit(fd, mainvar, la->ipo);
}

static void expand_lattice(FileData *fd, Main *mainvar, Lattice *lt)
{
	expand_doit(fd, mainvar, lt->ipo);
	expand_doit(fd, mainvar, lt->key);
}


static void expand_world(FileData *fd, Main *mainvar, World *wrld)
{
	int a;

	for(a=0; a<MAX_MTEX; a++) {
		if(wrld->mtex[a]) {
			expand_doit(fd, mainvar, wrld->mtex[a]->tex);
			expand_doit(fd, mainvar, wrld->mtex[a]->object);
		}
	}
	expand_doit(fd, mainvar, wrld->ipo);
}


static void expand_mball(FileData *fd, Main *mainvar, MetaBall *mb)
{
	int a;

	for(a=0; a<mb->totcol; a++) {
		expand_doit(fd, mainvar, mb->mat[a]);
	}
}

static void expand_curve(FileData *fd, Main *mainvar, Curve *cu)
{
	int a;

	for(a=0; a<cu->totcol; a++) {
		expand_doit(fd, mainvar, cu->mat[a]);
	}
	expand_doit(fd, mainvar, cu->vfont);
	expand_doit(fd, mainvar, cu->vfontb);	
	expand_doit(fd, mainvar, cu->vfonti);
	expand_doit(fd, mainvar, cu->vfontbi);
	expand_doit(fd, mainvar, cu->key);
	expand_doit(fd, mainvar, cu->ipo);
	expand_doit(fd, mainvar, cu->bevobj);
	expand_doit(fd, mainvar, cu->taperobj);
	expand_doit(fd, mainvar, cu->textoncurve);
}

static void expand_mesh(FileData *fd, Main *mainvar, Mesh *me)
{
	int a;
	TFace *tface;
	
	for(a=0; a<me->totcol; a++) {
		expand_doit(fd, mainvar, me->mat[a]);
	}

	expand_doit(fd, mainvar, me->key);
	expand_doit(fd, mainvar, me->texcomesh);

	if(me->tface) {
		tface= me->tface;
		a= me->totface;
		while(a--) {
			if(tface->tpage) expand_doit(fd, mainvar, tface->tpage);
			tface++;
		}
	}
}

static void expand_constraints(FileData *fd, Main *mainvar, ListBase *lb)
{
	bConstraint *curcon;

	for (curcon=lb->first; curcon; curcon=curcon->next) {
		switch (curcon->type) {
		case CONSTRAINT_TYPE_ACTION:
			{
				bActionConstraint *data = (bActionConstraint*)curcon->data;
				expand_doit(fd, mainvar, data->tar);
				expand_doit(fd, mainvar, data->act);
			}
			break;
		case CONSTRAINT_TYPE_LOCLIKE:
			{
				bLocateLikeConstraint *data = (bLocateLikeConstraint*)curcon->data;
				expand_doit(fd, mainvar, data->tar);
				break;
			}
		case CONSTRAINT_TYPE_ROTLIKE:
			{
				bRotateLikeConstraint *data = (bRotateLikeConstraint*)curcon->data;
				expand_doit(fd, mainvar, data->tar);
				break;
			}
		case CONSTRAINT_TYPE_KINEMATIC:
			{
				bKinematicConstraint *data = (bKinematicConstraint*)curcon->data;
				expand_doit(fd, mainvar, data->tar);
				break;
			}
		case CONSTRAINT_TYPE_TRACKTO:
			{
				bTrackToConstraint *data = (bTrackToConstraint*)curcon->data;
				expand_doit(fd, mainvar, data->tar);
				break;
			}
		case CONSTRAINT_TYPE_MINMAX:
			{
				bMinMaxConstraint *data = (bMinMaxConstraint*)curcon->data;
				expand_doit(fd, mainvar, data->tar);
				break;
			}
		case CONSTRAINT_TYPE_LOCKTRACK:
			{
				bLockTrackConstraint *data = (bLockTrackConstraint*)curcon->data;
				expand_doit(fd, mainvar, data->tar);
				break;
			}
		case CONSTRAINT_TYPE_FOLLOWPATH:
			{
				bFollowPathConstraint *data = (bFollowPathConstraint*)curcon->data;
				expand_doit(fd, mainvar, data->tar);
				break;
			}
		case CONSTRAINT_TYPE_DISTANCELIMIT:
			{
				bDistanceLimitConstraint *data = (bDistanceLimitConstraint*)curcon->data;
				expand_doit(fd, mainvar, data->tar);
				break;
			}
		case CONSTRAINT_TYPE_STRETCHTO:
			{
				bStretchToConstraint *data = (bStretchToConstraint*)curcon->data;
				expand_doit(fd, mainvar, data->tar);
				break;
			}
		case CONSTRAINT_TYPE_NULL:
			break;
		default:
			break;
		}
	}
}

static void expand_bones(FileData *fd, Main *mainvar, Bone *bone)
{
	Bone *curBone;

	for (curBone = bone->childbase.first; curBone; curBone=curBone->next) {
		expand_bones(fd, mainvar, curBone);
	}

}

static void expand_pose(FileData *fd, Main *mainvar, bPose *pose)
{
	bPoseChannel *chan;

	if (!pose)
		return;

	for (chan = pose->chanbase.first; chan; chan=chan->next) {
		expand_constraints(fd, mainvar, &chan->constraints);
	}
}

static void expand_armature(FileData *fd, Main *mainvar, bArmature *arm)
{
	Bone *curBone;

	for (curBone = arm->bonebase.first; curBone; curBone=curBone->next) {
		expand_bones(fd, mainvar, curBone);
	}
}

static void expand_constraint_channels(FileData *fd, Main *mainvar, ListBase *chanbase)
{
	bConstraintChannel *chan;
	for (chan=chanbase->first; chan; chan=chan->next){
		expand_doit(fd, mainvar, chan->ipo);
	}
}

static void expand_action(FileData *fd, Main *mainvar, bAction *act)
{
	bActionChannel *chan;
	for (chan=act->chanbase.first; chan; chan=chan->next) {
		expand_doit(fd, mainvar, chan->ipo);
		expand_constraint_channels(fd, mainvar, &chan->constraintChannels);
	}
}

static void expand_modifier(FileData *fd, Main *mainvar, ModifierData *md)
{
	if (md->type==eModifierType_Lattice) {
		LatticeModifierData *lmd = (LatticeModifierData*) md;
			
		expand_doit(fd, mainvar, lmd->object);
	} 
	else if (md->type==eModifierType_Curve) {
		CurveModifierData *cmd = (CurveModifierData*) md;
			
		expand_doit(fd, mainvar, cmd->object);
	}
}

static void expand_object(FileData *fd, Main *mainvar, Object *ob)
{
	ModifierData *md;
	bSensor *sens;
	bController *cont;
	bActuator *act;
	bActionStrip *strip;
	int a;


	expand_doit(fd, mainvar, ob->data);
	expand_doit(fd, mainvar, ob->ipo);
	expand_doit(fd, mainvar, ob->action);

	for (md=ob->modifiers.first; md; md=md->next) {
		expand_modifier(fd, mainvar, md);
	}

	expand_pose(fd, mainvar, ob->pose);
	expand_constraints(fd, mainvar, &ob->constraints);
	expand_constraint_channels(fd, mainvar, &ob->constraintChannels);

	for (strip=ob->nlastrips.first; strip; strip=strip->next){
		expand_doit(fd, mainvar, strip->object);
		expand_doit(fd, mainvar, strip->act);
		expand_doit(fd, mainvar, strip->ipo);
	}

	for(a=0; a<ob->totcol; a++) {
		expand_doit(fd, mainvar, ob->mat[a]);
	}
	
	sens= ob->sensors.first;
	while(sens) {
		for(a=0; a<sens->totlinks; a++) {
			sens->links[a]= newglobadr(fd, sens->links[a]);
		}
		if(sens->type==SENS_TOUCH) {
			bTouchSensor *ts= sens->data;
			expand_doit(fd, mainvar, ts->ma);
		}
		else if(sens->type==SENS_MESSAGE) {
			bMessageSensor *ms= sens->data;
			expand_doit(fd, mainvar, ms->fromObject);
		}
		sens= sens->next;
	}

	cont= ob->controllers.first;
	while(cont) {
		for(a=0; a<cont->totlinks; a++) {
			cont->links[a]= newglobadr(fd, cont->links[a]);
		}
		if(cont->type==CONT_PYTHON) {
			bPythonCont *pc= cont->data;
			expand_doit(fd, mainvar, pc->text);
		}
		cont= cont->next;
	}

	act= ob->actuators.first;
	while(act) {
		if(act->type==ACT_SOUND) {
			bSoundActuator *sa= act->data;
			expand_doit(fd, mainvar, sa->sound);
		}
		else if(act->type==ACT_CAMERA) {
			bCameraActuator *ca= act->data;
			expand_doit(fd, mainvar, ca->ob);
		}
		else if(act->type==ACT_EDIT_OBJECT) {
			bEditObjectActuator *eoa= act->data;
			if(eoa) {
				expand_doit(fd, mainvar, eoa->ob);
				expand_doit(fd, mainvar, eoa->me);
			}
		}
		else if(act->type==ACT_SCENE) {
			bSceneActuator *sa= act->data;
			expand_doit(fd, mainvar, sa->camera);
			expand_doit(fd, mainvar, sa->scene);
		}
		else if(act->type==ACT_ACTION) {
			bActionActuator *aa= act->data;
			expand_doit(fd, mainvar, aa->act);
		}
		else if(act->type==ACT_PROPERTY) {
			bPropertyActuator *pa= act->data;
			expand_doit(fd, mainvar, pa->ob);
		}
		else if(act->type==ACT_MESSAGE) {
			bMessageActuator *ma= act->data;
			expand_doit(fd, mainvar, ma->toObject);
		}
		act= act->next;
	}
}

static void expand_scene(FileData *fd, Main *mainvar, Scene *sce)
{
	Base *base;

	base= sce->base.first;
	while(base) {
		expand_doit(fd, mainvar, base->object);
		base= base->next;
	}
	expand_doit(fd, mainvar, sce->camera);
	expand_doit(fd, mainvar, sce->world);
}

static void expand_camera(FileData *fd, Main *mainvar, Camera *ca)
{
	expand_doit(fd, mainvar, ca->ipo);
}

static void expand_sound(FileData *fd, Main *mainvar, bSound *snd)
{
	expand_doit(fd, mainvar, snd->ipo);
}


static void expand_main(FileData *fd, Main *mainvar)
{
	ListBase *lbarray[30];
	ID *id;
	int a, doit= 1;

	if(fd==0) return;

	while(doit) {
		doit= 0;

		a= set_listbasepointers(mainvar, lbarray);
		while(a--) {
			id= lbarray[a]->first;

			while(id) {
				if(id->flag & LIB_TEST) {

					switch(GS(id->name)) {

					case ID_OB:
						expand_object(fd, mainvar, (Object *)id);
						break;
					case ID_ME:
						expand_mesh(fd, mainvar, (Mesh *)id);
						break;
					case ID_CU:
						expand_curve(fd, mainvar, (Curve *)id);
						break;
					case ID_MB:
						expand_mball(fd, mainvar, (MetaBall *)id);
						break;
					case ID_SCE:
						expand_scene(fd, mainvar, (Scene *)id);
						break;
					case ID_MA:
						expand_material(fd, mainvar, (Material *)id);
						break;
					case ID_TE:
						expand_texture(fd, mainvar, (Tex *)id);
						break;
					case ID_WO:
						expand_world(fd, mainvar, (World *)id);
						break;
					case ID_LT:
						expand_lattice(fd, mainvar, (Lattice *)id);
						break;
					case ID_LA:
						expand_lamp(fd, mainvar,(Lamp *)id);
						break;
					case ID_KE:
						expand_key(fd, mainvar, (Key *)id);
						break;
					case ID_CA:
						expand_camera(fd, mainvar, (Camera *)id);
						break;
					case ID_SO:
						expand_sound(fd, mainvar, (bSound *)id);
						break;
					case ID_AR:
						expand_armature(fd, mainvar, (bArmature *)id);
						break;
					case ID_AC:
						expand_action(fd, mainvar, (bAction *)id);
						break;
					case ID_GR:
						expand_group(fd, mainvar, (Group *)id);
						break;
					}

					doit= 1;
					id->flag -= LIB_TEST;

				}
				id= id->next;
			}
		}
	}
}


static void give_base_to_objects(Scene *sce, ListBase *lb)
{
	Object *ob;
	Base *base;

	/* give all objects which are LIB_EXTERN and LIB_NEEDLINK a base */
	ob= lb->first;
	while(ob) {

		if(ob->id.us==0) {

			if( ob->id.flag & LIB_INDIRECT ) {
				base= MEM_callocN( sizeof(Base), "add_ext_base");
				BLI_addtail(&(sce->base), base);
				base->lay= ob->lay;
				base->object= ob;
				base->flag= ob->flag;
				ob->id.us= 1;
				
				ob->id.flag -= LIB_INDIRECT;
				ob->id.flag |= LIB_EXTERN;

			}
		}
		ob= ob->id.next;
	}
}


static void append_named_part(FileData *fd, Main *mainvar, Scene *scene, char *name, int idcode, short flag)
{
	Object *ob;
	Base *base;
	BHead *bhead;
	ID *id;
	int afbreek=0;

	bhead = blo_firstbhead(fd);
	while(bhead && afbreek==0) {

		if(bhead->code==ENDB) afbreek= 1;
		else if(bhead->code==idcode) {
			// BHEAD+DATA dependancy
			id= (ID *)(bhead+1);
			if(strcmp(id->name+2, name)==0) {

				id= is_yet_read(mainvar, bhead);
				if(id==0) {
					read_libblock(fd, mainvar, bhead, LIB_TESTEXT, NULL);
				}
				else {
					printf("append: already linked\n");
					oldnewmap_insert(fd->libmap, bhead->old, id, 1);
					if(id->flag & LIB_INDIRECT) {
						id->flag -= LIB_INDIRECT;
						id->flag |= LIB_EXTERN;
					}
				}

				if(idcode==ID_OB) {	/* loose object: give a base */
					base= MEM_callocN( sizeof(Base), "app_nam_part");
					BLI_addtail(&scene->base, base);

					if(id==0) ob= mainvar->object.last;
					else ob= (Object *)id;
					
					/* this is bad code... G.vd nor G.scene should be used on this level... */
					if((flag & FILE_ACTIVELAY)) {
						if(G.vd) ob->lay= G.vd->layact;
						else ob->lay = G.scene->lay;
					}
					base->lay= ob->lay;
					base->object= ob;
					ob->id.us++;
					
					if(flag & FILE_AUTOSELECT) { 
						base->flag |= SELECT;
						base->object->flag = base->flag;
						/* do NOT make base active here! screws up GUI stuff, if you want it do it on src/ level */
					}
				}
				afbreek= 1;
			}
		}

		bhead = blo_nextbhead(fd, bhead);
	}
}

static void append_id_part(FileData *fd, Main *mainvar, ID *id, ID **id_r)
{
	BHead *bhead;

	for (bhead= blo_firstbhead(fd); bhead; bhead= blo_nextbhead(fd, bhead)) {
		if (bhead->code == GS(id->name)) {
			ID *idread= (ID *)(bhead+1); /*  BHEAD+DATA dependancy */

			if (BLI_streq(id->name, idread->name)) {
				id->flag &= ~LIB_READ;
				id->flag |= LIB_TEST;
//				printf("read lib block %s\n", id->name);
				read_libblock(fd, mainvar, bhead, id->flag, id_r);

				break;
			}
		} else if (bhead->code==ENDB)
			break;
	}
}

/* this is a version of BLO_library_append needed by the BPython API, so
 * scripts can load data from .blend files -- see Blender.Library module.*/

/* append to G.scene */
void BLO_script_library_append(BlendHandle *bh, char *dir, char *name, int idcode)
{
	ListBase mainlist;
	Main *mainl;
	FileData *fd = (FileData *)bh;
	char filename[FILE_MAXDIR+FILE_MAXFILE];

	mainlist.first= mainlist.last= G.main;
	G.main->next= NULL;

	/* make copy of the 'last loaded filename', we need to restore it */
	BLI_strncpy(filename, G.sce, sizeof(filename));
	/* already opened file, to reconstruct relative paths */
	BLI_strncpy(G.sce, fd->filename, sizeof(filename));	
	
	/* make mains */
	blo_split_main(&mainlist);

	/* which one do we need? */
	mainl = blo_find_main(&mainlist, dir);

	append_named_part(fd, mainl, G.scene, name, idcode, 0);

	/* make main consistant */
	expand_main(fd, mainl);

	/* do this when expand found other libs */
	read_libraries(fd, &mainlist);

	blo_join_main(&mainlist);
	G.main= mainlist.first;

	lib_link_all(fd, G.main);
	
	/* restore the 'last loaded filename' */
	BLI_strncpy(G.sce, filename, sizeof(filename));
	DAG_scene_sort(G.scene);
}

	/* append to G.scene */
void BLO_library_append(SpaceFile *sfile, char *dir, int idcode)
{
	FileData *fd= (FileData*) sfile->libfiledata;
	Main *mainl;
	Base *centerbase;
	Object *ob;
	float *curs,centerloc[3],vec[3],min[3],max[3];
	int a, totsel=0,count=0;
	char filename[FILE_MAXDIR+FILE_MAXFILE];
	
	INIT_MINMAX(min, max);

	/* are there files selected? */
	for(a=0; a<sfile->totfile; a++) {
		if(sfile->filelist[a].flags & ACTIVE) {
			totsel++;
		}
	}

	if(totsel==0) {
		/* is the indicated file in the filelist? */
		if(sfile->file[0]) {
			for(a=0; a<sfile->totfile; a++) {
				if( strcmp(sfile->filelist[a].relname, sfile->file)==0) break;
			}
			if(a==sfile->totfile) {
				error("Wrong indicated name");
				return;
			}
		}
		else {
			error("Nothing indicated");
			return;
		}
	}
	/* now we have or selected, or an indicated file */
	
	/* make copy of the 'last loaded filename', we need to restore it */
	BLI_strncpy(filename, G.sce, sizeof(filename));
	
	BLI_strncpy(G.sce, G.main->name, sizeof(G.main->name));		// original file, to reconstruct relative paths for current append
	
	if(sfile->flag & FILE_AUTOSELECT) scene_deselect_all(G.scene);

	fd->mainlist.first= fd->mainlist.last= G.main;
	G.main->next= NULL;

	/* make mains */
	blo_split_main(&fd->mainlist);

	/* which one do we need? */
	mainl = blo_find_main(&fd->mainlist, dir);
	mainl->versionfile= fd->fileversion;	// needed for do_version
	
	if(totsel==0) {
		append_named_part(fd, mainl, G.scene, sfile->file, idcode, sfile->flag);
	}
	else {
		for(a=0; a<sfile->totfile; a++) {
			if(sfile->filelist[a].flags & ACTIVE) {
				append_named_part(fd, mainl, G.scene, sfile->filelist[a].relname, idcode, sfile->flag);
			}
		}
	}

	/* make main consistant */
	expand_main(fd, mainl);

	/* do this when expand found other libs */
	read_libraries(fd, &fd->mainlist);

	if(sfile->flag & FILE_STRINGCODE) {

		/* uses old .blend file (*filename) as reference */
		BLI_makestringcode(filename, mainl->curlib->name);
		/* the caller checks for appended library, so we make sure names match */
		BLI_strncpy(dir, mainl->curlib->name, sizeof(mainl->curlib->name));
	}

	blo_join_main(&fd->mainlist);
	G.main= fd->mainlist.first;

	lib_link_all(fd, G.main);

	/* give a base to loose objects */
	give_base_to_objects(G.scene, &(G.main->object));
	/* has been removed... erm, why? (ton) */
	/* 20040907: looks like they are give base already in append_named_part(); -Nathan L */
	/* 20041208: put back. It only linked direct, not indirect objects (ton) */
	
	/* patch to prevent switch_endian happens twice */
	if(fd->flags & FD_FLAGS_SWITCH_ENDIAN) {
		blo_freefiledata((FileData*) sfile->libfiledata);
		sfile->libfiledata= 0;
	}	
	
	if(sfile->flag & FILE_ATCURSOR) {
		centerbase= (G.scene->base.first);
		while(centerbase) {
			if(((centerbase)->flag & SELECT)) {
				VECCOPY(vec, centerbase->object->loc);
				DO_MINMAX(vec, min, max);
				count++;
			}
			centerbase= centerbase->next;
		}
		if(count) {
			centerloc[0]= (min[0]+max[0])/2;
			centerloc[1]= (min[1]+max[1])/2;
			centerloc[2]= (min[2]+max[2])/2;
			curs = G.scene->cursor;
			VECSUB(centerloc,curs,centerloc);
		
			centerbase= (G.scene->base.first);
			while(centerbase) {
				if( ((centerbase)->flag & SELECT)) {
					ob= centerbase->object;
					ob->loc[0] += centerloc[0];
					ob->loc[1] += centerloc[1];
					ob->loc[2] += centerloc[2];
				}
				centerbase= centerbase->next;
			}
		}
	}
	
	/* restore the 'last loaded filename' */
	BLI_strncpy(G.sce, filename, sizeof(filename));
	DAG_scene_sort(G.scene);
}

/* ************* READ LIBRARY ************** */

static int mainvar_count_libread_blocks(Main *mainvar)
{
	ListBase *lbarray[30];
	int a, tot= 0;

	a= set_listbasepointers(mainvar, lbarray);
	while(a--) {
		ID *id= lbarray[a]->first;

		for (id= lbarray[a]->first; id; id= id->next)
			if (id->flag & LIB_READ)
				tot++;
	}
	return tot;
}

static void read_libraries(FileData *basefd, ListBase *mainlist)
{
	Main *mainl= mainlist->first;
	Main *mainptr;
	ListBase *lbarray[30];
	int a, doit= 1;

	while(doit) {
		doit= 0;

		/* test 1: read libdata */
		mainptr= mainl->next;
		while(mainptr) {
			int tot= mainvar_count_libread_blocks(mainptr);
			
			//printf("found LIB_READ %s\n", mainptr->curlib->name);
			if(tot) {
				FileData *fd= mainptr->curlib->filedata;

				if(fd==NULL) {
					BlendReadError err;
					printf("read lib %s\n", mainptr->curlib->name);
					fd= blo_openblenderfile(mainptr->curlib->name, &err);
					if (fd) {
						if (fd->libmap)
							oldnewmap_free(fd->libmap);

						fd->libmap= basefd->libmap;
						fd->flags|= FD_FLAGS_NOT_MY_LIBMAP;
						
						mainptr->curlib->filedata= fd;
						mainptr->versionfile= fd->fileversion;
					}
					else mainptr->curlib->filedata= NULL;

					if (fd==NULL)
						printf("ERROR: can't find lib %s \n", mainptr->curlib->name);
				}
				if(fd) {
					doit= 1;
					a= set_listbasepointers(mainptr, lbarray);
					while(a--) {
						ID *id= lbarray[a]->first;

						while(id) {
							ID *idn= id->next;
							if(id->flag & LIB_READ) {
								ID *realid= NULL;
								BLI_remlink(lbarray[a], id);

								append_id_part(fd, mainptr, id, &realid);
								if (!realid)
									printf("LIB ERROR: can't find %s\n", id->name);
								change_libadr(fd, id, realid);

								MEM_freeN(id);
							}
							id= idn;
						}
					}

					expand_main(fd, mainptr);
					
					/* dang FileData... now new libraries need to be appended to original filedata, it is not a good replacement for the old global (ton) */
					while( fd->mainlist.first ) {
						Main *mp= fd->mainlist.first;
						BLI_remlink(&fd->mainlist, mp);
						BLI_addtail(&basefd->mainlist, mp);
					}
				}
			}

			mainptr= mainptr->next;
		}
	}
	mainptr= mainl->next;
	while(mainptr) {
		/* test if there are unread libblocks */
		a= set_listbasepointers(mainptr, lbarray);
		while(a--) {
			ID *id= lbarray[a]->first;
			while(id) {
				ID *idn= id->next;
				if(id->flag & LIB_READ) {
					BLI_remlink(lbarray[a], id);

					printf("LIB ERROR: can't find %s\n", id->name);
					change_libadr(basefd, id, 0);

					MEM_freeN(id);
				}
				id= idn;
			}
		}

		/* some mains still have to be read, then
		 * versionfile is still zero! */
		if(mainptr->versionfile) {
			if(mainptr->curlib->filedata) // can be zero... with shift+f1 append
				do_versions(mainptr->curlib->filedata, mainptr->curlib, mainptr);
			else
				do_versions(basefd, NULL, mainptr);
		}
		
		if(mainptr->curlib->filedata) blo_freefiledata(mainptr->curlib->filedata);
		mainptr->curlib->filedata= NULL;

		mainptr= mainptr->next;
	}
}

/* reading runtime */

BlendFileData *blo_read_blendafterruntime(int file, int actualsize, BlendReadError *error_r) 
{
	BlendFileData *bfd = NULL;
	FileData *fd = filedata_new();
	fd->filedes = file;
	fd->buffersize = actualsize;
	fd->read = fd_read_from_file;

	fd = blo_decode_and_check(fd, error_r);
	if (!fd)
		return NULL;

	bfd= blo_read_file_internal(fd, error_r);
	blo_freefiledata(fd);

	return bfd;
}<|MERGE_RESOLUTION|>--- conflicted
+++ resolved
@@ -1424,16 +1424,13 @@
 		lib_link_constraints(fd, (ID *)ob, &pchan->constraints);
 		// hurms... loop in a loop, but yah... later... (ton)
 		pchan->bone= get_named_bone(arm, pchan->name);
-<<<<<<< HEAD
 		pchan->custom= newlibadr(fd, arm->id.lib, pchan->custom);
-=======
 		if(pchan->bone==NULL)
 			rebuild= 1;
 	}
 	if(rebuild) {
 		ob->recalc= OB_RECALC;
 		pose->flag |= POSE_RECALC;
->>>>>>> e64008e2
 	}
 }
 

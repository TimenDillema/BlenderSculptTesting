--- conflicted
+++ resolved
@@ -181,12 +181,7 @@
 	/* report change in mesh structure */
 	if(psmd->dm->getNumVerts(psmd->dm)!=psmd->totdmvert ||
 		  psmd->dm->getNumEdges(psmd->dm)!=psmd->totdmedge ||
-<<<<<<< HEAD
 		  psmd->dm->getNumTessFaces(psmd->dm)!=psmd->totdmface){
-		/* in file read dm hasn't really changed but just wasn't saved in file */
-=======
-		  psmd->dm->getNumFaces(psmd->dm)!=psmd->totdmface){
->>>>>>> 2198cfdb
 
 		psys->recalc |= PSYS_RECALC_RESET;
 

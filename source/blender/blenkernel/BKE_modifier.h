/**
 *	
 * $Id$ 
 *
 * ***** BEGIN GPL LICENSE BLOCK *****
 *
 * This program is free software; you can redistribute it and/or
 * modify it under the terms of the GNU General Public License
 * as published by the Free Software Foundation; either version 2
 * of the License, or (at your option) any later version.
 *
 * This program is distributed in the hope that it will be useful,
 * but WITHOUT ANY WARRANTY; without even the implied warranty of
 * MERCHANTABILITY or FITNESS FOR A PARTICULAR PURPOSE.  See the
 * GNU General Public License for more details.
 *
 * You should have received a copy of the GNU General Public License
 * along with this program; if not, write to the Free Software Foundation,
 * Inc., 59 Temple Place - Suite 330, Boston, MA  02111-1307, USA.
 *
 * The Original Code is Copyright (C) 2001-2002 by NaN Holding BV.
 * All rights reserved.
 *
 * The Original Code is: all of this file.
 *
 * Contributor(s): none yet.
 *
 * ***** END GPL LICENSE BLOCK *****
 */
#ifndef BKE_MODIFIER_H
#define BKE_MODIFIER_H

#include "DNA_modifier_types.h"		/* needed for all enum typdefs */
#include "BKE_customdata.h"

struct ID;
struct EditMesh;
struct DerivedMesh;
struct DagForest;
struct DagNode;
struct Object;
struct Scene;
struct ListBase;
struct LinkNode;
struct bArmature;
struct ModifierData;

typedef enum {
	/* Should not be used, only for None modifier type */
	eModifierTypeType_None,

	/* Modifier only does deformation, implies that modifier
	 * type should have a valid deformVerts function. OnlyDeform
	 * style modifiers implicitly accept either mesh or CV
	 * input but should still declare flags appropriately.
	 */
	eModifierTypeType_OnlyDeform,

	eModifierTypeType_Constructive,
	eModifierTypeType_Nonconstructive,

	/* both deformVerts & applyModifier are valid calls
	 * used for particles modifier that doesn't actually modify the object
	 * unless it's a mesh and can be exploded -> curve can also emit particles
	 */
	eModifierTypeType_DeformOrConstruct,
} ModifierTypeType;

typedef enum {
	eModifierTypeFlag_AcceptsMesh          = (1<<0),
	eModifierTypeFlag_AcceptsCVs           = (1<<1),
	eModifierTypeFlag_SupportsMapping      = (1<<2),
	eModifierTypeFlag_SupportsEditmode     = (1<<3),

	/* For modifiers that support editmode this determines if the
	 * modifier should be enabled by default in editmode. This should
	 * only be used by modifiers that are relatively speedy and
	 * also generally used in editmode, otherwise let the user enable
	 * it by hand.
	 */
	eModifierTypeFlag_EnableInEditmode     = (1<<4),

	/* For modifiers that require original data and so cannot
	 * be placed after any non-deformative modifier.
	 */
	eModifierTypeFlag_RequiresOriginalData = (1<<5),

	/* For modifiers that support pointcache, so we can check to see if it has files we need to deal with
	*/
	eModifierTypeFlag_UsesPointCache = (1<<6),

	/* For physics modifiers, max one per type */
	eModifierTypeFlag_Single = (1<<7),

	/* Some modifier can't be added manually by user */
	eModifierTypeFlag_NoUserAdd = (1<<8)
} ModifierTypeFlag;

typedef void (*ObjectWalkFunc)(void *userData, struct Object *ob, struct Object **obpoin);
typedef void (*IDWalkFunc)(void *userData, struct Object *ob, struct ID **idpoin);

typedef struct ModifierTypeInfo {
	/* The user visible name for this modifier */
	char name[32];

	/* The DNA struct name for the modifier data type, used to
	 * write the DNA data out.
	 */
	char structName[32];

	/* The size of the modifier data type, used by allocation. */
	int structSize;

	ModifierTypeType type;
	ModifierTypeFlag flags;


	/********************* Non-optional functions *********************/

	/* Copy instance data for this modifier type. Should copy all user
	 * level settings to the target modifier.
	 */
	void (*copyData)(struct ModifierData *md, struct ModifierData *target);

	/********************* Deform modifier functions *********************/

	/* Only for deform types, should apply the deformation
	 * to the given vertex array. If the deformer requires information from
	 * the object it can obtain it from the derivedData argument if non-NULL,
	 * and otherwise the ob argument.
	 */
	void (*deformVerts)(struct ModifierData *md, struct Object *ob,
	                    struct DerivedMesh *derivedData,
	                    float (*vertexCos)[3], int numVerts,
	                    int useRenderParams, int isFinalCalc);

	/* Like deformVerts but called during editmode (for supporting modifiers)
	 */
	void (*deformVertsEM)(
	            struct ModifierData *md, struct Object *ob,
	            struct EditMesh *editData, struct DerivedMesh *derivedData,
	            float (*vertexCos)[3], int numVerts);

	/* Set deform matrix per vertex for crazyspace correction */
	void (*deformMatricesEM)(
	            struct ModifierData *md, struct Object *ob,
	            struct EditMesh *editData, struct DerivedMesh *derivedData,
	            float (*vertexCos)[3], float (*defMats)[3][3], int numVerts);

	/********************* Non-deform modifier functions *********************/

	/* For non-deform types: apply the modifier and return a derived
	 * data object (type is dependent on object type).
	 *
	 * The derivedData argument should always be non-NULL; the modifier
	 * should read the object data from the derived object instead of the
	 * actual object data. 
	 *
	 * The useRenderParams argument indicates if the modifier is being
	 * applied in the service of the renderer which may alter quality
	 * settings.
	 *
	 * The isFinalCalc parameter indicates if the modifier is being
	 * calculated for a final result or for something temporary
	 * (like orcos). This is a hack at the moment, it is meant so subsurf
	 * can know if it is safe to reuse its internal cache.
	 *
	 * The modifier may reuse the derivedData argument (i.e. return it in
	 * modified form), but must not release it.
	 */
	struct DerivedMesh *(*applyModifier)(
	                            struct ModifierData *md, struct Object *ob,
	                            struct DerivedMesh *derivedData,
	                            int useRenderParams, int isFinalCalc);

	/* Like applyModifier but called during editmode (for supporting
	 * modifiers).
	 * 
	 * The derived object that is returned must support the operations that
	 * are expected from editmode objects. The same qualifications regarding
	 * derivedData apply as for applyModifier.
	 */
	struct DerivedMesh *(*applyModifierEM)(
	                            struct ModifierData *md, struct Object *ob,
	                            struct EditMesh *editData,
	                            struct DerivedMesh *derivedData);


	/********************* Optional functions *********************/

	/* Initialize new instance data for this modifier type, this function
	 * should set modifier variables to their default values.
	 * 
	 * This function is optional.
	 */
	void (*initData)(struct ModifierData *md);

	/* Should return a CustomDataMask indicating what data this
	 * modifier needs. If (mask & (1 << (layer type))) != 0, this modifier
	 * needs that custom data layer. This function's return value can change
	 * depending on the modifier's settings.
	 *
	 * Note that this means extra data (e.g. vertex groups) - it is assumed
	 * that all modifiers need mesh data and deform modifiers need vertex
	 * coordinates.
	 *
	 * Note that this limits the number of custom data layer types to 32.
	 *
	 * If this function is not present or it returns 0, it is assumed that
	 * no extra data is needed.
	 *
	 * This function is optional.
	 */
	CustomDataMask (*requiredDataMask)(struct Object *ob, struct ModifierData *md);

	/* Free internal modifier data variables, this function should
	 * not free the md variable itself.
	 *
	 * This function is optional.
	 */
	void (*freeData)(struct ModifierData *md);

	/* Return a boolean value indicating if this modifier is able to be
	 * calculated based on the modifier data. This is *not* regarding the
	 * md->flag, that is tested by the system, this is just if the data
	 * validates (for example, a lattice will return false if the lattice
	 * object is not defined).
	 *
	 * This function is optional (assumes never disabled if not present).
	 */
	int (*isDisabled)(struct ModifierData *md, int userRenderParams);

	/* Add the appropriate relations to the DEP graph depending on the
	 * modifier data. 
	 *
	 * This function is optional.
	 */
	void (*updateDepgraph)(struct ModifierData *md, struct DagForest *forest, struct Scene *scene,
	                       struct Object *ob, struct DagNode *obNode);

	/* Should return true if the modifier needs to be recalculated on time
	 * changes.
	 *
	 * This function is optional (assumes false if not present).
	 */
	int (*dependsOnTime)(struct ModifierData *md);

	/* Should call the given walk function on with a pointer to each Object
	 * pointer that the modifier data stores. This is used for linking on file
	 * load and for unlinking objects or forwarding object references.
	 *
	 * This function is optional.
	 */
	void (*foreachObjectLink)(struct ModifierData *md, struct Object *ob,
	                          ObjectWalkFunc walk, void *userData);

	/* Should call the given walk function with a pointer to each ID
	 * pointer (i.e. each datablock pointer) that the modifier data
	 * stores. This is used for linking on file load and for
	 * unlinking datablocks or forwarding datablock references.
	 *
	 * This function is optional. If it is not present, foreachObjectLink
	 * will be used.
	 */
	void (*foreachIDLink)(struct ModifierData *md, struct Object *ob,
	                      IDWalkFunc walk, void *userData);
} ModifierTypeInfo;

ModifierTypeInfo *modifierType_getInfo (ModifierType type);

/* Modifier utility calls, do call through type pointer and return
 * default values if pointer is optional.
 */
struct ModifierData  *modifier_new(int type);
void          modifier_free(struct ModifierData *md);

void 		  modifier_unique_name(struct ListBase *modifiers, struct ModifierData *md);

void          modifier_copyData(struct ModifierData *md, struct ModifierData *target);
int           modifier_dependsOnTime(struct ModifierData *md);
int           modifier_supportsMapping(struct ModifierData *md);
<<<<<<< HEAD
int           modifier_couldBeCage(struct ModifierData *md);
=======
int           modifier_couldBeCage(struct Scene *scene, struct ModifierData *md);
>>>>>>> 7a76bc9a
int           modifier_isCorrectableDeformed(struct ModifierData *md);
int			  modifier_sameTopology(ModifierData *md);
int           modifier_isEnabled(struct Scene *scene, struct ModifierData *md, int required_mode);
void          modifier_setError(struct ModifierData *md, char *format, ...);

void          modifiers_foreachObjectLink(struct Object *ob,
                                          ObjectWalkFunc walk,
                                          void *userData);
void          modifiers_foreachIDLink(struct Object *ob,
                                      IDWalkFunc walk,
                                      void *userData);
struct ModifierData  *modifiers_findByType(struct Object *ob, ModifierType type);
void          modifiers_clearErrors(struct Object *ob);
int           modifiers_getCageIndex(struct Scene *scene, struct Object *ob,
                                     int *lastPossibleCageIndex_r, int virtual_);

int           modifiers_isSoftbodyEnabled(struct Object *ob);
int           modifiers_isClothEnabled(struct Object *ob);
int           modifiers_isParticleEnabled(struct Object *ob);

struct Object *modifiers_isDeformedByArmature(struct Object *ob);
struct Object *modifiers_isDeformedByLattice(struct Object *ob);
int           modifiers_usesArmature(struct Object *ob, struct bArmature *arm);
int           modifiers_isCorrectableDeformed(struct Scene *scene, struct Object *ob);
void          modifier_freeTemporaryData(struct ModifierData *md);

int           modifiers_indexInObject(struct Object *ob, struct ModifierData *md);

/* Calculates and returns a linked list of CustomDataMasks indicating the
 * data required by each modifier in the stack pointed to by md for correct
 * evaluation, assuming the data indicated by dataMask is required at the
 * end of the stack.
 */
struct LinkNode *modifiers_calcDataMasks(struct Scene *scene, 
                                         struct Object *ob,
                                         struct ModifierData *md,
                                         CustomDataMask dataMask,
                                         int required_mode);
struct ModifierData  *modifiers_getVirtualModifierList(struct Object *ob);

#endif
<|MERGE_RESOLUTION|>--- conflicted
+++ resolved
@@ -279,11 +279,7 @@
 void          modifier_copyData(struct ModifierData *md, struct ModifierData *target);
 int           modifier_dependsOnTime(struct ModifierData *md);
 int           modifier_supportsMapping(struct ModifierData *md);
-<<<<<<< HEAD
-int           modifier_couldBeCage(struct ModifierData *md);
-=======
 int           modifier_couldBeCage(struct Scene *scene, struct ModifierData *md);
->>>>>>> 7a76bc9a
 int           modifier_isCorrectableDeformed(struct ModifierData *md);
 int			  modifier_sameTopology(ModifierData *md);
 int           modifier_isEnabled(struct Scene *scene, struct ModifierData *md, int required_mode);

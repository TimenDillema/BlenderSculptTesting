--- conflicted
+++ resolved
@@ -39,24 +39,13 @@
 struct RenderData;	
 struct ReportList;
 struct Scene;
-<<<<<<< HEAD
-
-int start_avi(struct Scene *scene, struct RenderData *rd, int rectx, int recty, struct ReportList *reports);
-void end_avi(void);
-int append_avi(struct RenderData *rd, int frame, int *pixels, int rectx, int recty, struct ReportList *reports);
-void makeavistring (struct RenderData *rd, char *string);
-=======
->>>>>>> 7a76bc9a
 
 typedef struct bMovieHandle {
 	int (*start_movie)(struct Scene *scene, struct RenderData *rd, int rectx, int recty, struct ReportList *reports);
 	int (*append_movie)(struct RenderData *rd, int frame, int *pixels, int rectx, int recty, struct ReportList *reports);
 	void (*end_movie)(void);
 	int (*get_next_frame)(struct RenderData *rd, struct ReportList *reports); /* optional */
-<<<<<<< HEAD
-=======
 	void (*get_movie_path)(char *string, struct RenderData *rd); /* optional */
->>>>>>> 7a76bc9a
 } bMovieHandle;
 
 bMovieHandle *BKE_get_movie_handle(int imtype);

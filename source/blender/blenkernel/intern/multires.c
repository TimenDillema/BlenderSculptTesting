--- conflicted
+++ resolved
@@ -83,11 +83,7 @@
 		mmd->lvl += distance;
 		if(mmd->lvl < 1) mmd->lvl = 1;
 		else if(mmd->lvl > mmd->totlvl) mmd->lvl = mmd->totlvl;
-<<<<<<< HEAD
-		/* XXX: DAG_object_flush_update(G.scene, ob, OB_RECALC_DATA); 
-=======
 		/* XXX: DAG_id_flush_update(&ob->id, OB_RECALC_DATA); 
->>>>>>> 16c1a294
 		   object_handle_update(ob);*/
 		return 1;
 	}
@@ -146,10 +142,7 @@
 				
 				mmd = (MultiresModifierData*)modifier_new(eModifierType_Multires);
 				BLI_insertlinkbefore(&base->object->modifiers, md, mmd);
-<<<<<<< HEAD
-=======
 				modifier_unique_name(&base->object->modifiers, mmd);
->>>>>>> 16c1a294
 			}
 
 			if(mmd)
@@ -561,15 +554,9 @@
 
 	/* Neighboring faces */
 	DisplacerSpill spill_x, spill_y;
-<<<<<<< HEAD
 
 	int *face_offsets;
 
-=======
-
-	int *face_offsets;
-
->>>>>>> 16c1a294
 	int x, y, ax, ay;
 } MultiresDisplacer;
 
@@ -610,11 +597,7 @@
 }
 
 /* Returns in out the corners [0-3] that use v1 and v2 */
-<<<<<<< HEAD
-void find_face_corners(MFace *f, int v1, int v2, int out[2])
-=======
 static void find_face_corners(MFace *f, int v1, int v2, int out[2])
->>>>>>> 16c1a294
 {
 	int i, end = f->v4 ? 4 : 3;
 
@@ -1218,21 +1201,12 @@
 			verts_new = CDDM_get_verts(dm);
 			for(i = 0; i < dm->getNumVerts(dm); ++i)
 				VecSubf(verts_new[i].co, verts_new[i].co, cur_lvl_orig_verts[i].co);
-<<<<<<< HEAD
 
 			final = multires_subdisp_pre(dm, totlvl - lvl, 0);
 
 			multires_subdisp(orig, ob, final, lvl, totlvl, dm->getNumVerts(dm), dm->getNumEdges(dm),
 					 dm->getNumFaces(dm), 1);
 
-=======
-
-			final = multires_subdisp_pre(dm, totlvl - lvl, 0);
-
-			multires_subdisp(orig, ob, final, lvl, totlvl, dm->getNumVerts(dm), dm->getNumEdges(dm),
-					 dm->getNumFaces(dm), 1);
-
->>>>>>> 16c1a294
 			subco_dm->release(subco_dm);
 			orig->release(orig);
 		}
@@ -1286,11 +1260,7 @@
 ***************************/
 
 /* Does not actually free lvl itself */
-<<<<<<< HEAD
-void multires_free_level(MultiresLevel *lvl)
-=======
 static void multires_free_level(MultiresLevel *lvl)
->>>>>>> 16c1a294
 {
 	if(lvl) {
 		if(lvl->faces) MEM_freeN(lvl->faces);

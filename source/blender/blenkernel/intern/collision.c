--- conflicted
+++ resolved
@@ -1296,11 +1296,7 @@
 
 // return all collision objects in scene
 // collision object will exclude self 
-<<<<<<< HEAD
-CollisionModifierData **get_collisionobjects(Scene *scene, Object *self, int *numcollobj)
-=======
 Object **get_collisionobjects(Scene *scene, Object *self, int *numcollobj)
->>>>>>> 8ea29046
 {
 	Base *base=NULL;
 	Object **objs = NULL;

--- conflicted
+++ resolved
@@ -241,6 +241,7 @@
 	CTX_data_main_set(C, G.main);
 
 	if (bfd->user) {
+
 		/* only here free userdef themes... */
 		BKE_blender_userdef_data_set_and_free(bfd->user);
 		bfd->user = NULL;
@@ -535,50 +536,6 @@
 	return ok;
 }
 
-<<<<<<< HEAD
-WorkspaceConfigFileData *BKE_blendfile_workspace_config_read(const char *filepath, ReportList *reports)
-{
-	BlendFileData *bfd;
-	WorkspaceConfigFileData *workspace_config = NULL;
-
-	bfd = BLO_read_from_file(filepath, reports, BLO_READ_SKIP_USERDEF);
-	if (bfd) {
-		workspace_config = MEM_mallocN(sizeof(*workspace_config), __func__);
-		workspace_config->main = bfd->main;
-		workspace_config->workspaces = bfd->main->workspaces;
-
-		MEM_freeN(bfd);
-	}
-
-	return workspace_config;
-}
-
-bool BKE_blendfile_workspace_config_write(Main *bmain, const char *filepath, ReportList *reports)
-{
-	int fileflags = G.fileflags & ~(G_FILE_NO_UI | G_FILE_AUTOPLAY | G_FILE_HISTORY);
-	bool retval = false;
-
-	BKE_blendfile_write_partial_begin(bmain);
-
-	for (WorkSpace *workspace = bmain->workspaces.first; workspace; workspace = workspace->id.next) {
-		BKE_blendfile_write_partial_tag_ID(&workspace->id, true);
-	}
-
-	if (BKE_blendfile_write_partial(bmain, filepath, fileflags, reports)) {
-		retval = true;
-	}
-
-	BKE_blendfile_write_partial_end(bmain);
-
-	return retval;
-}
-
-void BKE_blendfile_workspace_config_data_free(WorkspaceConfigFileData *workspace_config)
-{
-	BKE_main_free(workspace_config->main);
-	MEM_freeN(workspace_config);
-}
-=======
 /**
  * Only write the userdef in a .blend, merging with the existing blend file.
  * \return success
@@ -602,7 +559,48 @@
 	return ok;
 }
 
->>>>>>> 326efb43
+WorkspaceConfigFileData *BKE_blendfile_workspace_config_read(const char *filepath, ReportList *reports)
+{
+	BlendFileData *bfd;
+	WorkspaceConfigFileData *workspace_config = NULL;
+
+	bfd = BLO_read_from_file(filepath, reports, BLO_READ_SKIP_USERDEF);
+	if (bfd) {
+		workspace_config = MEM_mallocN(sizeof(*workspace_config), __func__);
+		workspace_config->main = bfd->main;
+		workspace_config->workspaces = bfd->main->workspaces;
+
+		MEM_freeN(bfd);
+	}
+
+	return workspace_config;
+}
+
+bool BKE_blendfile_workspace_config_write(Main *bmain, const char *filepath, ReportList *reports)
+{
+	int fileflags = G.fileflags & ~(G_FILE_NO_UI | G_FILE_AUTOPLAY | G_FILE_HISTORY);
+	bool retval = false;
+
+	BKE_blendfile_write_partial_begin(bmain);
+
+	for (WorkSpace *workspace = bmain->workspaces.first; workspace; workspace = workspace->id.next) {
+		BKE_blendfile_write_partial_tag_ID(&workspace->id, true);
+	}
+
+	if (BKE_blendfile_write_partial(bmain, filepath, fileflags, reports)) {
+		retval = true;
+	}
+
+	BKE_blendfile_write_partial_end(bmain);
+
+	return retval;
+}
+
+void BKE_blendfile_workspace_config_data_free(WorkspaceConfigFileData *workspace_config)
+{
+	BKE_main_free(workspace_config->main);
+	MEM_freeN(workspace_config);
+}
 
 /** \} */
 

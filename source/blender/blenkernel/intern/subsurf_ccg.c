--- conflicted
+++ resolved
@@ -1824,7 +1824,7 @@
 			{
 				ccgdm->multires.mmd = NULL;
 			}
-			
+
 			if (ccgdm->multires.mmd) {
 				if (ccgdm->multires.modified_flags & MULTIRES_COORDS_MODIFIED)
 					multires_modifier_update_mdisps(dm);
@@ -1919,25 +1919,15 @@
 		int a, i, index, totnone, totorig, totedge;
 		int edgeSize = ccgSubSurf_getEdgeSize(ss);
 
-<<<<<<< HEAD
 		/* Avoid re-creation if the layer exists already */
 		origindex = DM_get_edge_data_layer(dm, CD_ORIGINDEX);
 		if (origindex) {
 			return origindex;
 		}
-=======
-	no[0] = b_dY * a_cZ - b_dZ * a_cY;
-	no[1] = b_dZ * a_cX - b_dX * a_cZ;
-	no[2] = b_dX * a_cY - b_dY * a_cX;
-
-	normalize_v3(no);
-}
->>>>>>> a24b4e60
 
 		DM_add_edge_layer(dm, CD_ORIGINDEX, CD_CALLOC, NULL);
 		origindex = DM_get_edge_data_layer(dm, CD_ORIGINDEX);
 
-<<<<<<< HEAD
 		totedge = ccgSubSurf_getNumEdges(ss);
 		totorig = totedge * (edgeSize - 1);
 		totnone = dm->numEdgeData - totorig;
@@ -1949,17 +1939,6 @@
 		for (index = 0; index < totedge; index++) {
 			CCGEdge *e = ccgdm->edgeMap[index].edge;
 			int mapIndex = ccgDM_getEdgeMapIndex(ss, e);
-=======
-static void ccgDM_glNormalFast(float *a, float *b, float *c, float *d)
-{
-	float a_cX = c[0] - a[0], a_cY = c[1] - a[1], a_cZ = c[2] - a[2];
-	float b_dX = d[0] - b[0], b_dY = d[1] - b[1], b_dZ = d[2] - b[2];
-	float no[3];
-
-	no[0] = b_dY * a_cZ - b_dZ * a_cY;
-	no[1] = b_dZ * a_cX - b_dX * a_cZ;
-	no[2] = b_dX * a_cY - b_dY * a_cX;
->>>>>>> a24b4e60
 
 			for (i = 0; i < edgeSize - 1; i++, a++)
 				origindex[a] = mapIndex;
@@ -2012,27 +1991,6 @@
 			if (!lnors) {
 				return NULL;
 			}
-<<<<<<< HEAD
-=======
-			else {
-				for (y = 0; y < gridFaces; y ++) {
-					for (x = 0; x < gridFaces; x ++) {
-						float f_no[3];
-						short f_no_s[3];
-
-						float *a = CCG_grid_elem_co(&key, faceGridData, x, y );
-						float *b = CCG_grid_elem_co(&key, faceGridData, x + 1, y );
-						float *c = CCG_grid_elem_co(&key, faceGridData, x + 1, y + 1);
-						float *d = CCG_grid_elem_co(&key, faceGridData, x, y + 1);
-
-						ccgDM_NormalFast(a, b, c, d, f_no);
-						normal_float_to_short_v3(f_no_s, f_no);
-
-						copy_v3_v3_short(&varray[start], f_no_s);
-						copy_v3_v3_short(&varray[start + 4], f_no_s);
-						copy_v3_v3_short(&varray[start + 8], f_no_s);
-						copy_v3_v3_short(&varray[start + 12], f_no_s);
->>>>>>> a24b4e60
 
 			DM_add_tessface_layer(dm, CD_TESSLOOPNORMAL, CD_CALLOC, NULL);
 			tlnors = tlnors_it = (short (*)[3])DM_get_tessface_data_layer(dm, CD_TESSLOOPNORMAL);
@@ -2049,2190 +2007,6 @@
 	return DM_get_tessface_data_layer(dm, type);
 }
 
-<<<<<<< HEAD
-=======
-/* Only used by non-editmesh types */
-static void ccgDM_buffer_copy_triangles(
-        DerivedMesh *dm, unsigned int *varray,
-        const int *mat_orig_to_new)
-{
-	GPUBufferMaterial *gpumat, *gpumaterials = dm->drawObject->materials;
-	const int gpu_totmat = dm->drawObject->totmaterial;
-	const short dm_totmat = dm->totmat;
-	CCGDerivedMesh *ccgdm = (CCGDerivedMesh *) dm;
-	CCGSubSurf *ss = ccgdm->ss;
-	CCGKey key;
-	int gridSize = ccgSubSurf_getGridSize(ss);
-	int gridFaces = gridSize - 1;
-	DMFlagMat *faceFlags = ccgdm->faceFlags;
-	int i, totface = ccgSubSurf_getNumFaces(ss);
-	short mat_nr = -1;
-	int start;
-	int totloops = 0;
-	FaceCount *fc = MEM_mallocN(sizeof(*fc) * gpu_totmat, "gpumaterial.facecount");
-
-	CCG_key_top_level(&key, ss);
-
-	for (i = 0; i < gpu_totmat; i++) {
-		fc[i].i_visible = 0;
-		fc[i].i_tri_visible = 0;
-		fc[i].i_hidden = gpumaterials[i].totpolys - 1;
-		fc[i].i_tri_hidden = gpumaterials[i].totelements - 1;
-	}
-
-	for (i = 0; i < totface; i++) {
-		CCGFace *f = ccgdm->faceMap[i].face;
-		int S, x, y, numVerts = ccgSubSurf_getFaceNumVerts(f);
-		int index = GET_INT_FROM_POINTER(ccgSubSurf_getFaceFaceHandle(f));
-		bool is_hidden;
-		int mati;
-
-		if (faceFlags) {
-			mat_nr = ME_MAT_NR_TEST(faceFlags[index].mat_nr, dm_totmat);
-			is_hidden = (faceFlags[index].flag & ME_HIDE) != 0;
-		}
-		else {
-			mat_nr = 0;
-			is_hidden = false;
-		}
-		mati = mat_orig_to_new[mat_nr];
-		gpumat = dm->drawObject->materials + mati;
-
-		if (is_hidden) {
-			for (S = 0; S < numVerts; S++) {
-				for (y = 0; y < gridFaces; y++) {
-					for (x = 0; x < gridFaces; x++) {
-						start = gpumat->start + fc[mati].i_tri_hidden;
-
-						varray[start--] = totloops;
-						varray[start--] = totloops + 2;
-						varray[start--] = totloops + 3;
-
-						varray[start--] = totloops;
-						varray[start--] = totloops + 1;
-						varray[start--] = totloops + 2;
-
-						fc[mati].i_tri_hidden -= 6;
-
-						totloops += 4;
-					}
-				}
-			}
-			gpumat->polys[fc[mati].i_hidden--] = i;
-		}
-		else {
-			for (S = 0; S < numVerts; S++) {
-				for (y = 0; y < gridFaces; y++) {
-					for (x = 0; x < gridFaces; x++) {
-						start = gpumat->start + fc[mati].i_tri_visible;
-
-						varray[start++] = totloops + 3;
-						varray[start++] = totloops + 2;
-						varray[start++] = totloops;
-
-						varray[start++] = totloops + 2;
-						varray[start++] = totloops + 1;
-						varray[start++] = totloops;
-
-						fc[mati].i_tri_visible += 6;
-
-						totloops += 4;
-					}
-				}
-			}
-			gpumat->polys[fc[mati].i_visible++] = i;
-		}
-	}
-
-	/* set the visible polygons */
-	for (i = 0; i < gpu_totmat; i++) {
-		gpumaterials[i].totvisiblepolys = fc[i].i_visible;
-	}
-
-	MEM_freeN(fc);
-}
-
-
-/* Only used by non-editmesh types */
-static void ccgDM_buffer_copy_vertex(
-        DerivedMesh *dm, void *varray_p)
-{
-	float *varray = varray_p;
-	CCGDerivedMesh *ccgdm = (CCGDerivedMesh *) dm;
-	CCGSubSurf *ss = ccgdm->ss;
-	CCGKey key;
-	int gridSize = ccgSubSurf_getGridSize(ss);
-	int gridFaces = gridSize - 1;
-	int i, totface = ccgSubSurf_getNumFaces(ss);
-	int totedge = ccgSubSurf_getNumEdges(ss);
-	int start = 0;
-	int edgeSize = ccgSubSurf_getEdgeSize(ss);
-
-	CCG_key_top_level(&key, ss);
-
-	for (i = 0; i < totface; i++) {
-		CCGFace *f = ccgdm->faceMap[i].face;
-		int S, x, y, numVerts = ccgSubSurf_getFaceNumVerts(f);
-
-		for (S = 0; S < numVerts; S++) {
-			CCGElem *faceGridData = ccgSubSurf_getFaceGridDataArray(ss, f, S);
-			for (y = 0; y < gridFaces; y++) {
-				for (x = 0; x < gridFaces; x++) {
-					float *a = CCG_grid_elem_co(&key, faceGridData, x, y);
-					float *b = CCG_grid_elem_co(&key, faceGridData, x + 1, y);
-					float *c = CCG_grid_elem_co(&key, faceGridData, x + 1, y + 1);
-					float *d = CCG_grid_elem_co(&key, faceGridData, x, y + 1);
-
-					copy_v3_v3(&varray[start], a);
-					copy_v3_v3(&varray[start + 3], b);
-					copy_v3_v3(&varray[start + 6], c);
-					copy_v3_v3(&varray[start + 9], d);
-
-					start += 12;
-				}
-			}
-		}
-	}
-
-	/* upload loose points */
-	for (i = 0; i < totedge; i++) {
-		CCGEdge *e = ccgdm->edgeMap[i].edge;
-		CCGElem *edgeData = ccgSubSurf_getEdgeDataArray(ss, e);
-
-		if (!ccgSubSurf_getEdgeNumFaces(e)) {
-			int j = 0;
-			for (j = 0; j < edgeSize; j++) {
-				copy_v3_v3(&varray[start], CCG_elem_offset_co(&key, edgeData, j));
-				start += 3;
-			}
-		}
-	}
-}
-
-/* Only used by non-editmesh types */
-static void ccgDM_buffer_copy_color(
-        DerivedMesh *dm, unsigned char *varray,
-        const void *user_data)
-{
-	CCGDerivedMesh *ccgdm = (CCGDerivedMesh *) dm;
-	CCGSubSurf *ss = ccgdm->ss;
-	CCGKey key;
-	const unsigned char *mloopcol = user_data;
-	int gridSize = ccgSubSurf_getGridSize(ss);
-	int gridFaces = gridSize - 1;
-	int i, totface = ccgSubSurf_getNumFaces(ss);
-	int start = 0;
-	int iface = 0;
-
-	CCG_key_top_level(&key, ss);
-
-
-	for (i = 0; i < totface; i++) {
-		CCGFace *f = ccgdm->faceMap[i].face;
-		int S, x, y, numVerts = ccgSubSurf_getFaceNumVerts(f);
-
-		for (S = 0; S < numVerts; S++) {
-			for (y = 0; y < gridFaces; y++) {
-				for (x = 0; x < gridFaces; x++) {
-					copy_v4_v4_uchar(&varray[start + 0], &mloopcol[iface * 16 + 0]);
-					copy_v4_v4_uchar(&varray[start + 4], &mloopcol[iface * 16 + 12]);
-					copy_v4_v4_uchar(&varray[start + 8], &mloopcol[iface * 16 + 8]);
-					copy_v4_v4_uchar(&varray[start + 12], &mloopcol[iface * 16 + 4]);
-
-					start += 16;
-					iface++;
-				}
-			}
-		}
-	}
-}
-
-static void ccgDM_buffer_copy_uv(
-        DerivedMesh *dm, void *varray_p)
-{
-	float *varray = varray_p;
-	CCGDerivedMesh *ccgdm = (CCGDerivedMesh *) dm;
-	CCGSubSurf *ss = ccgdm->ss;
-	CCGKey key;
-	MLoopUV *mloopuv = DM_get_loop_data_layer(dm, CD_MLOOPUV);
-	int gridSize = ccgSubSurf_getGridSize(ss);
-	int gridFaces = gridSize - 1;
-	int i, totface = ccgSubSurf_getNumFaces(ss);
-	int start = 0;
-
-	CCG_key_top_level(&key, ss);
-
-	for (i = 0; i < totface; i++) {
-		CCGFace *f = ccgdm->faceMap[i].face;
-		int S, x, y, numVerts = ccgSubSurf_getFaceNumVerts(f);
-
-		for (S = 0; S < numVerts; S++) {
-			for (y = 0; y < gridFaces; y++) {
-				for (x = 0; x < gridFaces; x++) {
-					copy_v2_v2(&varray[start + 0], mloopuv[0].uv);
-					copy_v2_v2(&varray[start + 2], mloopuv[3].uv);
-					copy_v2_v2(&varray[start + 4], mloopuv[2].uv);
-					copy_v2_v2(&varray[start + 6], mloopuv[1].uv);
-
-					mloopuv += 4;
-					start += 8;
-				}
-			}
-		}
-	}
-}
-
-static void ccgDM_buffer_copy_uv_texpaint(
-        DerivedMesh *dm, float *varray)
-{
-	CCGDerivedMesh *ccgdm = (CCGDerivedMesh *) dm;
-	CCGSubSurf *ss = ccgdm->ss;
-	CCGKey key;
-	int gridSize = ccgSubSurf_getGridSize(ss);
-	int gridFaces = gridSize - 1;
-	int i, totface = ccgSubSurf_getNumFaces(ss);
-	int start = 0;
-	DMFlagMat *faceFlags = ccgdm->faceFlags;
-	int dm_totmat = dm->totmat;
-	MLoopUV **mloopuv_base;
-	MLoopUV  *stencil_base;
-	int stencil;
-
-	CCG_key_top_level(&key, ss);
-
-	/* should have been checked for before, reassert */
-	BLI_assert(DM_get_loop_data_layer(dm, CD_MLOOPUV));
-	mloopuv_base = MEM_mallocN(dm_totmat * sizeof(*mloopuv_base), "texslots");
-
-	for (i = 0; i < dm_totmat; i++) {
-		mloopuv_base[i] = DM_paint_uvlayer_active_get(dm, i);
-	}
-
-	stencil = CustomData_get_stencil_layer(&dm->loopData, CD_MLOOPUV);
-	stencil_base = CustomData_get_layer_n(&dm->loopData, CD_MLOOPUV, stencil);
-
-	start = 0;
-
-	for (i = 0; i < totface; i++) {
-		CCGFace *f = ccgdm->faceMap[i].face;
-		int S, x, y, numVerts = ccgSubSurf_getFaceNumVerts(f);
-		int index = GET_INT_FROM_POINTER(ccgSubSurf_getFaceFaceHandle(f));
-		int matnr;
-
-		if (faceFlags) {
-			matnr = faceFlags[index].mat_nr;
-		}
-		else {
-			matnr = 0;
-		}
-
-		for (S = 0; S < numVerts; S++) {
-			for (y = 0; y < gridFaces; y++) {
-				for (x = 0; x < gridFaces; x++) {
-					/* divide by 4, gives us current loop-index */
-					unsigned int i_ml = start / 4;
-					copy_v2_v2(&varray[start + 0],  mloopuv_base[matnr][i_ml + 0].uv);
-					copy_v2_v2(&varray[start + 2],         stencil_base[i_ml + 0].uv);
-					copy_v2_v2(&varray[start + 4],  mloopuv_base[matnr][i_ml + 3].uv);
-					copy_v2_v2(&varray[start + 6],         stencil_base[i_ml + 3].uv);
-					copy_v2_v2(&varray[start + 8],  mloopuv_base[matnr][i_ml + 2].uv);
-					copy_v2_v2(&varray[start + 10],        stencil_base[i_ml + 2].uv);
-					copy_v2_v2(&varray[start + 12], mloopuv_base[matnr][i_ml + 1].uv);
-					copy_v2_v2(&varray[start + 14],        stencil_base[i_ml + 1].uv);
-					start += 16;
-				}
-			}
-		}
-	}
-
-	MEM_freeN(mloopuv_base);
-}
-
-static void ccgDM_buffer_copy_uvedge(
-        DerivedMesh *dm, float *varray)
-{
-	int i, totpoly;
-	int start;
-	const MLoopUV *mloopuv;
-#ifndef USE_LOOP_LAYOUT_FAST
-	const MPoly *mpoly = dm->getPolyArray(dm);
-#endif
-
-	if ((mloopuv = DM_get_loop_data_layer(dm, CD_MLOOPUV)) == NULL) {
-		return;
-	}
-
-	totpoly = dm->getNumPolys(dm);
-	start = 0;
-
-#ifndef USE_LOOP_LAYOUT_FAST
-	for (i = 0; i < totpoly; i++, mpoly++) {
-		for (j = 0; j < mpoly->totloop; j++) {
-			copy_v2_v2(&varray[start], mloopuv[mpoly->loopstart + j].uv);
-			copy_v2_v2(&varray[start + 2], mloopuv[mpoly->loopstart + (j + 1) % mpoly->totloop].uv);
-			start += 4;
-		}
-	}
-#else
-	for (i = 0; i < totpoly; i++) {
-		copy_v2_v2(&varray[start +  0], mloopuv[(i * 4) + 0].uv);
-		copy_v2_v2(&varray[start +  2], mloopuv[(i * 4) + 1].uv);
-
-		copy_v2_v2(&varray[start +  4], mloopuv[(i * 4) + 1].uv);
-		copy_v2_v2(&varray[start +  6], mloopuv[(i * 4) + 2].uv);
-
-		copy_v2_v2(&varray[start +  8], mloopuv[(i * 4) + 2].uv);
-		copy_v2_v2(&varray[start + 10], mloopuv[(i * 4) + 3].uv);
-
-		copy_v2_v2(&varray[start + 12], mloopuv[(i * 4) + 3].uv);
-		copy_v2_v2(&varray[start + 14], mloopuv[(i * 4) + 0].uv);
-
-		start += 16;
-	}
-#endif
-}
-
-static void ccgDM_buffer_copy_edge(
-        DerivedMesh *dm, unsigned int *varray)
-{
-	CCGDerivedMesh *ccgdm = (CCGDerivedMesh *) dm;
-	CCGSubSurf *ss = ccgdm->ss;
-	/* getEdgeSuze returns num of verts, edges is one less */
-	int i, j, edgeSize = ccgSubSurf_getEdgeSize(ss) - 1;
-	int totedge = ccgSubSurf_getNumEdges(ss);
-	int grid_face_side = ccgSubSurf_getGridSize(ss) - 1;
-	int totface = ccgSubSurf_getNumFaces(ss);
-	unsigned int index_start;
-	unsigned int tot_interior = 0;
-	unsigned int grid_tot_face = grid_face_side * grid_face_side;
-
-	unsigned int iloose, inorm, iloosehidden, inormhidden;
-	unsigned int tot_loose_hidden = 0, tot_loose = 0;
-	unsigned int tot_hidden = 0, tot = 0;
-	unsigned int iloosevert;
-	/* int tot_interior = 0; */
-
-	/* first, handle hidden/loose existing edges, then interior edges */
-	for (j = 0; j < totedge; j++) {
-		CCGEdge *e = ccgdm->edgeMap[j].edge;
-
-		if (ccgdm->edgeFlags && !(ccgdm->edgeFlags[j] & ME_EDGEDRAW)) {
-			if (!ccgSubSurf_getEdgeNumFaces(e)) tot_loose_hidden++;
-			else tot_hidden++;
-		}
-		else {
-			if (!ccgSubSurf_getEdgeNumFaces(e)) tot_loose++;
-			else tot++;
-		}
-	}
-
-	inorm = 0;
-	inormhidden = tot * edgeSize;
-	iloose = (tot + tot_hidden) * edgeSize;
-	iloosehidden = (tot + tot_hidden + tot_loose) * edgeSize;
-	iloosevert = dm->drawObject->tot_loop_verts;
-
-	/* part one, handle all normal edges */
-	for (j = 0; j < totedge; j++) {
-		CCGFace *f;
-		int fhandle = 0;
-		int totvert = 0;
-		unsigned int S = 0;
-		CCGEdge *e = ccgdm->edgeMap[j].edge;
-		bool isloose = !ccgSubSurf_getEdgeNumFaces(e);
-
-		if (!isloose) {
-			CCGVert *v1, *v2;
-			CCGVert *ev1 = ccgSubSurf_getEdgeVert0(e);
-			CCGVert *ev2 = ccgSubSurf_getEdgeVert1(e);
-
-			f = ccgSubSurf_getEdgeFace(e, 0);
-			fhandle = GET_INT_FROM_POINTER(ccgSubSurf_getFaceFaceHandle(f));
-			totvert = ccgSubSurf_getFaceNumVerts(f);
-
-			/* find the index of vertices in the face */
-			for (i = 0; i < totvert; i++) {
-				v1 = ccgSubSurf_getFaceVert(f, i);
-				v2 = ccgSubSurf_getFaceVert(f, (i + 1) % totvert);
-
-				if ((ev1 == v1 && ev2 == v2) || (ev1 == v2 && ev2 == v1)) {
-					S = i;
-					break;
-				}
-			}
-		}
-
-		if (ccgdm->edgeFlags && !(ccgdm->edgeFlags[j] & ME_EDGEDRAW)) {
-			if (isloose) {
-				for (i = 0; i < edgeSize; i++) {
-					varray[iloosehidden * 2] = iloosevert;
-					varray[iloosehidden * 2 + 1] = iloosevert + 1;
-					iloosehidden++;
-					iloosevert++;
-				}
-				/* we are through with this loose edge and moving to the next, so increase by one */
-				iloosevert++;
-			}
-			else {
-				index_start = ccgdm->faceMap[fhandle].startFace;
-
-				for (i = 0; i < grid_face_side; i++) {
-					varray[inormhidden * 2] = (index_start + S * grid_tot_face + i * grid_face_side + grid_face_side - 1) * 4 + 1;
-					varray[inormhidden * 2 + 1] = (index_start + S * grid_tot_face + i * grid_face_side + grid_face_side - 1) * 4 + 2;
-					varray[inormhidden * 2 + 2] = (index_start + ((S + 1) % totvert) * grid_tot_face + grid_face_side * (grid_face_side - 1) + i) * 4 + 2;
-					varray[inormhidden * 2 + 3] = (index_start + ((S + 1) % totvert) * grid_tot_face + grid_face_side * (grid_face_side - 1) + i) * 4 + 3;
-					inormhidden += 2;
-				}
-			}
-		}
-		else {
-			if (isloose) {
-				for (i = 0; i < edgeSize; i++) {
-					varray[iloose * 2] = iloosevert;
-					varray[iloose * 2 + 1] = iloosevert + 1;
-					iloose++;
-					iloosevert++;
-				}
-				/* we are through with this loose edge and moving to the next, so increase by one */
-				iloosevert++;
-			}
-			else {
-				index_start = ccgdm->faceMap[fhandle].startFace;
-
-				for (i = 0; i < grid_face_side; i++) {
-					varray[inorm * 2] = (index_start + S * grid_tot_face + i * grid_face_side + grid_face_side - 1) * 4 + 1;
-					varray[inorm * 2 + 1] = (index_start + S * grid_tot_face + i * grid_face_side + grid_face_side - 1) * 4 + 2;
-					varray[inorm * 2 + 2] = (index_start + ((S + 1) % totvert) * grid_tot_face + grid_face_side * (grid_face_side - 1) + i) * 4 + 2;
-					varray[inorm * 2 + 3] = (index_start + ((S + 1) % totvert) * grid_tot_face + grid_face_side * (grid_face_side - 1) + i) * 4 + 3;
-					inorm += 2;
-				}
-			}
-		}
-	}
-
-	/* part two, handle interior edges */
-	inorm = totedge * grid_face_side * 2;
-
-	index_start = 0;
-	for (i = 0; i < totface; i++) {
-		CCGFace *f = ccgdm->faceMap[i].face;
-		unsigned int S, x, y, numVerts = ccgSubSurf_getFaceNumVerts(f);
-
-		for (S = 0; S < numVerts; S++) {
-			for (x = 1; x < grid_face_side; x++) {
-				for (y = 0; y < grid_face_side; y++) {
-					unsigned int tmp = (index_start + x * grid_face_side + y) * 4;
-					varray[inorm * 2] = tmp;
-					varray[inorm * 2 + 1] = tmp + 1;
-					inorm++;
-				}
-			}
-			for (x = 0; x < grid_face_side; x++) {
-				for (y = 0; y < grid_face_side; y++) {
-					unsigned int tmp = (index_start + x * grid_face_side + y) * 4;
-					varray[inorm * 2] = tmp + 3;
-					varray[inorm * 2 + 1] = tmp;
-					inorm++;
-				}
-			}
-
-			tot_interior += grid_face_side * (2 * grid_face_side - 1);
-			index_start += grid_tot_face;
-		}
-	}
-
-	dm->drawObject->tot_loose_edge_drawn = tot_loose * edgeSize;
-	dm->drawObject->loose_edge_offset = (tot + tot_hidden) * edgeSize;
-	dm->drawObject->tot_edge_drawn = tot * edgeSize;
-
-	dm->drawObject->interior_offset = totedge * edgeSize;
-	dm->drawObject->totinterior = tot_interior;
-}
-
-static void ccgDM_copy_gpu_data(
-        DerivedMesh *dm, int type, void *varray_p,
-        const int *mat_orig_to_new, const void *user_data)
-{
-	/* 'varray_p' cast is redundant but include for self-documentation */
-	switch (type) {
-		case GPU_BUFFER_VERTEX:
-			ccgDM_buffer_copy_vertex(dm, (float *)varray_p);
-			break;
-		case GPU_BUFFER_NORMAL:
-			ccgDM_buffer_copy_normal(dm, (short *)varray_p);
-			break;
-		case GPU_BUFFER_UV:
-			ccgDM_buffer_copy_uv(dm, (float *)varray_p);
-			break;
-		case GPU_BUFFER_UV_TEXPAINT:
-			ccgDM_buffer_copy_uv_texpaint(dm, (float *)varray_p);
-			break;
-		case GPU_BUFFER_COLOR:
-			ccgDM_buffer_copy_color(dm, (unsigned char *)varray_p, user_data);
-			break;
-		case GPU_BUFFER_UVEDGE:
-			ccgDM_buffer_copy_uvedge(dm, (float *)varray_p);
-			break;
-		case GPU_BUFFER_EDGE:
-			ccgDM_buffer_copy_edge(dm, (unsigned int *)varray_p);
-			break;
-		case GPU_BUFFER_TRIANGLES:
-			ccgDM_buffer_copy_triangles(dm, (unsigned int *)varray_p, mat_orig_to_new);
-			break;
-		default:
-			break;
-	}
-}
-
-static GPUDrawObject *ccgDM_GPUObjectNew(DerivedMesh *dm)
-{
-	CCGDerivedMesh *ccgdm = (CCGDerivedMesh *) dm;
-	CCGSubSurf *ss = ccgdm->ss;
-	GPUDrawObject *gdo;
-	DMFlagMat *faceFlags = ccgdm->faceFlags;
-	int gridFaces = ccgSubSurf_getGridSize(ss) - 1;
-	const short dm_totmat = (faceFlags) ? dm->totmat : 1;
-	GPUBufferMaterial *matinfo;
-	int i;
-	unsigned int tot_internal_edges = 0;
-	int edgeVerts = ccgSubSurf_getEdgeSize(ss);
-	int edgeSize = edgeVerts - 1;
-
-	int totedge = ccgSubSurf_getNumEdges(ss);
-	int totface = ccgSubSurf_getNumFaces(ss);
-
-	/* object contains at least one material (default included) so zero means uninitialized dm */
-	BLI_assert(dm_totmat != 0);
-
-	matinfo = MEM_callocN(sizeof(*matinfo) * dm_totmat, "GPU_drawobject_new.mat_orig_to_new");
-
-	if (faceFlags) {
-		for (i = 0; i < totface; i++) {
-			CCGFace *f = ccgdm->faceMap[i].face;
-			int numVerts = ccgSubSurf_getFaceNumVerts(f);
-			int index = GET_INT_FROM_POINTER(ccgSubSurf_getFaceFaceHandle(f));
-			const short new_matnr = ME_MAT_NR_TEST(faceFlags[index].mat_nr, dm_totmat);
-			matinfo[new_matnr].totelements += numVerts * gridFaces * gridFaces * 6;
-			matinfo[new_matnr].totloops += numVerts * gridFaces * gridFaces * 4;
-			matinfo[new_matnr].totpolys++;
-			tot_internal_edges += numVerts * gridFaces * (2 * gridFaces - 1);
-		}
-	}
-	else {
-		for (i = 0; i < totface; i++) {
-			CCGFace *f = ccgdm->faceMap[i].face;
-			int numVerts = ccgSubSurf_getFaceNumVerts(f);
-			matinfo[0].totelements += numVerts * gridFaces * gridFaces * 6;
-			matinfo[0].totloops += numVerts * gridFaces * gridFaces * 4;
-			matinfo[0].totpolys++;
-			tot_internal_edges += numVerts * gridFaces * (2 * gridFaces - 1);
-		}
-	}
-
-	/* create the GPUDrawObject */
-	gdo = MEM_callocN(sizeof(GPUDrawObject), "GPUDrawObject");
-	gdo->totvert = 0; /* used to count indices, doesn't really matter for ccgsubsurf */
-	gdo->totedge = (totedge * edgeSize + tot_internal_edges);
-
-	GPU_buffer_material_finalize(gdo, matinfo, dm_totmat);
-
-	/* store total number of points used for triangles */
-	gdo->tot_triangle_point = ccgSubSurf_getNumFinalFaces(ss) * 6;
-	gdo->tot_loop_verts = ccgSubSurf_getNumFinalFaces(ss) * 4;
-
-	/* finally, count loose points */
-	for (i = 0; i < totedge; i++) {
-		CCGEdge *e = ccgdm->edgeMap[i].edge;
-
-		if (!ccgSubSurf_getEdgeNumFaces(e))
-			gdo->tot_loose_point += edgeVerts;
-	}
-
-	return gdo;
-}
-
-/* Only used by non-editmesh types */
-static void ccgDM_drawFacesSolid(DerivedMesh *dm, float (*partial_redraw_planes)[4], bool fast, DMSetMaterial setMaterial)
-{
-	int a;
-	CCGDerivedMesh *ccgdm = (CCGDerivedMesh *) dm;
-
-	ccgdm_pbvh_update(ccgdm);
-
-	if (ccgdm->pbvh && ccgdm->multires.mmd) {
-		if (BKE_pbvh_has_faces(ccgdm->pbvh)) {
-			BKE_pbvh_draw(ccgdm->pbvh, partial_redraw_planes, NULL,
-			              setMaterial, false, fast);
-		}
-
-		return;
-	}
-
-#ifdef WITH_OPENSUBDIV
-	if (ccgdm->useGpuBackend) {
-		CCGSubSurf *ss = ccgdm->ss;
-		const DMFlagMat *faceFlags = ccgdm->faceFlags;
-		const int level = ccgSubSurf_getSubdivisionLevels(ss);
-		const int face_side = 1 << level;
-		const int grid_side = 1 << (level - 1);
-		const int face_patches = face_side * face_side;
-		const int grid_patches = grid_side * grid_side;
-		const int num_base_faces = ccgSubSurf_getNumGLMeshBaseFaces(ss);
-		int i, current_patch = 0;
-		int mat_nr = -1;
-		bool draw_smooth = false;
-		int start_draw_patch = -1, num_draw_patches = 0;
-		if (UNLIKELY(ccgSubSurf_prepareGLMesh(ss, setMaterial != NULL, -1) == false)) {
-			return;
-		}
-		if (setMaterial == NULL) {
-			ccgSubSurf_drawGLMesh(ss,
-			                      true,
-			                      -1,
-			                      -1);
-			return;
-		}
-		for (i = 0; i < num_base_faces; ++i) {
-			const int num_face_verts = ccgSubSurf_getNumGLMeshBaseFaceVerts(ss, i);
-			const int num_patches = (num_face_verts == 4) ? face_patches
-			                                              : num_face_verts * grid_patches;
-			int new_matnr;
-			bool new_draw_smooth;
-			if (faceFlags) {
-				new_draw_smooth = (faceFlags[i].flag & ME_SMOOTH);
-				new_matnr = (faceFlags[i].mat_nr + 1);
-			}
-			else {
-				new_draw_smooth = true;
-				new_matnr = 1;
-			}
-			if (new_draw_smooth != draw_smooth || new_matnr != mat_nr) {
-				if (num_draw_patches != 0) {
-					bool do_draw = setMaterial(mat_nr, NULL);
-					if (do_draw) {
-						glShadeModel(draw_smooth ? GL_SMOOTH : GL_FLAT);
-						ccgSubSurf_drawGLMesh(ss,
-						                      true,
-						                      start_draw_patch,
-						                      num_draw_patches);
-					}
-				}
-				start_draw_patch = current_patch;
-				num_draw_patches = num_patches;
-				mat_nr = new_matnr;
-				draw_smooth = new_draw_smooth;
-			}
-			else {
-				num_draw_patches += num_patches;
-			}
-			current_patch += num_patches;
-		}
-		if (num_draw_patches != 0) {
-			bool do_draw = setMaterial(mat_nr, NULL);
-			if (do_draw) {
-				glShadeModel(draw_smooth ? GL_SMOOTH : GL_FLAT);
-				ccgSubSurf_drawGLMesh(ss,
-				                      true,
-				                      start_draw_patch,
-				                      num_draw_patches);
-			}
-		}
-		glShadeModel(GL_SMOOTH);
-		return;
-	}
-#endif
-
-	GPU_vertex_setup(dm);
-	GPU_normal_setup(dm);
-	GPU_triangle_setup(dm);
-	for (a = 0; a < dm->drawObject->totmaterial; a++) {
-		if (!setMaterial || setMaterial(dm->drawObject->materials[a].mat_nr + 1, NULL)) {
-			GPU_buffer_draw_elements(dm->drawObject->triangles, GL_TRIANGLES, dm->drawObject->materials[a].start,
-			                         dm->drawObject->materials[a].totelements);
-		}
-	}
-	GPU_buffers_unbind();
-}
-
-typedef struct {
-	DMVertexAttribs attribs;
-	int numdata;
-
-	GPUAttrib datatypes[GPU_MAX_ATTRIB]; /* TODO, messing up when switching materials many times - [#21056]*/
-} GPUMaterialConv;
-
-/* Only used by non-editmesh types */
-static void ccgDM_drawMappedFacesGLSL(DerivedMesh *dm,
-                                      DMSetMaterial setMaterial,
-                                      DMSetDrawOptions setDrawOptions,
-                                      void *userData)
-{
-	CCGDerivedMesh *ccgdm = (CCGDerivedMesh *) dm;
-	CCGSubSurf *ss = ccgdm->ss;
-	CCGKey key;
-	GPUVertexAttribs gattribs;
-	int a, b;
-	const DMFlagMat *faceFlags = ccgdm->faceFlags;
-	unsigned char *varray;
-	size_t max_element_size = 0;
-	int tot_loops = 0;
-	int totpoly = ccgSubSurf_getNumFaces(ss);
-	int gridSize = ccgSubSurf_getGridSize(ss);
-	int gridFaces = gridSize - 1;
-	int edgeSize = ccgSubSurf_getEdgeSize(ss);
-
-#ifdef WITH_OPENSUBDIV
-	if (ccgdm->useGpuBackend) {
-		const int level = ccgSubSurf_getSubdivisionLevels(ss);
-		const int face_side = 1 << level;
-		const int grid_side = 1 << (level - 1);
-		const int face_patches = face_side * face_side;
-		const int grid_patches = grid_side * grid_side;
-		const int num_base_faces = ccgSubSurf_getNumGLMeshBaseFaces(ss);
-		int i, current_patch = 0;
-		int mat_nr = -1;
-		bool draw_smooth = false;
-		int start_draw_patch = -1, num_draw_patches = 0;
-		GPU_draw_update_fvar_offset(dm);
-		if (UNLIKELY(ccgSubSurf_prepareGLMesh(ss, false, -1) == false)) {
-			return;
-		}
-		for (i = 0; i < num_base_faces; ++i) {
-			const int num_face_verts = ccgSubSurf_getNumGLMeshBaseFaceVerts(ss, i);
-			const int num_patches = (num_face_verts == 4) ? face_patches
-			                                              : num_face_verts * grid_patches;
-			int new_matnr;
-			bool new_draw_smooth;
-
-			if (faceFlags) {
-				new_draw_smooth = (faceFlags[i].flag & ME_SMOOTH);
-				new_matnr = (faceFlags[i].mat_nr + 1);
-			}
-			else {
-				new_draw_smooth = true;
-				new_matnr = 1;
-			}
-			if (new_draw_smooth != draw_smooth || new_matnr != mat_nr) {
-				if (num_draw_patches != 0) {
-					bool do_draw = setMaterial(mat_nr, &gattribs);
-					if (do_draw) {
-						glShadeModel(draw_smooth ? GL_SMOOTH : GL_FLAT);
-						ccgSubSurf_drawGLMesh(ss,
-						                      true,
-						                      start_draw_patch,
-						                      num_draw_patches);
-					}
-				}
-				start_draw_patch = current_patch;
-				num_draw_patches = num_patches;
-				mat_nr = new_matnr;
-				draw_smooth = new_draw_smooth;
-			}
-			else {
-				num_draw_patches += num_patches;
-			}
-			current_patch += num_patches;
-		}
-		if (num_draw_patches != 0) {
-			bool do_draw = setMaterial(mat_nr, &gattribs);
-			if (do_draw) {
-				glShadeModel(draw_smooth ? GL_SMOOTH : GL_FLAT);
-				ccgSubSurf_drawGLMesh(ss,
-				                      true,
-				                      start_draw_patch,
-				                      num_draw_patches);
-			}
-		}
-		glShadeModel(GL_SMOOTH);
-		return;
-	}
-#endif
-
-	CCG_key_top_level(&key, ss);
-	ccgdm_pbvh_update(ccgdm);
-
-	if (setDrawOptions != NULL) {
-		const float (*lnors)[3] = dm->getLoopDataArray(dm, CD_NORMAL);
-		DMVertexAttribs attribs = {{{NULL}}};
-		int i;
-		int matnr = -1;
-		int do_draw = 0;
-
-#define PASSATTRIB(dx, dy, vert) {                                           \
-    if (attribs.totorco)                                                     \
-        index = getFaceIndex(ss, f, S, x + dx, y + dy, edgeSize, gridSize);  \
-    else                                                                     \
-        index = 0;                                                           \
-    DM_draw_attrib_vertex(&attribs, a, index, vert, ((a) * 4) + vert);       \
-    DM_draw_attrib_vertex_uniforms(&attribs);                                \
-} (void)0
-
-		totpoly = ccgSubSurf_getNumFaces(ss);
-		for (a = 0, i = 0; i < totpoly; i++) {
-			CCGFace *f = ccgdm->faceMap[i].face;
-			const float (*ln)[3] = NULL;
-			int S, x, y, drawSmooth;
-			int index = GET_INT_FROM_POINTER(ccgSubSurf_getFaceFaceHandle(f));
-			int origIndex = ccgDM_getFaceMapIndex(ss, f);
-
-			int numVerts = ccgSubSurf_getFaceNumVerts(f);
-			int new_matnr;
-
-			if (faceFlags) {
-				drawSmooth = (lnors || (faceFlags[index].flag & ME_SMOOTH));
-				new_matnr = faceFlags[index].mat_nr + 1;
-			}
-			else {
-				drawSmooth = 1;
-				new_matnr = 1;
-			}
-
-			if (lnors) {
-				ln = lnors;
-				lnors += (gridFaces * gridFaces * numVerts) * 4;
-			}
-
-			if (new_matnr != matnr) {
-				do_draw = setMaterial(matnr = new_matnr, &gattribs);
-				if (do_draw)
-					DM_vertex_attributes_from_gpu(dm, &gattribs, &attribs);
-			}
-
-			if (!do_draw || (setDrawOptions && (origIndex != ORIGINDEX_NONE) &&
-			                (setDrawOptions(userData, origIndex) == DM_DRAW_OPTION_SKIP)))
-			{
-				a += gridFaces * gridFaces * numVerts;
-				continue;
-			}
-
-			glShadeModel(drawSmooth ? GL_SMOOTH : GL_FLAT);
-			for (S = 0; S < numVerts; S++) {
-				CCGElem *faceGridData = ccgSubSurf_getFaceGridDataArray(ss, f, S);
-				CCGElem *vda, *vdb;
-
-				if (ln) {
-					glBegin(GL_QUADS);
-					for (y = 0; y < gridFaces; y++) {
-						for (x = 0; x < gridFaces; x++) {
-							float *aco = CCG_grid_elem_co(&key, faceGridData, x, y);
-							float *bco = CCG_grid_elem_co(&key, faceGridData, x + 1, y);
-							float *cco = CCG_grid_elem_co(&key, faceGridData, x + 1, y + 1);
-							float *dco = CCG_grid_elem_co(&key, faceGridData, x, y + 1);
-
-							PASSATTRIB(0, 1, 1);
-							glNormal3fv(ln[1]);
-							glVertex3fv(dco);
-							PASSATTRIB(1, 1, 2);
-							glNormal3fv(ln[2]);
-							glVertex3fv(cco);
-							PASSATTRIB(1, 0, 3);
-							glNormal3fv(ln[3]);
-							glVertex3fv(bco);
-							PASSATTRIB(0, 0, 0);
-							glNormal3fv(ln[0]);
-							glVertex3fv(aco);
-
-							ln += 4;
-							a++;
-						}
-					}
-					glEnd();
-				}
-				else if (drawSmooth) {
-					for (y = 0; y < gridFaces; y++) {
-						glBegin(GL_QUAD_STRIP);
-						for (x = 0; x < gridFaces; x++) {
-							vda = CCG_grid_elem(&key, faceGridData, x, y + 0);
-							vdb = CCG_grid_elem(&key, faceGridData, x, y + 1);
-
-							PASSATTRIB(0, 0, 0);
-							glNormal3fv(CCG_elem_no(&key, vda));
-							glVertex3fv(CCG_elem_co(&key, vda));
-
-							PASSATTRIB(0, 1, 1);
-							glNormal3fv(CCG_elem_no(&key, vdb));
-							glVertex3fv(CCG_elem_co(&key, vdb));
-
-							if (x != gridFaces - 1)
-								a++;
-						}
-
-						vda = CCG_grid_elem(&key, faceGridData, x, y + 0);
-						vdb = CCG_grid_elem(&key, faceGridData, x, y + 1);
-
-						PASSATTRIB(0, 0, 3);
-						glNormal3fv(CCG_elem_no(&key, vda));
-						glVertex3fv(CCG_elem_co(&key, vda));
-
-						PASSATTRIB(0, 1, 2);
-						glNormal3fv(CCG_elem_no(&key, vdb));
-						glVertex3fv(CCG_elem_co(&key, vdb));
-
-						glEnd();
-
-						a++;
-					}
-				}
-				else {
-					glBegin(GL_QUADS);
-					for (y = 0; y < gridFaces; y++) {
-						for (x = 0; x < gridFaces; x++) {
-							float *aco = CCG_grid_elem_co(&key, faceGridData, x, y);
-							float *bco = CCG_grid_elem_co(&key, faceGridData, x + 1, y);
-							float *cco = CCG_grid_elem_co(&key, faceGridData, x + 1, y + 1);
-							float *dco = CCG_grid_elem_co(&key, faceGridData, x, y + 1);
-
-							ccgDM_glNormalFast(aco, bco, cco, dco);
-
-							PASSATTRIB(0, 1, 1);
-							glVertex3fv(dco);
-							PASSATTRIB(1, 1, 2);
-							glVertex3fv(cco);
-							PASSATTRIB(1, 0, 3);
-							glVertex3fv(bco);
-							PASSATTRIB(0, 0, 0);
-							glVertex3fv(aco);
-
-							a++;
-						}
-					}
-					glEnd();
-				}
-			}
-		}
-
-		glShadeModel(GL_SMOOTH);
-#undef PASSATTRIB
-	}
-	else {
-		GPUMaterialConv *matconv;
-		size_t offset;
-		int *mat_orig_to_new;
-		int tot_active_mat;
-		GPUBuffer *buffer = NULL;
-
-		GPU_vertex_setup(dm);
-		GPU_normal_setup(dm);
-		GPU_triangle_setup(dm);
-
-		tot_active_mat = dm->drawObject->totmaterial;
-
-		matconv = MEM_callocN(sizeof(*matconv) * tot_active_mat,
-		                      "cdDM_drawMappedFacesGLSL.matconv");
-		mat_orig_to_new = MEM_mallocN(sizeof(*mat_orig_to_new) * dm->totmat,
-		                              "cdDM_drawMappedFacesGLSL.mat_orig_to_new");
-
-		/* part one, check what attributes are needed per material */
-		for (a = 0; a < tot_active_mat; a++) {
-			int new_matnr;
-			int do_draw;
-
-			new_matnr = dm->drawObject->materials[a].mat_nr;
-
-			/* map from original material index to new
-			 * GPUBufferMaterial index */
-			mat_orig_to_new[new_matnr] = a;
-			do_draw = setMaterial(new_matnr + 1, &gattribs);
-
-			if (do_draw) {
-				int numdata = 0;
-				DM_vertex_attributes_from_gpu(dm, &gattribs, &matconv[a].attribs);
-
-				if (matconv[a].attribs.totorco && matconv[a].attribs.orco.array) {
-					matconv[a].datatypes[numdata].index = matconv[a].attribs.orco.gl_index;
-					matconv[a].datatypes[numdata].info_index = matconv[a].attribs.orco.gl_info_index;
-					matconv[a].datatypes[numdata].size = 3;
-					matconv[a].datatypes[numdata].type = GL_FLOAT;
-					numdata++;
-				}
-				for (b = 0; b < matconv[a].attribs.tottface; b++) {
-					if (matconv[a].attribs.tface[b].array) {
-						matconv[a].datatypes[numdata].index = matconv[a].attribs.tface[b].gl_index;
-						matconv[a].datatypes[numdata].info_index = matconv[a].attribs.tface[b].gl_info_index;
-						matconv[a].datatypes[numdata].size = 2;
-						matconv[a].datatypes[numdata].type = GL_FLOAT;
-						numdata++;
-					}
-				}
-				for (b = 0; b < matconv[a].attribs.totmcol; b++) {
-					if (matconv[a].attribs.mcol[b].array) {
-						matconv[a].datatypes[numdata].index = matconv[a].attribs.mcol[b].gl_index;
-						matconv[a].datatypes[numdata].info_index = matconv[a].attribs.mcol[b].gl_info_index;
-						matconv[a].datatypes[numdata].size = 4;
-						matconv[a].datatypes[numdata].type = GL_UNSIGNED_BYTE;
-						numdata++;
-					}
-				}
-				for (b = 0; b < matconv[a].attribs.tottang; b++) {
-					if (matconv[a].attribs.tottang && matconv[a].attribs.tang[b].array) {
-						matconv[a].datatypes[numdata].index = matconv[a].attribs.tang[b].gl_index;
-						matconv[a].datatypes[numdata].info_index = matconv[a].attribs.tang[b].gl_info_index;
-						matconv[a].datatypes[numdata].size = 4;
-						matconv[a].datatypes[numdata].type = GL_FLOAT;
-						numdata++;
-					}
-				}
-				if (numdata != 0) {
-					matconv[a].numdata = numdata;
-					max_element_size = max_ii(GPU_attrib_element_size(matconv[a].datatypes, numdata), max_element_size);
-				}
-			}
-		}
-
-		/* part two, generate and fill the arrays with the data */
-		if (max_element_size > 0) {
-			buffer = GPU_buffer_alloc(max_element_size * dm->drawObject->tot_loop_verts);
-
-			varray = GPU_buffer_lock_stream(buffer, GPU_BINDING_ARRAY);
-			if (varray == NULL) {
-				GPU_buffers_unbind();
-				GPU_buffer_free(buffer);
-				MEM_freeN(mat_orig_to_new);
-				MEM_freeN(matconv);
-				fprintf(stderr, "Out of memory, can't draw object\n");
-				return;
-			}
-
-			for (a = 0; a < totpoly; a++) {
-				CCGFace *f = ccgdm->faceMap[a].face;
-				int orig_index = GET_INT_FROM_POINTER(ccgSubSurf_getFaceFaceHandle(f));
-				int S, x, y, numVerts = ccgSubSurf_getFaceNumVerts(f);
-				int i;
-
-				if (faceFlags) {
-					i = mat_orig_to_new[faceFlags[orig_index].mat_nr];
-				}
-				else {
-					i = mat_orig_to_new[0];
-				}
-
-				if (matconv[i].numdata != 0) {
-					for (S = 0; S < numVerts; S++) {
-						for (y = 0; y < gridFaces; y++) {
-							for (x = 0; x < gridFaces; x++) {
-
-								offset = tot_loops * max_element_size;
-
-								if (matconv[i].attribs.totorco && matconv[i].attribs.orco.array) {
-									int index;
-
-									index = getFaceIndex(ss, f, S, x, y, edgeSize, gridSize);
-									copy_v3_v3((float *)&varray[offset],
-									           (float *)matconv[i].attribs.orco.array[index]);
-									index = getFaceIndex(ss, f, S, x + 1, y, edgeSize, gridSize);
-									copy_v3_v3((float *)&varray[offset + max_element_size],
-									        (float *)matconv[i].attribs.orco.array[index]);
-									index = getFaceIndex(ss, f, S, x + 1, y + 1, edgeSize, gridSize);
-									copy_v3_v3((float *)&varray[offset + 2 * max_element_size],
-									        (float *)matconv[i].attribs.orco.array[index]);
-									index = getFaceIndex(ss, f, S, x, y + 1, edgeSize, gridSize);
-									copy_v3_v3((float *)&varray[offset + 3 * max_element_size],
-									        (float *)matconv[i].attribs.orco.array[index]);
-
-									offset += sizeof(float) * 3;
-								}
-								for (b = 0; b < matconv[i].attribs.tottface; b++) {
-									if (matconv[i].attribs.tface[b].array) {
-										const MLoopUV *mloopuv = matconv[i].attribs.tface[b].array + tot_loops;
-
-										copy_v2_v2((float *)&varray[offset], mloopuv[0].uv);
-										copy_v2_v2((float *)&varray[offset + max_element_size], mloopuv[3].uv);
-										copy_v2_v2((float *)&varray[offset + 2 * max_element_size], mloopuv[2].uv);
-										copy_v2_v2((float *)&varray[offset + 3 * max_element_size], mloopuv[1].uv);
-
-										offset += sizeof(float) * 2;
-									}
-								}
-								for (b = 0; b < matconv[i].attribs.totmcol; b++) {
-									if (matconv[i].attribs.mcol[b].array) {
-										const MLoopCol *mloopcol = matconv[i].attribs.mcol[b].array + tot_loops;
-
-										copy_v4_v4_uchar(&varray[offset], &mloopcol[0].r);
-										copy_v4_v4_uchar(&varray[offset + max_element_size], &mloopcol[3].r);
-										copy_v4_v4_uchar(&varray[offset + 2 * max_element_size], &mloopcol[2].r);
-										copy_v4_v4_uchar(&varray[offset + 3 * max_element_size], &mloopcol[1].r);
-
-										offset += sizeof(unsigned char) * 4;
-									}
-								}
-								for (b = 0; b < matconv[i].attribs.tottang; b++) {
-									if (matconv[i].attribs.tottang && matconv[i].attribs.tang[b].array) {
-										const float (*looptang)[4] = (const float (*)[4])matconv[i].attribs.tang[b].array + tot_loops;
-
-										copy_v4_v4((float *)&varray[offset], looptang[0]);
-										copy_v4_v4((float *)&varray[offset + max_element_size], looptang[3]);
-										copy_v4_v4((float *)&varray[offset + 2 * max_element_size], looptang[2]);
-										copy_v4_v4((float *)&varray[offset + 3 * max_element_size], looptang[1]);
-
-										offset += sizeof(float) * 4;
-									}
-								}
-
-								tot_loops += 4;
-							}
-						}
-					}
-				}
-				else {
-					tot_loops += 4 * numVerts * gridFaces * gridFaces;
-				}
-			}
-			GPU_buffer_unlock(buffer, GPU_BINDING_ARRAY);
-		}
-
-		for (a = 0; a < tot_active_mat; a++) {
-			int new_matnr;
-			int do_draw;
-
-			new_matnr = dm->drawObject->materials[a].mat_nr;
-
-			do_draw = setMaterial(new_matnr + 1, &gattribs);
-
-			if (do_draw) {
-				if (matconv[a].numdata) {
-					GPU_interleaved_attrib_setup(buffer, matconv[a].datatypes, matconv[a].numdata, max_element_size);
-				}
-				GPU_buffer_draw_elements(dm->drawObject->triangles, GL_TRIANGLES,
-				                         dm->drawObject->materials[a].start, dm->drawObject->materials[a].totelements);
-				if (matconv[a].numdata) {
-					GPU_interleaved_attrib_unbind();
-				}
-			}
-		}
-
-		GPU_buffers_unbind();
-		if (buffer)
-			GPU_buffer_free(buffer);
-
-		MEM_freeN(mat_orig_to_new);
-		MEM_freeN(matconv);
-	}
-}
-
-static void ccgDM_drawFacesGLSL(DerivedMesh *dm, DMSetMaterial setMaterial)
-{
-	dm->drawMappedFacesGLSL(dm, setMaterial, NULL, NULL);
-}
-
-/* Only used by non-editmesh types */
-static void ccgDM_drawMappedFacesMat(DerivedMesh *dm,
-                                     void (*setMaterial)(void *userData, int matnr, void *attribs),
-                                     bool (*setFace)(void *userData, int index), void *userData)
-{
-	CCGDerivedMesh *ccgdm = (CCGDerivedMesh *) dm;
-	CCGSubSurf *ss = ccgdm->ss;
-	CCGKey key;
-	GPUVertexAttribs gattribs;
-	DMVertexAttribs attribs = {{{NULL}}};
-	int gridSize = ccgSubSurf_getGridSize(ss);
-	int gridFaces = gridSize - 1;
-	int edgeSize = ccgSubSurf_getEdgeSize(ss);
-	DMFlagMat *faceFlags = ccgdm->faceFlags;
-	const float (*lnors)[3] = dm->getLoopDataArray(dm, CD_NORMAL);
-	int a, i, numVerts, matnr, totface;
-
-#ifdef WITH_OPENSUBDIV
-	if (ccgdm->useGpuBackend) {
-		const int level = ccgSubSurf_getSubdivisionLevels(ss);
-		const int face_side = 1 << level;
-		const int grid_side = 1 << (level - 1);
-		const int face_patches = face_side * face_side;
-		const int grid_patches = grid_side * grid_side;
-		const int num_base_faces = ccgSubSurf_getNumGLMeshBaseFaces(ss);
-		int current_patch = 0;
-		int mat_nr = -1;
-		bool draw_smooth = false;
-		int start_draw_patch = -1, num_draw_patches = 0;
-		GPU_draw_update_fvar_offset(dm);
-		if (UNLIKELY(ccgSubSurf_prepareGLMesh(ss, true, -1) == false)) {
-			return;
-		}
-		for (i = 0; i < num_base_faces; ++i) {
-			const int num_face_verts = ccgSubSurf_getNumGLMeshBaseFaceVerts(ss, i);
-			const int num_patches = (num_face_verts == 4) ? face_patches
-			                                              : num_face_verts * grid_patches;
-			int new_matnr;
-			bool new_draw_smooth;
-
-			if (faceFlags) {
-				new_draw_smooth = (faceFlags[i].flag & ME_SMOOTH);
-				new_matnr = (faceFlags[i].mat_nr + 1);
-			}
-			else {
-				new_draw_smooth = true;
-				new_matnr = 1;
-			}
-			if (new_draw_smooth != draw_smooth || new_matnr != mat_nr) {
-				if (num_draw_patches != 0) {
-					setMaterial(userData, mat_nr, &gattribs);
-					glShadeModel(draw_smooth ? GL_SMOOTH : GL_FLAT);
-					ccgSubSurf_drawGLMesh(ss,
-					                      true,
-					                      start_draw_patch,
-					                      num_draw_patches);
-				}
-				start_draw_patch = current_patch;
-				num_draw_patches = num_patches;
-				mat_nr = new_matnr;
-				draw_smooth = new_draw_smooth;
-			}
-			else {
-				num_draw_patches += num_patches;
-			}
-			current_patch += num_patches;
-		}
-		if (num_draw_patches != 0) {
-			setMaterial(userData, mat_nr, &gattribs);
-			glShadeModel(draw_smooth ? GL_SMOOTH : GL_FLAT);
-			ccgSubSurf_drawGLMesh(ss,
-			                      true,
-			                      start_draw_patch,
-			                      num_draw_patches);
-		}
-		glShadeModel(GL_SMOOTH);
-		return;
-	}
-#endif
-
-	CCG_key_top_level(&key, ss);
-	ccgdm_pbvh_update(ccgdm);
-
-	matnr = -1;
-
-#define PASSATTRIB(dx, dy, vert) {                                           \
-    if (attribs.totorco)                                                     \
-        index = getFaceIndex(ss, f, S, x + dx, y + dy, edgeSize, gridSize);  \
-    else                                                                     \
-        index = 0;                                                           \
-    DM_draw_attrib_vertex(&attribs, a, index, vert, ((a) * 4) + vert);       \
-    DM_draw_attrib_vertex_uniforms(&attribs);                                \
-} (void)0
-
-	totface = ccgSubSurf_getNumFaces(ss);
-	for (a = 0, i = 0; i < totface; i++) {
-		CCGFace *f = ccgdm->faceMap[i].face;
-		const float (*ln)[3] = NULL;
-		int S, x, y, drawSmooth;
-		int index = GET_INT_FROM_POINTER(ccgSubSurf_getFaceFaceHandle(f));
-		int origIndex = ccgDM_getFaceMapIndex(ss, f);
-		int new_matnr;
-
-		numVerts = ccgSubSurf_getFaceNumVerts(f);
-
-		/* get flags */
-		if (faceFlags) {
-			drawSmooth = (lnors || (faceFlags[index].flag & ME_SMOOTH));
-			new_matnr = faceFlags[index].mat_nr + 1;
-		}
-		else {
-			drawSmooth = 1;
-			new_matnr = 1;
-		}
-
-		if (lnors) {
-			ln = lnors;
-			lnors += (gridFaces * gridFaces * numVerts) * 4;
-		}
-
-		/* material */
-		if (new_matnr != matnr) {
-			setMaterial(userData, matnr = new_matnr, &gattribs);
-			DM_vertex_attributes_from_gpu(dm, &gattribs, &attribs);
-		}
-
-		/* face hiding */
-		if ((setFace && (origIndex != ORIGINDEX_NONE) && !setFace(userData, origIndex))) {
-			a += gridFaces * gridFaces * numVerts;
-			continue;
-		}
-
-		/* draw face*/
-		glShadeModel(drawSmooth ? GL_SMOOTH : GL_FLAT);
-		for (S = 0; S < numVerts; S++) {
-			CCGElem *faceGridData = ccgSubSurf_getFaceGridDataArray(ss, f, S);
-			CCGElem *vda, *vdb;
-
-			if (ln) {
-				glBegin(GL_QUADS);
-				for (y = 0; y < gridFaces; y++) {
-					for (x = 0; x < gridFaces; x++) {
-						float *aco = CCG_grid_elem_co(&key, faceGridData, x, y + 0);
-						float *bco = CCG_grid_elem_co(&key, faceGridData, x + 1, y + 0);
-						float *cco = CCG_grid_elem_co(&key, faceGridData, x + 1, y + 1);
-						float *dco = CCG_grid_elem_co(&key, faceGridData, x, y + 1);
-
-						PASSATTRIB(0, 1, 1);
-						glNormal3fv(ln[1]);
-						glVertex3fv(dco);
-						PASSATTRIB(1, 1, 2);
-						glNormal3fv(ln[2]);
-						glVertex3fv(cco);
-						PASSATTRIB(1, 0, 3);
-						glNormal3fv(ln[3]);
-						glVertex3fv(bco);
-						PASSATTRIB(0, 0, 0);
-						glNormal3fv(ln[0]);
-						glVertex3fv(aco);
-
-						ln += 4;
-						a++;
-					}
-				}
-				glEnd();
-			}
-			else if (drawSmooth) {
-				for (y = 0; y < gridFaces; y++) {
-					glBegin(GL_QUAD_STRIP);
-					for (x = 0; x < gridFaces; x++) {
-						vda = CCG_grid_elem(&key, faceGridData, x, y);
-						vdb = CCG_grid_elem(&key, faceGridData, x, y + 1);
-
-						PASSATTRIB(0, 0, 0);
-						glNormal3fv(CCG_elem_no(&key, vda));
-						glVertex3fv(CCG_elem_co(&key, vda));
-
-						PASSATTRIB(0, 1, 1);
-						glNormal3fv(CCG_elem_no(&key, vdb));
-						glVertex3fv(CCG_elem_co(&key, vdb));
-
-						if (x != gridFaces - 1)
-							a++;
-					}
-
-					vda = CCG_grid_elem(&key, faceGridData, x, y + 0);
-					vdb = CCG_grid_elem(&key, faceGridData, x, y + 1);
-
-					PASSATTRIB(0, 0, 3);
-					glNormal3fv(CCG_elem_no(&key, vda));
-					glVertex3fv(CCG_elem_co(&key, vda));
-
-					PASSATTRIB(0, 1, 2);
-					glNormal3fv(CCG_elem_no(&key, vdb));
-					glVertex3fv(CCG_elem_co(&key, vdb));
-
-					glEnd();
-
-					a++;
-				}
-			}
-			else {
-				glBegin(GL_QUADS);
-				for (y = 0; y < gridFaces; y++) {
-					for (x = 0; x < gridFaces; x++) {
-						float *aco = CCG_grid_elem_co(&key, faceGridData, x, y + 0);
-						float *bco = CCG_grid_elem_co(&key, faceGridData, x + 1, y + 0);
-						float *cco = CCG_grid_elem_co(&key, faceGridData, x + 1, y + 1);
-						float *dco = CCG_grid_elem_co(&key, faceGridData, x, y + 1);
-
-						ccgDM_glNormalFast(aco, bco, cco, dco);
-
-						PASSATTRIB(0, 1, 1);
-						glVertex3fv(dco);
-						PASSATTRIB(1, 1, 2);
-						glVertex3fv(cco);
-						PASSATTRIB(1, 0, 3);
-						glVertex3fv(bco);
-						PASSATTRIB(0, 0, 0);
-						glVertex3fv(aco);
-
-						a++;
-					}
-				}
-				glEnd();
-			}
-		}
-	}
-
-	glShadeModel(GL_SMOOTH);
-#undef PASSATTRIB
-}
-
-static void ccgDM_drawFacesTex_common(DerivedMesh *dm,
-                                      DMSetDrawOptionsTex drawParams,
-                                      DMSetDrawOptionsMappedTex drawParamsMapped,
-                                      DMCompareDrawOptions compareDrawOptions,
-                                      void *userData, DMDrawFlag flag)
-{
-	CCGDerivedMesh *ccgdm = (CCGDerivedMesh *) dm;
-	CCGSubSurf *ss = ccgdm->ss;
-	CCGKey key;
-	int colType;
-	const MLoopCol *mloopcol = NULL;
-	MTexPoly *mtexpoly = DM_get_poly_data_layer(dm, CD_MTEXPOLY);
-	DMFlagMat *faceFlags = ccgdm->faceFlags;
-	DMDrawOption draw_option;
-	int i, totpoly;
-	bool flush;
-	const bool use_tface = (flag & DM_DRAW_USE_ACTIVE_UV) != 0;
-	const bool use_colors = (flag & DM_DRAW_USE_COLORS) != 0;
-	unsigned int next_actualFace;
-	unsigned int gridFaces = ccgSubSurf_getGridSize(ss) - 1;
-	int mat_index;
-	int tot_element, start_element, tot_drawn;
-
-	if (use_colors) {
-		colType = CD_TEXTURE_MLOOPCOL;
-		mloopcol = dm->getLoopDataArray(dm, colType);
-		if (!mloopcol) {
-			colType = CD_PREVIEW_MLOOPCOL;
-			mloopcol = dm->getLoopDataArray(dm, colType);
-		}
-		if (!mloopcol) {
-			colType = CD_MLOOPCOL;
-			mloopcol = dm->getLoopDataArray(dm, colType);
-		}
-	}
-
-#ifdef WITH_OPENSUBDIV
-	if (ccgdm->useGpuBackend) {
-		const int active_uv_layer = CustomData_get_active_layer_index(&dm->loopData, CD_MLOOPUV);
-		if (UNLIKELY(ccgSubSurf_prepareGLMesh(ss, true, active_uv_layer) == false)) {
-			return;
-		}
-		if (drawParams == NULL) {
-			ccgSubSurf_drawGLMesh(ss, true, -1, -1);
-			return;
-		}
-		const int level = ccgSubSurf_getSubdivisionLevels(ss);
-		const int face_side = 1 << level;
-		const int grid_side = 1 << (level - 1);
-		const int face_patches = face_side * face_side;
-		const int grid_patches = grid_side * grid_side;
-		const int num_base_faces = ccgSubSurf_getNumGLMeshBaseFaces(ss);
-		int current_patch = 0;
-		int mat_nr = -1;
-		int start_draw_patch = 0, num_draw_patches = 0;
-		bool draw_smooth = false;
-		for (i = 0; i < num_base_faces; ++i) {
-			const int num_face_verts = ccgSubSurf_getNumGLMeshBaseFaceVerts(ss, i);
-			const int num_patches = (num_face_verts == 4) ? face_patches
-			                                              : num_face_verts * grid_patches;
-			if (faceFlags) {
-				mat_nr = faceFlags[i].mat_nr;
-				draw_smooth = (faceFlags[i].flag & ME_SMOOTH);
-			}
-			else {
-				mat_nr = 0;
-				draw_smooth = false;
-			}
-
-			if (drawParams != NULL) {
-				MTexPoly *tp = (use_tface && mtexpoly) ? &mtexpoly[i] : NULL;
-				draw_option = drawParams(tp, (mloopcol != NULL), mat_nr);
-			}
-			else {
-				draw_option = (drawParamsMapped)
-				                  ? drawParamsMapped(userData, i, mat_nr)
-				                  : DM_DRAW_OPTION_NORMAL;
-			}
-
-			flush = (draw_option == DM_DRAW_OPTION_SKIP) || (i == num_base_faces - 1);
-
-			const int next_face = min_ii(i + 1, num_base_faces - 1);
-			if (!flush && compareDrawOptions) {
-				flush |= compareDrawOptions(userData, i, next_face) == 0;
-			}
-			if (!flush && faceFlags) {
-				bool new_draw_smooth = (faceFlags[next_face].flag & ME_SMOOTH);
-				flush |= (new_draw_smooth != draw_smooth);
-			}
-
-			current_patch += num_patches;
-
-			if (flush) {
-				if (draw_option != DM_DRAW_OPTION_SKIP) {
-					num_draw_patches += num_patches;
-				}
-				if (num_draw_patches != 0) {
-					glShadeModel(draw_smooth ? GL_SMOOTH : GL_FLAT);
-					ccgSubSurf_drawGLMesh(ss,
-					                      true,
-					                      start_draw_patch,
-					                      num_draw_patches);
-				}
-				start_draw_patch = current_patch;
-				num_draw_patches = 0;
-			}
-			else {
-				num_draw_patches += num_patches;
-			}
-		}
-		glShadeModel(GL_SMOOTH);
-		return;
-	}
-#endif
-
-	CCG_key_top_level(&key, ss);
-	ccgdm_pbvh_update(ccgdm);
-
-	GPU_vertex_setup(dm);
-	GPU_normal_setup(dm);
-	GPU_triangle_setup(dm);
-	if (flag & DM_DRAW_USE_TEXPAINT_UV)
-		GPU_texpaint_uv_setup(dm);
-	else
-		GPU_uv_setup(dm);
-	if (mloopcol) {
-		GPU_color_setup(dm, colType);
-	}
-
-	next_actualFace = 0;
-
-	/* lastFlag = 0; */ /* UNUSED */
-	for (mat_index = 0; mat_index < dm->drawObject->totmaterial; mat_index++) {
-		GPUBufferMaterial *bufmat = dm->drawObject->materials + mat_index;
-		next_actualFace = bufmat->polys[0];
-		totpoly = bufmat->totpolys;
-
-		tot_element = 0;
-		tot_drawn = 0;
-		start_element = 0;
-
-		for (i = 0; i < totpoly; i++) {
-			int polyindex = bufmat->polys[i];
-			CCGFace *f = ccgdm->faceMap[polyindex].face;
-			int numVerts = ccgSubSurf_getFaceNumVerts(f);
-			int index = ccgDM_getFaceMapIndex(ss, f);
-			int orig_index = GET_INT_FROM_POINTER(ccgSubSurf_getFaceFaceHandle(f));
-			int mat_nr;
-			int facequads = numVerts * gridFaces * gridFaces;
-			int actualFace = ccgdm->faceMap[polyindex].startFace;
-
-			if (i != totpoly - 1) {
-				polyindex = bufmat->polys[i + 1];
-				next_actualFace = ccgdm->faceMap[polyindex].startFace;
-			}
-
-			if (faceFlags) {
-				mat_nr = faceFlags[orig_index].mat_nr;
-			}
-			else {
-				mat_nr = 0;
-			}
-
-			if (drawParams) {
-				MTexPoly *tp = (use_tface && mtexpoly) ? &mtexpoly[actualFace] : NULL;
-				draw_option = drawParams(tp, (mloopcol != NULL), mat_nr);
-			}
-			else if (index != ORIGINDEX_NONE)
-				draw_option = (drawParamsMapped) ? drawParamsMapped(userData, index, mat_nr) : DM_DRAW_OPTION_NORMAL;
-			else
-				draw_option = DM_DRAW_OPTION_NORMAL;
-
-			/* flush buffer if current triangle isn't drawable or it's last triangle */
-			flush = (draw_option == DM_DRAW_OPTION_SKIP) || (i == totpoly - 1);
-
-			if (!flush && compareDrawOptions) {
-				/* also compare draw options and flush buffer if they're different
-				 * need for face selection highlight in edit mode */
-				flush |= compareDrawOptions(userData, actualFace, next_actualFace) == 0;
-			}
-
-			tot_element += facequads * 6;
-
-			if (flush) {
-				if (draw_option != DM_DRAW_OPTION_SKIP)
-					tot_drawn += facequads * 6;
-
-				if (tot_drawn) {
-					if (mloopcol && draw_option != DM_DRAW_OPTION_NO_MCOL)
-						GPU_color_switch(1);
-					else
-						GPU_color_switch(0);
-
-					GPU_buffer_draw_elements(dm->drawObject->triangles, GL_TRIANGLES, bufmat->start + start_element, tot_drawn);
-					tot_drawn = 0;
-				}
-
-				start_element = tot_element;
-			}
-			else {
-				tot_drawn += facequads * 6;
-			}
-		}
-	}
-
-
-	GPU_buffers_unbind();
-}
-
-static void ccgDM_drawFacesTex(DerivedMesh *dm,
-                               DMSetDrawOptionsTex setDrawOptions,
-                               DMCompareDrawOptions compareDrawOptions,
-                               void *userData, DMDrawFlag flag)
-{
-	ccgDM_drawFacesTex_common(dm, setDrawOptions, NULL, compareDrawOptions, userData, flag);
-}
-
-static void ccgDM_drawMappedFacesTex(DerivedMesh *dm,
-                                     DMSetDrawOptionsMappedTex setDrawOptions,
-                                     DMCompareDrawOptions compareDrawOptions,
-                                     void *userData, DMDrawFlag flag)
-{
-	ccgDM_drawFacesTex_common(dm, NULL, setDrawOptions, compareDrawOptions, userData, flag);
-}
-
-/* same as cdDM_drawUVEdges */
-static void ccgDM_drawUVEdges(DerivedMesh *dm)
-{
-	MPoly *mpoly = dm->getPolyArray(dm);
-	int totpoly = dm->getNumPolys(dm);
-	int prevstart = 0;
-	bool prevdraw = true;
-	int curpos = 0;
-	int i;
-
-	GPU_uvedge_setup(dm);
-	for (i = 0; i < totpoly; i++, mpoly++) {
-		const bool draw = (mpoly->flag & ME_HIDE) == 0;
-
-		if (prevdraw != draw) {
-			if (prevdraw && (curpos != prevstart)) {
-				glDrawArrays(GL_LINES, prevstart, curpos - prevstart);
-			}
-			prevstart = curpos;
-		}
-
-		curpos += 2 * mpoly->totloop;
-		prevdraw = draw;
-	}
-	if (prevdraw && (curpos != prevstart)) {
-		glDrawArrays(GL_LINES, prevstart, curpos - prevstart);
-	}
-	GPU_buffers_unbind();
-}
-
-static void ccgDM_drawMappedFaces(DerivedMesh *dm,
-                                  DMSetDrawOptions setDrawOptions,
-                                  DMSetMaterial setMaterial,
-                                  DMCompareDrawOptions compareDrawOptions,
-                                  void *userData, DMDrawFlag flag)
-{
-	CCGDerivedMesh *ccgdm = (CCGDerivedMesh *) dm;
-	CCGSubSurf *ss = ccgdm->ss;
-	CCGKey key;
-	MLoopCol *mloopcol = NULL;
-	const float (*lnors)[3] = dm->getLoopDataArray(dm, CD_NORMAL);
-	int i, gridSize = ccgSubSurf_getGridSize(ss);
-	DMFlagMat *faceFlags = ccgdm->faceFlags;
-	int useColors = flag & DM_DRAW_USE_COLORS;
-	int gridFaces = gridSize - 1, totface;
-	int prev_mat_nr = -1;
-
-	if (ccgdm->pbvh) {
-		if (G.debug_value == 14)
-			BKE_pbvh_draw_BB(ccgdm->pbvh);
-	}
-
-#ifdef WITH_OPENSUBDIV
-	if (ccgdm->useGpuBackend) {
-		int new_matnr;
-		bool draw_smooth, do_draw = true;
-		if (setDrawOptions == NULL) {
-			/* TODO(sergey): This is for cases when vertex colors or weights
-			 * are visualising. Currently we don't have CD layers for this data
-			 * and here we only make it so there's no garbage displayed.
-			 *
-			 * In the future we'll either need to have CD for this data or pass
-			 * this data as face-varying or vertex-varying data in OSD mesh.
-			 */
-			glColor3f(0.8f, 0.8f, 0.8f);
-		}
-		if (UNLIKELY(ccgSubSurf_prepareGLMesh(ss, true, -1) == false)) {
-			return;
-		}
-		if (faceFlags) {
-			draw_smooth = (faceFlags[0].flag & ME_SMOOTH);
-			new_matnr = (faceFlags[0].mat_nr + 1);
-		}
-		else {
-			draw_smooth = true;
-			new_matnr = 1;
-		}
-		if (setMaterial) {
-			setMaterial(new_matnr, NULL);
-		}
-		if (setDrawOptions) {
-			if (setDrawOptions(userData, 0) == DM_DRAW_OPTION_SKIP) {
-				do_draw = false;
-			}
-		}
-		if (do_draw) {
-			glShadeModel(draw_smooth ? GL_SMOOTH : GL_FLAT);
-			ccgSubSurf_drawGLMesh(ss, true, -1, -1);
-			glShadeModel(GL_SMOOTH);
-		}
-		return;
-	}
-#endif
-
-	CCG_key_top_level(&key, ss);
-
-	/* currently unused -- each original face is handled separately */
-	(void)compareDrawOptions;
-
-	if (useColors) {
-		mloopcol = dm->getLoopDataArray(dm, CD_PREVIEW_MLOOPCOL);
-		if (!mloopcol)
-			mloopcol = dm->getLoopDataArray(dm, CD_MLOOPCOL);
-	}
-
-	totface = ccgSubSurf_getNumFaces(ss);
-	for (i = 0; i < totface; i++) {
-		CCGFace *f = ccgdm->faceMap[i].face;
-		int S, x, y, numVerts = ccgSubSurf_getFaceNumVerts(f);
-		int drawSmooth, index = ccgDM_getFaceMapIndex(ss, f);
-		int origIndex;
-		unsigned char *cp = NULL;
-		const float (*ln)[3] = NULL;
-
-		origIndex = GET_INT_FROM_POINTER(ccgSubSurf_getFaceFaceHandle(f));
-
-		if (flag & DM_DRAW_ALWAYS_SMOOTH) drawSmooth = 1;
-		else if (faceFlags) drawSmooth = (lnors || (faceFlags[origIndex].flag & ME_SMOOTH));
-		else drawSmooth = 1;
-
-		if (mloopcol) {
-			cp = (unsigned char *)mloopcol;
-			mloopcol += gridFaces * gridFaces * numVerts * 4;
-		}
-
-		if (lnors) {
-			ln = lnors;
-			lnors += (gridFaces * gridFaces * numVerts) * 4;
-		}
-
-		{
-			DMDrawOption draw_option = DM_DRAW_OPTION_NORMAL;
-
-			if (setMaterial) {
-				int mat_nr = faceFlags ? faceFlags[origIndex].mat_nr + 1 : 1;
-
-				if (mat_nr != prev_mat_nr) {
-					setMaterial(mat_nr, NULL);  /* XXX, no faceFlags no material */
-					prev_mat_nr = mat_nr;
-				}
-			}
-
-			if (setDrawOptions && (index != ORIGINDEX_NONE))
-				draw_option = setDrawOptions(userData, index);
-
-			if (draw_option != DM_DRAW_OPTION_SKIP) {
-				if (draw_option == DM_DRAW_OPTION_STIPPLE) {
-					GPU_basic_shader_bind(GPU_SHADER_STIPPLE | GPU_SHADER_USE_COLOR);
-					GPU_basic_shader_stipple(GPU_SHADER_STIPPLE_QUARTTONE);
-				}
-
-				for (S = 0; S < numVerts; S++) {
-					CCGElem *faceGridData = ccgSubSurf_getFaceGridDataArray(ss, f, S);
-					if (ln) {
-						glBegin(GL_QUADS);
-						for (y = 0; y < gridFaces; y++) {
-							for (x = 0; x < gridFaces; x++) {
-								float *a = CCG_grid_elem_co(&key, faceGridData, x, y + 0);
-								float *b = CCG_grid_elem_co(&key, faceGridData, x + 1, y + 0);
-								float *c = CCG_grid_elem_co(&key, faceGridData, x + 1, y + 1);
-								float *d = CCG_grid_elem_co(&key, faceGridData, x, y + 1);
-
-								if (cp) glColor4ubv(&cp[4]);
-								glNormal3fv(ln[1]);
-								glVertex3fv(d);
-								if (cp) glColor4ubv(&cp[8]);
-								glNormal3fv(ln[2]);
-								glVertex3fv(c);
-								if (cp) glColor4ubv(&cp[12]);
-								glNormal3fv(ln[3]);
-								glVertex3fv(b);
-								if (cp) glColor4ubv(&cp[0]);
-								glNormal3fv(ln[0]);
-								glVertex3fv(a);
-
-								if (cp) cp += 16;
-								ln += 4;
-							}
-						}
-						glEnd();
-					}
-					else if (drawSmooth) {
-						for (y = 0; y < gridFaces; y++) {
-							CCGElem *a, *b;
-							glBegin(GL_QUAD_STRIP);
-							for (x = 0; x < gridFaces; x++) {
-								a = CCG_grid_elem(&key, faceGridData, x, y + 0);
-								b = CCG_grid_elem(&key, faceGridData, x, y + 1);
-
-								if (cp) glColor4ubv(&cp[0]);
-								glNormal3fv(CCG_elem_no(&key, a));
-								glVertex3fv(CCG_elem_co(&key, a));
-								if (cp) glColor4ubv(&cp[4]);
-								glNormal3fv(CCG_elem_no(&key, b));
-								glVertex3fv(CCG_elem_co(&key, b));
-
-								if (x != gridFaces - 1) {
-									if (cp) cp += 16;
-								}
-							}
-
-							a = CCG_grid_elem(&key, faceGridData, x, y + 0);
-							b = CCG_grid_elem(&key, faceGridData, x, y + 1);
-
-							if (cp) glColor4ubv(&cp[12]);
-							glNormal3fv(CCG_elem_no(&key, a));
-							glVertex3fv(CCG_elem_co(&key, a));
-							if (cp) glColor4ubv(&cp[8]);
-							glNormal3fv(CCG_elem_no(&key, b));
-							glVertex3fv(CCG_elem_co(&key, b));
-
-							if (cp) cp += 16;
-
-							glEnd();
-						}
-					}
-					else {
-						glBegin(GL_QUADS);
-						for (y = 0; y < gridFaces; y++) {
-							for (x = 0; x < gridFaces; x++) {
-								float *a = CCG_grid_elem_co(&key, faceGridData, x, y + 0);
-								float *b = CCG_grid_elem_co(&key, faceGridData, x + 1, y + 0);
-								float *c = CCG_grid_elem_co(&key, faceGridData, x + 1, y + 1);
-								float *d = CCG_grid_elem_co(&key, faceGridData, x, y + 1);
-
-								ccgDM_glNormalFast(a, b, c, d);
-
-								if (cp) glColor4ubv(&cp[4]);
-								glVertex3fv(d);
-								if (cp) glColor4ubv(&cp[8]);
-								glVertex3fv(c);
-								if (cp) glColor4ubv(&cp[12]);
-								glVertex3fv(b);
-								if (cp) glColor4ubv(&cp[0]);
-								glVertex3fv(a);
-
-								if (cp) cp += 16;
-							}
-						}
-						glEnd();
-					}
-				}
-				if (draw_option == DM_DRAW_OPTION_STIPPLE)
-					GPU_basic_shader_bind(GPU_SHADER_USE_COLOR);
-			}
-		}
-	}
-}
-
-static void ccgDM_drawMappedEdges(DerivedMesh *dm,
-                                  DMSetDrawOptions setDrawOptions,
-                                  void *userData)
-{
-	CCGDerivedMesh *ccgdm = (CCGDerivedMesh *) dm;
-	CCGSubSurf *ss = ccgdm->ss;
-	CCGEdgeIterator ei;
-	CCGKey key;
-	int i, useAging, edgeSize = ccgSubSurf_getEdgeSize(ss);
-
-#ifdef WITH_OPENSUBDIV
-	if (ccgdm->useGpuBackend) {
-		/* TODO(sergey): Only draw edges from base mesh. */
-		if (ccgSubSurf_prepareGLMesh(ccgdm->ss, true, -1)) {
-			if (!setDrawOptions || (setDrawOptions(userData, 0) != DM_DRAW_OPTION_SKIP)) {
-				ccgSubSurf_drawGLMesh(ccgdm->ss, false, -1, -1);
-			}
-		}
-		return;
-	}
-#endif
-
-	CCG_key_top_level(&key, ss);
-	ccgSubSurf_getUseAgeCounts(ss, &useAging, NULL, NULL, NULL);
-
-	for (ccgSubSurf_initEdgeIterator(ss, &ei); !ccgEdgeIterator_isStopped(&ei); ccgEdgeIterator_next(&ei)) {
-		CCGEdge *e = ccgEdgeIterator_getCurrent(&ei);
-		CCGElem *edgeData = ccgSubSurf_getEdgeDataArray(ss, e);
-		int index = ccgDM_getEdgeMapIndex(ss, e);
-
-		glBegin(GL_LINE_STRIP);
-		if (index != -1 && (!setDrawOptions || (setDrawOptions(userData, index) != DM_DRAW_OPTION_SKIP))) {
-			if (useAging && !(G.f & G_BACKBUFSEL)) {
-				int ageCol = 255 - ccgSubSurf_getEdgeAge(ss, e) * 4;
-				glColor3ub(0, ageCol > 0 ? ageCol : 0, 0);
-			}
-
-			for (i = 0; i < edgeSize - 1; i++) {
-				glVertex3fv(CCG_elem_offset_co(&key, edgeData, i));
-				glVertex3fv(CCG_elem_offset_co(&key, edgeData, i + 1));
-			}
-		}
-		glEnd();
-	}
-}
-
-static void ccgDM_drawMappedEdgesInterp(DerivedMesh *dm,
-                                        DMSetDrawOptions setDrawOptions,
-                                        DMSetDrawInterpOptions setDrawInterpOptions,
-                                        void *userData)
-{
-	CCGDerivedMesh *ccgdm = (CCGDerivedMesh *) dm;
-	CCGSubSurf *ss = ccgdm->ss;
-	CCGKey key;
-	CCGEdgeIterator ei;
-	int i, useAging, edgeSize = ccgSubSurf_getEdgeSize(ss);
-
-#ifdef WITH_OPENSUBDIV
-	if (ccgdm->useGpuBackend) {
-		BLI_assert(!"Not currently supported");
-		return;
-	}
-#endif
-
-	CCG_key_top_level(&key, ss);
-	ccgSubSurf_getUseAgeCounts(ss, &useAging, NULL, NULL, NULL);
-
-	for (ccgSubSurf_initEdgeIterator(ss, &ei); !ccgEdgeIterator_isStopped(&ei); ccgEdgeIterator_next(&ei)) {
-		CCGEdge *e = ccgEdgeIterator_getCurrent(&ei);
-		CCGElem *edgeData = ccgSubSurf_getEdgeDataArray(ss, e);
-		int index = ccgDM_getEdgeMapIndex(ss, e);
-
-		glBegin(GL_LINE_STRIP);
-		if (index != -1 && (!setDrawOptions || (setDrawOptions(userData, index) != DM_DRAW_OPTION_SKIP))) {
-			for (i = 0; i < edgeSize; i++) {
-				setDrawInterpOptions(userData, index, (float) i / (edgeSize - 1));
-
-				if (useAging && !(G.f & G_BACKBUFSEL)) {
-					int ageCol = 255 - ccgSubSurf_getEdgeAge(ss, e) * 4;
-					glColor3ub(0, ageCol > 0 ? ageCol : 0, 0);
-				}
-
-				glVertex3fv(CCG_elem_offset_co(&key, edgeData, i));
-			}
-		}
-		glEnd();
-	}
-}
-
-static void ccgDM_foreachMappedFaceCenter(
-        DerivedMesh *dm,
-        void (*func)(void *userData, int index, const float co[3], const float no[3]),
-        void *userData,
-        DMForeachFlag flag)
-{
-	CCGDerivedMesh *ccgdm = (CCGDerivedMesh *) dm;
-	CCGSubSurf *ss = ccgdm->ss;
-	CCGKey key;
-	CCGFaceIterator fi;
-
-	CCG_key_top_level(&key, ss);
-
-	for (ccgSubSurf_initFaceIterator(ss, &fi); !ccgFaceIterator_isStopped(&fi); ccgFaceIterator_next(&fi)) {
-		CCGFace *f = ccgFaceIterator_getCurrent(&fi);
-		const int index = ccgDM_getFaceMapIndex(ss, f);
-
-		if (index != -1) {
-			/* Face center data normal isn't updated atm. */
-			CCGElem *vd = ccgSubSurf_getFaceGridData(ss, f, 0, 0, 0);
-			const float *no = (flag & DM_FOREACH_USE_NORMAL) ? CCG_elem_no(&key, vd) : NULL;
-			func(userData, index, CCG_elem_co(&key, vd), no);
-		}
-	}
-}
-
-static void ccgDM_release(DerivedMesh *dm)
-{
-	CCGDerivedMesh *ccgdm = (CCGDerivedMesh *) dm;
-
-	if (DM_release(dm)) {
-		/* Before freeing, need to update the displacement map */
-		if (ccgdm->multires.modified_flags) {
-			/* Check that mmd still exists */
-			if (!ccgdm->multires.local_mmd &&
-			    BLI_findindex(&ccgdm->multires.ob->modifiers, ccgdm->multires.mmd) < 0)
-			{
-				ccgdm->multires.mmd = NULL;
-			}
-
-			if (ccgdm->multires.mmd) {
-				if (ccgdm->multires.modified_flags & MULTIRES_COORDS_MODIFIED)
-					multires_modifier_update_mdisps(dm);
-				if (ccgdm->multires.modified_flags & MULTIRES_HIDDEN_MODIFIED)
-					multires_modifier_update_hidden(dm);
-			}
-		}
-
-		if (ccgdm->ehash)
-			BLI_edgehash_free(ccgdm->ehash, NULL);
-
-		if (ccgdm->reverseFaceMap) MEM_freeN(ccgdm->reverseFaceMap);
-		if (ccgdm->gridFaces) MEM_freeN(ccgdm->gridFaces);
-		if (ccgdm->gridData) MEM_freeN(ccgdm->gridData);
-		if (ccgdm->gridOffset) MEM_freeN(ccgdm->gridOffset);
-		if (ccgdm->gridFlagMats) MEM_freeN(ccgdm->gridFlagMats);
-		if (ccgdm->gridHidden) {
-			/* Using dm->getNumGrids(dm) accesses freed memory */
-			uint numGrids = ccgdm->numGrid;
-			for (uint i = 0; i < numGrids; i++) {
-				if (ccgdm->gridHidden[i]) {
-					MEM_freeN(ccgdm->gridHidden[i]);
-				}
-			}
-			MEM_freeN(ccgdm->gridHidden);
-		}
-		if (ccgdm->freeSS) ccgSubSurf_free(ccgdm->ss);
-		if (ccgdm->pmap) MEM_freeN(ccgdm->pmap);
-		if (ccgdm->pmap_mem) MEM_freeN(ccgdm->pmap_mem);
-		MEM_freeN(ccgdm->edgeFlags);
-		MEM_freeN(ccgdm->faceFlags);
-		if (ccgdm->useGpuBackend == false) {
-			MEM_freeN(ccgdm->vertMap);
-			MEM_freeN(ccgdm->edgeMap);
-			MEM_freeN(ccgdm->faceMap);
-		}
-
-		BLI_mutex_end(&ccgdm->loops_cache_lock);
-		BLI_rw_mutex_end(&ccgdm->origindex_cache_rwlock);
-
-		MEM_freeN(ccgdm);
-	}
-}
-
-static void *ccgDM_get_vert_data_layer(DerivedMesh *dm, int type)
-{
-	if (type == CD_ORIGINDEX) {
-		/* create origindex on demand to save memory */
-		CCGDerivedMesh *ccgdm = (CCGDerivedMesh *)dm;
-		CCGSubSurf *ss = ccgdm->ss;
-		int *origindex;
-		int a, index, totnone, totorig;
-
-		/* Avoid re-creation if the layer exists already */
-		BLI_rw_mutex_lock(&ccgdm->origindex_cache_rwlock, THREAD_LOCK_READ);
-		origindex = DM_get_vert_data_layer(dm, CD_ORIGINDEX);
-		BLI_rw_mutex_unlock(&ccgdm->origindex_cache_rwlock);
-		if (origindex) {
-			return origindex;
-		}
-
-		BLI_rw_mutex_lock(&ccgdm->origindex_cache_rwlock, THREAD_LOCK_WRITE);
-		DM_add_vert_layer(dm, CD_ORIGINDEX, CD_CALLOC, NULL);
-		origindex = DM_get_vert_data_layer(dm, CD_ORIGINDEX);
-
-		totorig = ccgSubSurf_getNumVerts(ss);
-		totnone = dm->numVertData - totorig;
-
-		/* original vertices are at the end */
-		for (a = 0; a < totnone; a++)
-			origindex[a] = ORIGINDEX_NONE;
-
-		for (index = 0; index < totorig; index++, a++) {
-			CCGVert *v = ccgdm->vertMap[index].vert;
-			origindex[a] = ccgDM_getVertMapIndex(ccgdm->ss, v);
-		}
-		BLI_rw_mutex_unlock(&ccgdm->origindex_cache_rwlock);
-
-		return origindex;
-	}
-
-	return DM_get_vert_data_layer(dm, type);
-}
-
-static void *ccgDM_get_edge_data_layer(DerivedMesh *dm, int type)
-{
-	if (type == CD_ORIGINDEX) {
-		/* create origindex on demand to save memory */
-		CCGDerivedMesh *ccgdm = (CCGDerivedMesh *)dm;
-		CCGSubSurf *ss = ccgdm->ss;
-		int *origindex;
-		int a, i, index, totnone, totorig, totedge;
-		int edgeSize = ccgSubSurf_getEdgeSize(ss);
-
-		/* Avoid re-creation if the layer exists already */
-		origindex = DM_get_edge_data_layer(dm, CD_ORIGINDEX);
-		if (origindex) {
-			return origindex;
-		}
-
-		DM_add_edge_layer(dm, CD_ORIGINDEX, CD_CALLOC, NULL);
-		origindex = DM_get_edge_data_layer(dm, CD_ORIGINDEX);
-
-		totedge = ccgSubSurf_getNumEdges(ss);
-		totorig = totedge * (edgeSize - 1);
-		totnone = dm->numEdgeData - totorig;
-
-		/* original edges are at the end */
-		for (a = 0; a < totnone; a++)
-			origindex[a] = ORIGINDEX_NONE;
-
-		for (index = 0; index < totedge; index++) {
-			CCGEdge *e = ccgdm->edgeMap[index].edge;
-			int mapIndex = ccgDM_getEdgeMapIndex(ss, e);
-
-			for (i = 0; i < edgeSize - 1; i++, a++)
-				origindex[a] = mapIndex;
-		}
-
-		return origindex;
-	}
-
-	return DM_get_edge_data_layer(dm, type);
-}
-
-static void *ccgDM_get_tessface_data_layer(DerivedMesh *dm, int type)
-{
-	if (type == CD_ORIGINDEX) {
-		/* create origindex on demand to save memory */
-		int *origindex;
-
-		/* Avoid re-creation if the layer exists already */
-		origindex = DM_get_tessface_data_layer(dm, CD_ORIGINDEX);
-		if (origindex) {
-			return origindex;
-		}
-
-		DM_add_tessface_layer(dm, CD_ORIGINDEX, CD_CALLOC, NULL);
-		origindex = DM_get_tessface_data_layer(dm, CD_ORIGINDEX);
-
-		/* silly loop counting up */
-		range_vn_i(origindex, dm->getNumTessFaces(dm), 0);
-
-		return origindex;
-	}
-
-	if (type == CD_TESSLOOPNORMAL) {
-		/* Create tessloopnormal on demand to save memory. */
-		/* Note that since tessellated face corners are the same a loops in CCGDM, and since all faces have four
-		 * loops/corners, we can simplify the code here by converting tessloopnormals from 'short (*)[4][3]'
-		 * to 'short (*)[3]'.
-		 */
-		short (*tlnors)[3];
-
-		/* Avoid re-creation if the layer exists already */
-		tlnors = DM_get_tessface_data_layer(dm, CD_TESSLOOPNORMAL);
-		if (!tlnors) {
-			float (*lnors)[3];
-			short (*tlnors_it)[3];
-			const int numLoops = ccgDM_getNumLoops(dm);
-			int i;
-
-			lnors = dm->getLoopDataArray(dm, CD_NORMAL);
-			if (!lnors) {
-				return NULL;
-			}
-
-			DM_add_tessface_layer(dm, CD_TESSLOOPNORMAL, CD_CALLOC, NULL);
-			tlnors = tlnors_it = (short (*)[3])DM_get_tessface_data_layer(dm, CD_TESSLOOPNORMAL);
-
-			/* With ccgdm, we have a simple one to one mapping between loops and tessellated face corners. */
-			for (i = 0; i < numLoops; ++i, ++tlnors_it, ++lnors) {
-				normal_float_to_short_v3(*tlnors_it, *lnors);
-			}
-		}
-
-		return tlnors;
-	}
-
-	return DM_get_tessface_data_layer(dm, type);
-}
-
->>>>>>> a24b4e60
 static void *ccgDM_get_poly_data_layer(DerivedMesh *dm, int type)
 {
 	if (type == CD_ORIGINDEX) {

--- conflicted
+++ resolved
@@ -954,14 +954,8 @@
 }
 
 /* Used by metaballs, return *all* objects (including duplis) existing in the scene (including scene's sets) */
-<<<<<<< HEAD
-int BKE_scene_base_iter_next(
-        Depsgraph *depsgraph, SceneBaseIter *iter,
+int BKE_scene_base_iter_next(Depsgraph *depsgraph, SceneBaseIter *iter,
         Scene **scene, int val, Base **base, Object **ob)
-=======
-int BKE_scene_base_iter_next(Main *bmain, EvaluationContext *eval_ctx, SceneBaseIter *iter,
-                             Scene **scene, int val, Base **base, Object **ob)
->>>>>>> d0956e9c
 {
 	bool run_again = true;
 	
@@ -1034,11 +1028,7 @@
 						 * this enters eternal loop because of 
 						 * makeDispListMBall getting called inside of collection_duplilist */
 						if ((*base)->object->dup_group == NULL) {
-<<<<<<< HEAD
 							iter->duplilist = object_duplilist(depsgraph, (*scene), (*base)->object);
-=======
-							iter->duplilist = object_duplilist_ex(bmain, eval_ctx, (*scene), (*base)->object, false);
->>>>>>> d0956e9c
 							
 							iter->dupob = iter->duplilist->first;
 
@@ -1265,112 +1255,6 @@
 	scene->r.cfra = (int)intpart;
 }
 
-<<<<<<< HEAD
-=======
-#ifdef WITH_LEGACY_DEPSGRAPH
-/* drivers support/hacks 
- *  - this method is called from scene_update_tagged_recursive(), so gets included in viewport + render
- *	- these are always run since the depsgraph can't handle non-object data
- *	- these happen after objects are all done so that we can read in their final transform values,
- *	  though this means that objects can't refer to scene info for guidance...
- */
-static void scene_update_drivers(Main *UNUSED(bmain), Scene *scene)
-{
-	SceneRenderLayer *srl;
-	float ctime = BKE_scene_frame_get(scene);
-	
-	/* scene itself */
-	if (scene->adt && scene->adt->drivers.first) {
-		BKE_animsys_evaluate_animdata(scene, &scene->id, scene->adt, ctime, ADT_RECALC_DRIVERS);
-	}
-
-	/* world */
-	/* TODO: what about world textures? but then those have nodes too... */
-	if (scene->world) {
-		ID *wid = (ID *)scene->world;
-		AnimData *adt = BKE_animdata_from_id(wid);
-		
-		if (adt && adt->drivers.first)
-			BKE_animsys_evaluate_animdata(scene, wid, adt, ctime, ADT_RECALC_DRIVERS);
-	}
-	
-	/* nodes */
-	if (scene->nodetree) {
-		ID *nid = (ID *)scene->nodetree;
-		AnimData *adt = BKE_animdata_from_id(nid);
-		
-		if (adt && adt->drivers.first)
-			BKE_animsys_evaluate_animdata(scene, nid, adt, ctime, ADT_RECALC_DRIVERS);
-	}
-
-	/* world nodes */
-	if (scene->world && scene->world->nodetree) {
-		ID *nid = (ID *)scene->world->nodetree;
-		AnimData *adt = BKE_animdata_from_id(nid);
-		
-		if (adt && adt->drivers.first)
-			BKE_animsys_evaluate_animdata(scene, nid, adt, ctime, ADT_RECALC_DRIVERS);
-	}
-
-	/* freestyle */
-	for (srl = scene->r.layers.first; srl; srl = srl->next) {
-		FreestyleConfig *config = &srl->freestyleConfig;
-		FreestyleLineSet *lineset;
-
-		for (lineset = config->linesets.first; lineset; lineset = lineset->next) {
-			if (lineset->linestyle) {
-				ID *lid = &lineset->linestyle->id;
-				AnimData *adt = BKE_animdata_from_id(lid);
-
-				if (adt && adt->drivers.first)
-					BKE_animsys_evaluate_animdata(scene, lid, adt, ctime, ADT_RECALC_DRIVERS);
-			}
-		}
-	}
-}
-
-/* deps hack - do extra recalcs at end */
-static void scene_depsgraph_hack(Main *bmain, EvaluationContext *eval_ctx, Scene *scene, Scene *scene_parent)
-{
-	Base *base;
-		
-	scene->customdata_mask = scene_parent->customdata_mask;
-	
-	/* sets first, we allow per definition current scene to have
-	 * dependencies on sets, but not the other way around. */
-	if (scene->set)
-		scene_depsgraph_hack(bmain, eval_ctx, scene->set, scene_parent);
-	
-	for (base = scene->base.first; base; base = base->next) {
-		Object *ob = base->object;
-		
-		if (ob->depsflag) {
-			int recalc = 0;
-			// printf("depshack %s\n", ob->id.name + 2);
-			
-			if (ob->depsflag & OB_DEPS_EXTRA_OB_RECALC)
-				recalc |= OB_RECALC_OB;
-			if (ob->depsflag & OB_DEPS_EXTRA_DATA_RECALC)
-				recalc |= OB_RECALC_DATA;
-			
-			ob->recalc |= recalc;
-			BKE_object_handle_update(bmain, eval_ctx, scene_parent, ob);
-			
-			if (ob->dup_group && (ob->transflag & OB_DUPLIGROUP)) {
-				GroupObject *go;
-				
-				for (go = ob->dup_group->gobject.first; go; go = go->next) {
-					if (go->ob)
-						go->ob->recalc |= recalc;
-				}
-				BKE_group_handle_recalc_and_update(bmain, eval_ctx, scene_parent, ob, ob->dup_group);
-			}
-		}
-	}
-}
-#endif  /* WITH_LEGACY_DEPSGRAPH */
-
->>>>>>> d0956e9c
 /* That's like really a bummer, because currently animation data for armatures
  * might want to use pose, and pose might be missing on the object.
  * This happens when changing visible layers, which leads to situations when
@@ -1399,366 +1283,6 @@
 }
 #endif
 
-<<<<<<< HEAD
-=======
-#ifdef WITH_LEGACY_DEPSGRAPH
-static void scene_rebuild_rbw_recursive(Scene *scene, float ctime)
-{
-	if (scene->set)
-		scene_rebuild_rbw_recursive(scene->set, ctime);
-
-	if (BKE_scene_check_rigidbody_active(scene))
-		BKE_rigidbody_rebuild_world(scene, ctime);
-}
-
-static void scene_do_rb_simulation_recursive(Scene *scene, float ctime)
-{
-	if (scene->set)
-		scene_do_rb_simulation_recursive(scene->set, ctime);
-
-	if (BKE_scene_check_rigidbody_active(scene))
-		BKE_rigidbody_do_simulation(scene, ctime);
-}
-#endif
-
-/* Used to visualize CPU threads activity during threaded object update,
- * would pollute STDERR with whole bunch of timing information which then
- * could be parsed and nicely visualized.
- */
-#ifdef WITH_LEGACY_DEPSGRAPH
-#  undef DETAILED_ANALYSIS_OUTPUT
-#else
-/* ALWAYS KEEY DISABLED! */
-#  undef DETAILED_ANALYSIS_OUTPUT
-#endif
-
-/* Mballs evaluation uses BKE_scene_base_iter_next which calls
- * duplilist for all objects in the scene. This leads to conflict
- * accessing and writing same data from multiple threads.
- *
- * Ideally Mballs shouldn't do such an iteration and use DAG
- * queries instead. For the time being we've got new DAG
- * let's keep it simple and update mballs in a single thread.
- */
-#define MBALL_SINGLETHREAD_HACK
-
-#ifdef WITH_LEGACY_DEPSGRAPH
-typedef struct StatisicsEntry {
-	struct StatisicsEntry *next, *prev;
-	Object *object;
-	double start_time;
-	double duration;
-} StatisicsEntry;
-
-typedef struct ThreadedObjectUpdateState {
-	/* TODO(sergey): We might want this to be per-thread object. */
-	EvaluationContext *eval_ctx;
-	Main *bmain;
-	Scene *scene;
-	Scene *scene_parent;
-	double base_time;
-
-#ifdef MBALL_SINGLETHREAD_HACK
-	bool has_mballs;
-#endif
-
-	int num_threads;
-
-	/* Execution statistics */
-	bool has_updated_objects;
-	ListBase *statistics;
-} ThreadedObjectUpdateState;
-
-static void scene_update_object_add_task(void *node, void *user_data);
-
-static void scene_update_all_bases(Main *bmain, EvaluationContext *eval_ctx, Scene *scene, Scene *scene_parent)
-{
-	Base *base;
-
-	for (base = scene->base.first; base; base = base->next) {
-		Object *object = base->object;
-
-		BKE_object_handle_update_ex(bmain, eval_ctx, scene_parent, object, scene->rigidbody_world, true);
-
-		if (object->dup_group && (object->transflag & OB_DUPLIGROUP))
-			BKE_group_handle_recalc_and_update(bmain, eval_ctx, scene_parent, object, object->dup_group);
-
-		/* always update layer, so that animating layers works (joshua july 2010) */
-		/* XXX commented out, this has depsgraph issues anyway - and this breaks setting scenes
-		 * (on scene-set, the base-lay is copied to ob-lay (ton nov 2012) */
-		// base->lay = ob->lay;
-	}
-}
-
-static void scene_update_object_func(TaskPool * __restrict pool, void *taskdata, int threadid)
-{
-/* Disable print for now in favor of summary statistics at the end of update. */
-#define PRINT if (false) printf
-
-	ThreadedObjectUpdateState *state = (ThreadedObjectUpdateState *) BLI_task_pool_userdata(pool);
-	void *node = taskdata;
-	Object *object = DAG_get_node_object(node);
-	EvaluationContext *eval_ctx = state->eval_ctx;
-	Main *bmain = state->bmain;
-	Scene *scene = state->scene;
-	Scene *scene_parent = state->scene_parent;
-
-#ifdef MBALL_SINGLETHREAD_HACK
-	if (object && object->type == OB_MBALL) {
-		state->has_mballs = true;
-	}
-	else
-#endif
-	if (object) {
-		double start_time = 0.0;
-		bool add_to_stats = false;
-
-		if (G.debug & G_DEBUG_DEPSGRAPH_EVAL) {
-			if (object->recalc & OB_RECALC_ALL) {
-				printf("Thread %d: update object %s\n", threadid, object->id.name);
-			}
-
-			start_time = PIL_check_seconds_timer();
-
-			if (object->recalc & OB_RECALC_ALL) {
-				state->has_updated_objects = true;
-				add_to_stats = true;
-			}
-		}
-
-		/* We only update object itself here, dupli-group will be updated
-		 * separately from main thread because of we've got no idea about
-		 * dependencies inside the group.
-		 */
-		BKE_object_handle_update_ex(bmain, eval_ctx, scene_parent, object, scene->rigidbody_world, false);
-
-		/* Calculate statistics. */
-		if (add_to_stats) {
-			StatisicsEntry *entry;
-
-			entry = MEM_mallocN(sizeof(StatisicsEntry), "update thread statistics");
-			entry->object = object;
-			entry->start_time = start_time;
-			entry->duration = PIL_check_seconds_timer() - start_time;
-
-			BLI_addtail(&state->statistics[threadid], entry);
-		}
-	}
-	else {
-		PRINT("Threda %d: update node %s\n", threadid,
-		      DAG_get_node_name(scene, node));
-	}
-
-	/* Update will decrease child's valency and schedule child with zero valency. */
-	DAG_threaded_update_handle_node_updated(node, scene_update_object_add_task, pool);
-
-#undef PRINT
-}
-
-static void scene_update_object_add_task(void *node, void *user_data)
-{
-	TaskPool *task_pool = user_data;
-
-	BLI_task_pool_push(task_pool, scene_update_object_func, node, false, TASK_PRIORITY_LOW);
-}
-
-static void print_threads_statistics(ThreadedObjectUpdateState *state)
-{
-	double finish_time;
-
-	if ((G.debug & G_DEBUG_DEPSGRAPH_EVAL) == 0) {
-		return;
-	}
-
-#ifdef DETAILED_ANALYSIS_OUTPUT
-	if (state->has_updated_objects) {
-		tot_thread = BLI_system_thread_count();
-
-		fprintf(stderr, "objects update base time %f\n", state->base_time);
-
-		for (i = 0; i < tot_thread; i++) {
-			StatisicsEntry *entry;
-			for (entry = state->statistics[i].first;
-			     entry;
-			     entry = entry->next)
-			{
-				fprintf(stderr, "thread %d object %s start_time %f duration %f\n",
-				        i, entry->object->id.name + 2,
-				        entry->start_time, entry->duration);
-			}
-			BLI_freelistN(&state->statistics[i]);
-		}
-	}
-#else
-	finish_time = PIL_check_seconds_timer();
-	int total_objects = 0;
-
-	for (int i = 0; i < state->num_threads; i++) {
-		int thread_total_objects = 0;
-		double thread_total_time = 0.0;
-		StatisicsEntry *entry;
-
-		if (state->has_updated_objects) {
-			/* Don't pollute output if no objects were updated. */
-			for (entry = state->statistics[i].first;
-			     entry;
-			     entry = entry->next)
-			{
-				thread_total_objects++;
-				thread_total_time += entry->duration;
-			}
-
-			printf("Thread %d: total %d objects in %f sec.\n",
-			       i,
-			       thread_total_objects,
-			       thread_total_time);
-
-			for (entry = state->statistics[i].first;
-			     entry;
-			     entry = entry->next)
-			{
-				printf("  %s in %f sec\n", entry->object->id.name + 2, entry->duration);
-			}
-
-			total_objects += thread_total_objects;
-		}
-
-		BLI_freelistN(&state->statistics[i]);
-	}
-	if (state->has_updated_objects) {
-		printf("Scene updated %d objects in %f sec\n",
-		       total_objects,
-		       finish_time - state->base_time);
-	}
-#endif
-}
-
-static bool scene_need_update_objects(Main *bmain)
-{
-	return
-		/* Object datablocks themselves (for OB_RECALC_OB) */
-		DAG_id_type_tagged(bmain, ID_OB) ||
-
-		/* Objects data datablocks (for OB_RECALC_DATA) */
-		DAG_id_type_tagged(bmain, ID_ME)  ||  /* Mesh */
-		DAG_id_type_tagged(bmain, ID_CU)  ||  /* Curve */
-		DAG_id_type_tagged(bmain, ID_MB)  ||  /* MetaBall */
-		DAG_id_type_tagged(bmain, ID_LA)  ||  /* Lamp */
-		DAG_id_type_tagged(bmain, ID_LT)  ||  /* Lattice */
-		DAG_id_type_tagged(bmain, ID_CA)  ||  /* Camera */
-		DAG_id_type_tagged(bmain, ID_KE)  ||  /* KE */
-		DAG_id_type_tagged(bmain, ID_SPK) ||  /* Speaker */
-		DAG_id_type_tagged(bmain, ID_AR);     /* Armature */
-}
-
-static void scene_update_objects(EvaluationContext *eval_ctx, Main *bmain, Scene *scene, Scene *scene_parent)
-{
-	TaskScheduler *task_scheduler;
-	TaskPool *task_pool;
-	ThreadedObjectUpdateState state;
-	bool need_singlethread_pass;
-	bool need_free_scheduler;
-
-	/* Early check for whether we need to invoke all the task-based
-	 * things (spawn new ppol, traverse dependency graph and so on).
-	 *
-	 * Basically if there's no ID datablocks tagged for update which
-	 * corresponds to object->recalc flags (which are checked in
-	 * BKE_object_handle_update() then we do nothing here.
-	 */
-	if (!scene_need_update_objects(bmain)) {
-		return;
-	}
-
-	state.eval_ctx = eval_ctx;
-	state.bmain = bmain;
-	state.scene = scene;
-	state.scene_parent = scene_parent;
-
-	if (G.debug & G_DEBUG_DEPSGRAPH_NO_THREADS) {
-		task_scheduler = BLI_task_scheduler_create(1);
-		need_free_scheduler = true;
-	}
-	else {
-		task_scheduler = BLI_task_scheduler_get();
-		need_free_scheduler = false;
-	}
-
-	/* Those are only needed when blender is run with --debug argument. */
-	if (G.debug & G_DEBUG_DEPSGRAPH_EVAL) {
-		const int tot_thread = BLI_task_scheduler_num_threads(task_scheduler);
-		state.statistics = MEM_callocN(tot_thread * sizeof(*state.statistics),
-		                               "scene update objects stats");
-		state.has_updated_objects = false;
-		state.base_time = PIL_check_seconds_timer();
-		state.num_threads = tot_thread;
-	}
-
-#ifdef MBALL_SINGLETHREAD_HACK
-	state.has_mballs = false;
-#endif
-
-	task_pool = BLI_task_pool_create(task_scheduler, &state);
-
-	DAG_threaded_update_begin(scene, scene_update_object_add_task, task_pool);
-	BLI_task_pool_work_and_wait(task_pool);
-	BLI_task_pool_free(task_pool);
-
-	if (G.debug & G_DEBUG_DEPSGRAPH_EVAL) {
-		print_threads_statistics(&state);
-		MEM_freeN(state.statistics);
-	}
-
-	/* We do single thread pass to update all the objects which are in cyclic dependency.
-	 * Such objects can not be handled by a generic DAG traverse and it's really tricky
-	 * to detect whether cycle could be solved or not.
-	 *
-	 * In this situation we simply update all remaining objects in a single thread and
-	 * it'll happen in the same exact order as it was in single-threaded DAG.
-	 *
-	 * We couldn't use threaded update for objects which are in cycle because they might
-	 * access data of each other which is being re-evaluated.
-	 *
-	 * Also, as was explained above, for now we also update all the mballs in single thread.
-	 *
-	 *                                                                   - sergey -
-	 */
-	need_singlethread_pass = DAG_is_acyclic(scene) == false;
-#ifdef MBALL_SINGLETHREAD_HACK
-	need_singlethread_pass |= state.has_mballs;
-#endif
-
-	if (need_singlethread_pass) {
-		scene_update_all_bases(bmain, eval_ctx, scene, scene_parent);
-	}
-
-	if (need_free_scheduler) {
-		BLI_task_scheduler_free(task_scheduler);
-	}
-}
-
-static void scene_update_tagged_recursive(EvaluationContext *eval_ctx, Main *bmain, Scene *scene, Scene *scene_parent)
-{
-	scene->customdata_mask = scene_parent->customdata_mask;
-
-	/* sets first, we allow per definition current scene to have
-	 * dependencies on sets, but not the other way around. */
-	if (scene->set)
-		scene_update_tagged_recursive(eval_ctx, bmain, scene->set, scene_parent);
-
-	/* scene objects */
-	scene_update_objects(eval_ctx, bmain, scene, scene_parent);
-
-	/* scene drivers... */
-	scene_update_drivers(bmain, scene);
-
-	/* update masking curves */
-	BKE_mask_update_scene(bmain, scene);
-	
-}
-#endif  /* WITH_LEGACY_DEPSGRAPH */
-
->>>>>>> d0956e9c
 static bool check_rendered_viewport_visible(Main *bmain)
 {
 	wmWindowManager *wm = bmain->wm.first;
@@ -1874,43 +1398,10 @@
 	 *
 	 * TODO(sergey): Make this a depsgraph node?
 	 */
-<<<<<<< HEAD
 	BKE_cachefile_update_frame(bmain, depsgraph, scene, ctime,
 	                           (((double)scene->r.frs_sec) / (double)scene->r.frs_sec_base));
 #ifdef POSE_ANIMATION_WORKAROUND
 	scene_armature_depsgraph_workaround(bmain, depsgraph);
-=======
-	BKE_main_id_tag_idcode(bmain, ID_MA, LIB_TAG_DOIT, false);
-	BKE_main_id_tag_idcode(bmain, ID_LA, LIB_TAG_DOIT, false);
-
-	/* run rigidbody sim */
-	/* NOTE: current position is so that rigidbody sim affects other objects, might change in the future */
-#ifdef WITH_LEGACY_DEPSGRAPH
-	if (!use_new_eval) {
-		scene_do_rb_simulation_recursive(sce, ctime);
-	}
-#endif
-	
-	/* BKE_object_handle_update() on all objects, groups and sets */
-#ifdef WITH_LEGACY_DEPSGRAPH
-	if (use_new_eval) {
-		DEG_evaluate_on_framechange(eval_ctx, bmain, sce->depsgraph, ctime, lay);
-	}
-	else {
-		scene_update_tagged_recursive(eval_ctx, bmain, sce, sce);
-	}
-#else
-	DEG_evaluate_on_framechange(eval_ctx, bmain, sce->depsgraph, ctime, lay);
-#endif
-
-	/* update sound system animation (TODO, move to depsgraph) */
-	BKE_sound_update_scene(bmain, sce);
-
-#ifdef WITH_LEGACY_DEPSGRAPH
-	if (!use_new_eval) {
-		scene_depsgraph_hack(bmain, eval_ctx, sce, sce);
-	}
->>>>>>> d0956e9c
 #endif
 	/* Update all objects: drivers, matrices, displists, etc. flags set
 	 * by depgraph or manual, no layer check here, gets correct flushed.

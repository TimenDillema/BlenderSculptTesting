/*
 * ***** BEGIN GPL LICENSE BLOCK *****
 *
 * This program is free software; you can redistribute it and/or
 * modify it under the terms of the GNU General Public License
 * as published by the Free Software Foundation; either version 2
 * of the License, or (at your option) any later version.
 *
 * This program is distributed in the hope that it will be useful,
 * but WITHOUT ANY WARRANTY; without even the implied warranty of
 * MERCHANTABILITY or FITNESS FOR A PARTICULAR PURPOSE.  See the
 * GNU General Public License for more details.
 *
 * You should have received a copy of the GNU General Public License
 * along with this program; if not, write to the Free Software Foundation,
 * Inc., 51 Franklin Street, Fifth Floor, Boston, MA 02110-1301, USA.
 *
 * The Original Code is Copyright (C) Blender Foundation.
 * All rights reserved.
 *
 * The Original Code is: all of this file.
 *
 * Contributor(s): Daniel Genrich
 *                 Blender Foundation
 *
 * ***** END GPL LICENSE BLOCK *****
 */

/** \file blender/blenkernel/intern/smoke.c
 *  \ingroup bke
 */


/* Part of the code copied from elbeem fluid library, copyright by Nils Thuerey */

#include "MEM_guardedalloc.h"

#include <float.h>
#include <math.h>
#include <stdio.h>
#include <string.h> /* memset */

#include "BLI_blenlib.h"
#include "BLI_math.h"
#include "BLI_kdtree.h"
#include "BLI_kdopbvh.h"
#include "BLI_task.h"
#include "BLI_threads.h"
#include "BLI_utildefines.h"
#include "BLI_voxel.h"

#include "DNA_anim_types.h"
#include "DNA_armature_types.h"
#include "DNA_constraint_types.h"
#include "DNA_customdata_types.h"
#include "DNA_lamp_types.h"
#include "DNA_meshdata_types.h"
#include "DNA_modifier_types.h"
#include "DNA_object_types.h"
#include "DNA_particle_types.h"
#include "DNA_scene_types.h"
#include "DNA_smoke_types.h"

#include "BKE_appdir.h"
#include "BKE_animsys.h"
#include "BKE_armature.h"
#include "BKE_bvhutils.h"
#include "BKE_cdderivedmesh.h"
#include "BKE_collision.h"
#include "BKE_colortools.h"
#include "BKE_constraint.h"
#include "BKE_customdata.h"
#include "BKE_deform.h"
#include "BKE_DerivedMesh.h"
#include "BKE_effect.h"
#include "BKE_global.h"
#include "BKE_main.h"
#include "BKE_modifier.h"
#include "BKE_object.h"
#include "BKE_particle.h"
#include "BKE_pointcache.h"
#include "BKE_scene.h"
#include "BKE_smoke.h"
#include "BKE_texture.h"

#include "DEG_depsgraph.h"
#include "DEG_depsgraph_query.h"

#include "RE_shader_ext.h"

#include "GPU_glew.h"

/* UNUSED so far, may be enabled later */
/* #define USE_SMOKE_COLLISION_DM */

//#define DEBUG_TIME

#ifdef DEBUG_TIME
#	include "PIL_time.h"
#endif

#include "smoke_API.h"

#ifdef WITH_SMOKE

static ThreadMutex object_update_lock = BLI_MUTEX_INITIALIZER;

struct Object;
struct Scene;
struct DerivedMesh;
struct SmokeModifierData;

// timestep default value for nice appearance 0.1f
#define DT_DEFAULT 0.1f

#define ADD_IF_LOWER_POS(a, b) (min_ff((a) + (b), max_ff((a), (b))))
#define ADD_IF_LOWER_NEG(a, b) (max_ff((a) + (b), min_ff((a), (b))))
#define ADD_IF_LOWER(a, b) (((b) > 0) ? ADD_IF_LOWER_POS((a), (b)) : ADD_IF_LOWER_NEG((a), (b)))

#else /* WITH_SMOKE */

/* Stubs to use when smoke is disabled */
struct WTURBULENCE *smoke_turbulence_init(int *UNUSED(res), int UNUSED(amplify), int UNUSED(noisetype), const char *UNUSED(noisefile_path), int UNUSED(use_fire), int UNUSED(use_colors)) { return NULL; }
//struct FLUID_3D *smoke_init(int *UNUSED(res), float *UNUSED(dx), float *UNUSED(dtdef), int UNUSED(use_heat), int UNUSED(use_fire), int UNUSED(use_colors)) { return NULL; }
void smoke_free(struct FLUID_3D *UNUSED(fluid)) {}
float *smoke_get_density(struct FLUID_3D *UNUSED(fluid)) { return NULL; }
void smoke_turbulence_free(struct WTURBULENCE *UNUSED(wt)) {}
void smoke_initWaveletBlenderRNA(struct WTURBULENCE *UNUSED(wt), float *UNUSED(strength)) {}
void smoke_initBlenderRNA(struct FLUID_3D *UNUSED(fluid), float *UNUSED(alpha), float *UNUSED(beta), float *UNUSED(dt_factor), float *UNUSED(vorticity),
                          int *UNUSED(border_colli), float *UNUSED(burning_rate), float *UNUSED(flame_smoke), float *UNUSED(flame_smoke_color),
                          float *UNUSED(flame_vorticity), float *UNUSED(flame_ignition_temp), float *UNUSED(flame_max_temp)) {}
struct DerivedMesh *smokeModifier_do(SmokeModifierData *UNUSED(smd), struct Depsgraph *UNUSED(depsgraph), Scene *UNUSED(scene), Object *UNUSED(ob), DerivedMesh *UNUSED(dm)) { return NULL; }
float smoke_get_velocity_at(struct Object *UNUSED(ob), float UNUSED(position[3]), float UNUSED(velocity[3])) { return 0.0f; }

#endif /* WITH_SMOKE */

#ifdef WITH_SMOKE

void smoke_reallocate_fluid(SmokeDomainSettings *sds, float dx, int res[3], int free_old)
{
	int use_heat = (sds->active_fields & SM_ACTIVE_HEAT);
	int use_fire = (sds->active_fields & SM_ACTIVE_FIRE);
	int use_colors = (sds->active_fields & SM_ACTIVE_COLORS);

	if (free_old && sds->fluid)
		smoke_free(sds->fluid);
	if (!min_iii(res[0], res[1], res[2])) {
		sds->fluid = NULL;
		return;
	}
	sds->fluid = smoke_init(res, dx, DT_DEFAULT, use_heat, use_fire, use_colors);
	smoke_initBlenderRNA(sds->fluid, &(sds->alpha), &(sds->beta), &(sds->time_scale), &(sds->vorticity), &(sds->border_collisions),
	                     &(sds->burning_rate), &(sds->flame_smoke), sds->flame_smoke_color, &(sds->flame_vorticity), &(sds->flame_ignition), &(sds->flame_max_temp));

	/* reallocate shadow buffer */
	if (sds->shadow)
		MEM_freeN(sds->shadow);
	sds->shadow = MEM_callocN(sizeof(float) * res[0] * res[1] * res[2], "SmokeDomainShadow");
}

void smoke_reallocate_highres_fluid(SmokeDomainSettings *sds, float dx, int res[3], int free_old)
{
	int use_fire = (sds->active_fields & (SM_ACTIVE_HEAT | SM_ACTIVE_FIRE));
	int use_colors = (sds->active_fields & SM_ACTIVE_COLORS);

	if (free_old && sds->wt)
		smoke_turbulence_free(sds->wt);
	if (!min_iii(res[0], res[1], res[2])) {
		sds->wt = NULL;
		return;
	}

	/* smoke_turbulence_init uses non-threadsafe functions from fftw3 lib (like fftw_plan & co). */
	BLI_thread_lock(LOCK_FFTW);

	sds->wt = smoke_turbulence_init(res, sds->amplify + 1, sds->noise, BKE_tempdir_session(), use_fire, use_colors);

	BLI_thread_unlock(LOCK_FFTW);

	sds->res_wt[0] = res[0] * (sds->amplify + 1);
	sds->res_wt[1] = res[1] * (sds->amplify + 1);
	sds->res_wt[2] = res[2] * (sds->amplify + 1);
	sds->dx_wt = dx / (sds->amplify + 1);
	smoke_initWaveletBlenderRNA(sds->wt, &(sds->strength));
}

/* convert global position to domain cell space */
static void smoke_pos_to_cell(SmokeDomainSettings *sds, float pos[3])
{
	mul_m4_v3(sds->imat, pos);
	sub_v3_v3(pos, sds->p0);
	pos[0] *= 1.0f / sds->cell_size[0];
	pos[1] *= 1.0f / sds->cell_size[1];
	pos[2] *= 1.0f / sds->cell_size[2];
}

/* set domain transformations and base resolution from object derivedmesh */
static void smoke_set_domain_from_derivedmesh(SmokeDomainSettings *sds, Object *ob, DerivedMesh *dm, bool init_resolution)
{
	size_t i;
	float min[3] = {FLT_MAX, FLT_MAX, FLT_MAX}, max[3] = {-FLT_MAX, -FLT_MAX, -FLT_MAX};
	float size[3];
	MVert *verts = dm->getVertArray(dm);
	float scale = 0.0;
	int res;

	res = sds->maxres;

	// get BB of domain
	for (i = 0; i < dm->getNumVerts(dm); i++)
	{
		// min BB
		min[0] = MIN2(min[0], verts[i].co[0]);
		min[1] = MIN2(min[1], verts[i].co[1]);
		min[2] = MIN2(min[2], verts[i].co[2]);

		// max BB
		max[0] = MAX2(max[0], verts[i].co[0]);
		max[1] = MAX2(max[1], verts[i].co[1]);
		max[2] = MAX2(max[2], verts[i].co[2]);
	}

	/* set domain bounds */
	copy_v3_v3(sds->p0, min);
	copy_v3_v3(sds->p1, max);
	sds->dx = 1.0f / res;

	/* calculate domain dimensions */
	sub_v3_v3v3(size, max, min);
	if (init_resolution) {
		zero_v3_int(sds->base_res);
		copy_v3_v3(sds->cell_size, size);
	}
	/* apply object scale */
	for (i = 0; i < 3; i++) {
		size[i] = fabsf(size[i] * ob->size[i]);
	}
	copy_v3_v3(sds->global_size, size);
	copy_v3_v3(sds->dp0, min);

	invert_m4_m4(sds->imat, ob->obmat);

	// prevent crash when initializing a plane as domain
	if (!init_resolution || (size[0] < FLT_EPSILON) || (size[1] < FLT_EPSILON) || (size[2] < FLT_EPSILON))
		return;

	/* define grid resolutions from longest domain side */
	if (size[0] >= MAX2(size[1], size[2])) {
		scale = res / size[0];
		sds->scale = size[0] / fabsf(ob->size[0]);
		sds->base_res[0] = res;
		sds->base_res[1] = max_ii((int)(size[1] * scale + 0.5f), 4);
		sds->base_res[2] = max_ii((int)(size[2] * scale + 0.5f), 4);
	}
	else if (size[1] >= MAX2(size[0], size[2])) {
		scale = res / size[1];
		sds->scale = size[1] / fabsf(ob->size[1]);
		sds->base_res[0] = max_ii((int)(size[0] * scale + 0.5f), 4);
		sds->base_res[1] = res;
		sds->base_res[2] = max_ii((int)(size[2] * scale + 0.5f), 4);
	}
	else {
		scale = res / size[2];
		sds->scale = size[2] / fabsf(ob->size[2]);
		sds->base_res[0] = max_ii((int)(size[0] * scale + 0.5f), 4);
		sds->base_res[1] = max_ii((int)(size[1] * scale + 0.5f), 4);
		sds->base_res[2] = res;
	}

	/* set cell size */
	sds->cell_size[0] /= (float)sds->base_res[0];
	sds->cell_size[1] /= (float)sds->base_res[1];
	sds->cell_size[2] /= (float)sds->base_res[2];
}

static int smokeModifier_init(SmokeModifierData *smd, Object *ob, Scene *scene, DerivedMesh *dm)
{
	if ((smd->type & MOD_SMOKE_TYPE_DOMAIN) && smd->domain && !smd->domain->fluid)
	{
		SmokeDomainSettings *sds = smd->domain;
		int res[3];
		/* set domain dimensions from derivedmesh */
		smoke_set_domain_from_derivedmesh(sds, ob, dm, true);
		/* reset domain values */
		zero_v3_int(sds->shift);
		zero_v3(sds->shift_f);
		add_v3_fl(sds->shift_f, 0.5f);
		zero_v3(sds->prev_loc);
		mul_m4_v3(ob->obmat, sds->prev_loc);
		copy_m4_m4(sds->obmat, ob->obmat);

		/* set resolutions */
		if (smd->domain->flags & MOD_SMOKE_ADAPTIVE_DOMAIN) {
			res[0] = res[1] = res[2] = 1; /* use minimum res for adaptive init */
		}
		else {
			VECCOPY(res, sds->base_res);
		}
		VECCOPY(sds->res, res);
		sds->total_cells = sds->res[0] * sds->res[1] * sds->res[2];
		sds->res_min[0] = sds->res_min[1] = sds->res_min[2] = 0;
		VECCOPY(sds->res_max, res);

		/* allocate fluid */
		smoke_reallocate_fluid(sds, sds->dx, sds->res, 0);

		smd->time = scene->r.cfra;

		/* allocate highres fluid */
		if (sds->flags & MOD_SMOKE_HIGHRES) {
			smoke_reallocate_highres_fluid(sds, sds->dx, sds->res, 0);
		}
		/* allocate shadow buffer */
		if (!sds->shadow)
			sds->shadow = MEM_callocN(sizeof(float) * sds->res[0] * sds->res[1] * sds->res[2], "SmokeDomainShadow");

		return 1;
	}
	else if ((smd->type & MOD_SMOKE_TYPE_FLOW) && smd->flow)
	{
		smd->time = scene->r.cfra;

		return 1;
	}
	else if ((smd->type & MOD_SMOKE_TYPE_COLL))
	{
		if (!smd->coll)
		{
			smokeModifier_createType(smd);
		}

		smd->time = scene->r.cfra;

		return 1;
	}

	return 2;
}

#endif /* WITH_SMOKE */

static void smokeModifier_freeDomain(SmokeModifierData *smd)
{
	if (smd->domain)
	{
		if (smd->domain->shadow)
			MEM_freeN(smd->domain->shadow);
		smd->domain->shadow = NULL;

		if (smd->domain->fluid)
			smoke_free(smd->domain->fluid);

		if (smd->domain->fluid_mutex)
			BLI_rw_mutex_free(smd->domain->fluid_mutex);

		if (smd->domain->wt)
			smoke_turbulence_free(smd->domain->wt);

		if (smd->domain->effector_weights)
			MEM_freeN(smd->domain->effector_weights);
		smd->domain->effector_weights = NULL;

		BKE_ptcache_free_list(&(smd->domain->ptcaches[0]));
		smd->domain->point_cache[0] = NULL;

		if (smd->domain->coba) {
			MEM_freeN(smd->domain->coba);
		}

		MEM_freeN(smd->domain);
		smd->domain = NULL;
	}
}

static void smokeModifier_freeFlow(SmokeModifierData *smd)
{
	if (smd->flow)
	{
		if (smd->flow->dm) smd->flow->dm->release(smd->flow->dm);
		if (smd->flow->verts_old) MEM_freeN(smd->flow->verts_old);
		MEM_freeN(smd->flow);
		smd->flow = NULL;
	}
}

static void smokeModifier_freeCollision(SmokeModifierData *smd)
{
	if (smd->coll)
	{
		SmokeCollSettings *scs = smd->coll;

		if (scs->numverts)
		{
			if (scs->verts_old)
			{
				MEM_freeN(scs->verts_old);
				scs->verts_old = NULL;
			}
		}

		if (smd->coll->dm)
			smd->coll->dm->release(smd->coll->dm);
		smd->coll->dm = NULL;

		MEM_freeN(smd->coll);
		smd->coll = NULL;
	}
}

void smokeModifier_reset_turbulence(struct SmokeModifierData *smd)
{
	if (smd && smd->domain && smd->domain->wt)
	{
		smoke_turbulence_free(smd->domain->wt);
		smd->domain->wt = NULL;
	}
}

static void smokeModifier_reset_ex(struct SmokeModifierData *smd, bool need_lock)
{
	if (smd)
	{
		if (smd->domain)
		{
			if (smd->domain->shadow)
				MEM_freeN(smd->domain->shadow);
			smd->domain->shadow = NULL;

			if (smd->domain->fluid)
			{
				if (need_lock)
					BLI_rw_mutex_lock(smd->domain->fluid_mutex, THREAD_LOCK_WRITE);

				smoke_free(smd->domain->fluid);
				smd->domain->fluid = NULL;

				if (need_lock)
					BLI_rw_mutex_unlock(smd->domain->fluid_mutex);
			}

			smokeModifier_reset_turbulence(smd);

			smd->time = -1;
			smd->domain->total_cells = 0;
			smd->domain->active_fields = 0;
		}
		else if (smd->flow)
		{
			if (smd->flow->verts_old) MEM_freeN(smd->flow->verts_old);
			smd->flow->verts_old = NULL;
			smd->flow->numverts = 0;
		}
		else if (smd->coll)
		{
			SmokeCollSettings *scs = smd->coll;

			if (scs->numverts && scs->verts_old)
			{
				MEM_freeN(scs->verts_old);
				scs->verts_old = NULL;
			}
		}
	}
}

void smokeModifier_reset(struct SmokeModifierData *smd)
{
	smokeModifier_reset_ex(smd, true);
}

void smokeModifier_free(SmokeModifierData *smd)
{
	if (smd)
	{
		smokeModifier_freeDomain(smd);
		smokeModifier_freeFlow(smd);
		smokeModifier_freeCollision(smd);
	}
}

void smokeModifier_createType(struct SmokeModifierData *smd)
{
	if (smd)
	{
		if (smd->type & MOD_SMOKE_TYPE_DOMAIN)
		{
			if (smd->domain)
				smokeModifier_freeDomain(smd);

			smd->domain = MEM_callocN(sizeof(SmokeDomainSettings), "SmokeDomain");

			smd->domain->smd = smd;

			smd->domain->point_cache[0] = BKE_ptcache_add(&(smd->domain->ptcaches[0]));
			smd->domain->point_cache[0]->flag |= PTCACHE_DISK_CACHE;
			smd->domain->point_cache[0]->step = 1;

			/* Deprecated */
			smd->domain->point_cache[1] = NULL;
			BLI_listbase_clear(&smd->domain->ptcaches[1]);
			/* set some standard values */
			smd->domain->fluid = NULL;
			smd->domain->fluid_mutex = BLI_rw_mutex_alloc();
			smd->domain->wt = NULL;
			smd->domain->eff_group = NULL;
			smd->domain->fluid_group = NULL;
			smd->domain->coll_group = NULL;
			smd->domain->maxres = 32;
			smd->domain->amplify = 1;
			smd->domain->alpha = -0.001;
			smd->domain->beta = 0.1;
			smd->domain->time_scale = 1.0;
			smd->domain->vorticity = 2.0;
			smd->domain->border_collisions = SM_BORDER_OPEN; // open domain
			smd->domain->flags = MOD_SMOKE_DISSOLVE_LOG;
			smd->domain->highres_sampling = SM_HRES_FULLSAMPLE;
			smd->domain->strength = 2.0;
			smd->domain->noise = MOD_SMOKE_NOISEWAVE;
			smd->domain->diss_speed = 5;
			smd->domain->active_fields = 0;

			smd->domain->adapt_margin = 4;
			smd->domain->adapt_res = 0;
			smd->domain->adapt_threshold = 0.02f;

			smd->domain->burning_rate = 0.75f;
			smd->domain->flame_smoke = 1.0f;
			smd->domain->flame_vorticity = 0.5f;
			smd->domain->flame_ignition = 1.5f;
			smd->domain->flame_max_temp = 3.0f;
			/* color */
			smd->domain->flame_smoke_color[0] = 0.7f;
			smd->domain->flame_smoke_color[1] = 0.7f;
			smd->domain->flame_smoke_color[2] = 0.7f;

			smd->domain->viewsettings = MOD_SMOKE_VIEW_SHOWBIG;
			smd->domain->effector_weights = BKE_add_effector_weights(NULL);

#ifdef WITH_OPENVDB_BLOSC
			smd->domain->openvdb_comp = VDB_COMPRESSION_BLOSC;
#else
			smd->domain->openvdb_comp = VDB_COMPRESSION_ZIP;
#endif
			smd->domain->data_depth = 0;
			smd->domain->cache_file_format = PTCACHE_FILE_PTCACHE;

			smd->domain->display_thickness = 1.0f;
			smd->domain->slice_method = MOD_SMOKE_SLICE_VIEW_ALIGNED;
			smd->domain->axis_slice_method = AXIS_SLICE_FULL;
			smd->domain->slice_per_voxel = 5.0f;
			smd->domain->slice_depth = 0.5f;
			smd->domain->slice_axis = 0;
			smd->domain->vector_scale = 1.0f;

			smd->domain->coba = NULL;
			smd->domain->coba_field = FLUID_FIELD_DENSITY;

			smd->domain->clipping = 1e-3f;
		}
		else if (smd->type & MOD_SMOKE_TYPE_FLOW)
		{
			if (smd->flow)
				smokeModifier_freeFlow(smd);

			smd->flow = MEM_callocN(sizeof(SmokeFlowSettings), "SmokeFlow");

			smd->flow->smd = smd;

			/* set some standard values */
			smd->flow->density = 1.0f;
			smd->flow->fuel_amount = 1.0f;
			smd->flow->temp = 1.0f;
			smd->flow->flags = MOD_SMOKE_FLOW_ABSOLUTE | MOD_SMOKE_FLOW_USE_PART_SIZE;
			smd->flow->vel_multi = 1.0f;
			smd->flow->volume_density = 0.0f;
			smd->flow->surface_distance = 1.5f;
			smd->flow->source = MOD_SMOKE_FLOW_SOURCE_MESH;
			smd->flow->texture_size = 1.0f;
			smd->flow->particle_size = 1.0f;
			smd->flow->subframes = 0;

			smd->flow->color[0] = 0.7f;
			smd->flow->color[1] = 0.7f;
			smd->flow->color[2] = 0.7f;

			smd->flow->dm = NULL;
			smd->flow->psys = NULL;

		}
		else if (smd->type & MOD_SMOKE_TYPE_COLL)
		{
			if (smd->coll)
				smokeModifier_freeCollision(smd);

			smd->coll = MEM_callocN(sizeof(SmokeCollSettings), "SmokeColl");

			smd->coll->smd = smd;
			smd->coll->verts_old = NULL;
			smd->coll->numverts = 0;
			smd->coll->type = 0; // static obstacle
			smd->coll->dm = NULL;

#ifdef USE_SMOKE_COLLISION_DM
			smd->coll->dm = NULL;
#endif
		}
	}
}

void smokeModifier_copy(const struct SmokeModifierData *smd, struct SmokeModifierData *tsmd)
{
	tsmd->type = smd->type;
	tsmd->time = smd->time;

	smokeModifier_createType(tsmd);

	if (tsmd->domain) {
		tsmd->domain->fluid_group = smd->domain->fluid_group;
		tsmd->domain->coll_group = smd->domain->coll_group;

		tsmd->domain->adapt_margin = smd->domain->adapt_margin;
		tsmd->domain->adapt_res = smd->domain->adapt_res;
		tsmd->domain->adapt_threshold = smd->domain->adapt_threshold;

		tsmd->domain->alpha = smd->domain->alpha;
		tsmd->domain->beta = smd->domain->beta;
		tsmd->domain->amplify = smd->domain->amplify;
		tsmd->domain->maxres = smd->domain->maxres;
		tsmd->domain->flags = smd->domain->flags;
		tsmd->domain->highres_sampling = smd->domain->highres_sampling;
		tsmd->domain->viewsettings = smd->domain->viewsettings;
		tsmd->domain->noise = smd->domain->noise;
		tsmd->domain->diss_speed = smd->domain->diss_speed;
		tsmd->domain->strength = smd->domain->strength;

		tsmd->domain->border_collisions = smd->domain->border_collisions;
		tsmd->domain->vorticity = smd->domain->vorticity;
		tsmd->domain->time_scale = smd->domain->time_scale;

		tsmd->domain->burning_rate = smd->domain->burning_rate;
		tsmd->domain->flame_smoke = smd->domain->flame_smoke;
		tsmd->domain->flame_vorticity = smd->domain->flame_vorticity;
		tsmd->domain->flame_ignition = smd->domain->flame_ignition;
		tsmd->domain->flame_max_temp = smd->domain->flame_max_temp;
		copy_v3_v3(tsmd->domain->flame_smoke_color, smd->domain->flame_smoke_color);

		MEM_freeN(tsmd->domain->effector_weights);
		tsmd->domain->effector_weights = MEM_dupallocN(smd->domain->effector_weights);
		tsmd->domain->openvdb_comp = smd->domain->openvdb_comp;
		tsmd->domain->data_depth = smd->domain->data_depth;
		tsmd->domain->cache_file_format = smd->domain->cache_file_format;

		tsmd->domain->slice_method = smd->domain->slice_method;
		tsmd->domain->axis_slice_method = smd->domain->axis_slice_method;
		tsmd->domain->slice_per_voxel = smd->domain->slice_per_voxel;
		tsmd->domain->slice_depth = smd->domain->slice_depth;
		tsmd->domain->slice_axis = smd->domain->slice_axis;
		tsmd->domain->draw_velocity = smd->domain->draw_velocity;
		tsmd->domain->vector_draw_type = smd->domain->vector_draw_type;
		tsmd->domain->vector_scale = smd->domain->vector_scale;

		if (smd->domain->coba) {
			tsmd->domain->coba = MEM_dupallocN(smd->domain->coba);
		}
	}
	else if (tsmd->flow) {
		tsmd->flow->psys = smd->flow->psys;
		tsmd->flow->noise_texture = smd->flow->noise_texture;

		tsmd->flow->vel_multi = smd->flow->vel_multi;
		tsmd->flow->vel_normal = smd->flow->vel_normal;
		tsmd->flow->vel_random = smd->flow->vel_random;

		tsmd->flow->density = smd->flow->density;
		copy_v3_v3(tsmd->flow->color, smd->flow->color);
		tsmd->flow->fuel_amount = smd->flow->fuel_amount;
		tsmd->flow->temp = smd->flow->temp;
		tsmd->flow->volume_density = smd->flow->volume_density;
		tsmd->flow->surface_distance = smd->flow->surface_distance;
		tsmd->flow->particle_size = smd->flow->particle_size;
		tsmd->flow->subframes = smd->flow->subframes;

		tsmd->flow->texture_size = smd->flow->texture_size;
		tsmd->flow->texture_offset = smd->flow->texture_offset;
		BLI_strncpy(tsmd->flow->uvlayer_name, smd->flow->uvlayer_name, sizeof(tsmd->flow->uvlayer_name));
		tsmd->flow->vgroup_density = smd->flow->vgroup_density;

		tsmd->flow->type = smd->flow->type;
		tsmd->flow->source = smd->flow->source;
		tsmd->flow->texture_type = smd->flow->texture_type;
		tsmd->flow->flags = smd->flow->flags;
	}
	else if (tsmd->coll) {
		/* leave it as initialized, collision settings is mostly caches */
	}
}

#ifdef WITH_SMOKE

// forward decleration
static void smoke_calc_transparency(SmokeDomainSettings *sds, ViewLayer *view_layer);
static float calc_voxel_transp(float *result, float *input, int res[3], int *pixel, float *tRay, float correct);

static int get_lamp(ViewLayer *view_layer, float *light)
{
	Base *base_tmp = NULL;
	int found_lamp = 0;

	// try to find a lamp, preferably local
	for (base_tmp = FIRSTBASE(view_layer); base_tmp; base_tmp = base_tmp->next) {
		if (base_tmp->object->type == OB_LAMP) {
			Lamp *la = base_tmp->object->data;

			if (la->type == LA_LOCAL) {
				copy_v3_v3(light, base_tmp->object->obmat[3]);
				return 1;
			}
			else if (!found_lamp) {
				copy_v3_v3(light, base_tmp->object->obmat[3]);
				found_lamp = 1;
			}
		}
	}

	return found_lamp;
}

/**********************************************************
 *	Obstacles
 **********************************************************/

typedef struct ObstaclesFromDMData {
	SmokeDomainSettings *sds;
	const MVert *mvert;
	const MLoop *mloop;
	const MLoopTri *looptri;
	BVHTreeFromMesh *tree;
	unsigned char *obstacle_map;

	bool has_velocity;
	float *vert_vel;
	float *velocityX, *velocityY, *velocityZ;
	int *num_obstacles;
} ObstaclesFromDMData;

static void obstacles_from_derivedmesh_task_cb(
        void *__restrict userdata,
        const int z,
        const ParallelRangeTLS *__restrict UNUSED(tls))
{
	ObstaclesFromDMData *data = userdata;
	SmokeDomainSettings *sds = data->sds;

	/* slightly rounded-up sqrt(3 * (0.5)^2) == max. distance of cell boundary along the diagonal */
	const float surface_distance = 0.867f;

	for (int x = sds->res_min[0]; x < sds->res_max[0]; x++) {
		for (int y = sds->res_min[1]; y < sds->res_max[1]; y++) {
			const int index = smoke_get_index(x - sds->res_min[0], sds->res[0], y - sds->res_min[1], sds->res[1], z - sds->res_min[2]);

			float ray_start[3] = {(float)x + 0.5f, (float)y + 0.5f, (float)z + 0.5f};
			BVHTreeNearest nearest = {0};
			nearest.index = -1;
			nearest.dist_sq = surface_distance * surface_distance; /* find_nearest uses squared distance */

			/* find the nearest point on the mesh */
			if (BLI_bvhtree_find_nearest(data->tree->tree, ray_start, &nearest, data->tree->nearest_callback, data->tree) != -1) {
				const MLoopTri *lt = &data->looptri[nearest.index];
				float weights[3];
				int v1, v2, v3;

				/* calculate barycentric weights for nearest point */
				v1 = data->mloop[lt->tri[0]].v;
				v2 = data->mloop[lt->tri[1]].v;
				v3 = data->mloop[lt->tri[2]].v;
				interp_weights_tri_v3(weights, data->mvert[v1].co, data->mvert[v2].co, data->mvert[v3].co, nearest.co);

				// DG TODO
				if (data->has_velocity)
				{
					/* apply object velocity */
					{
						float hit_vel[3];
						interp_v3_v3v3v3(hit_vel, &data->vert_vel[v1 * 3], &data->vert_vel[v2 * 3], &data->vert_vel[v3 * 3], weights);
						data->velocityX[index] += hit_vel[0];
						data->velocityY[index] += hit_vel[1];
						data->velocityZ[index] += hit_vel[2];
					}
				}

				/* tag obstacle cells */
				data->obstacle_map[index] = 1;

				if (data->has_velocity) {
					data->obstacle_map[index] |= 8;
					data->num_obstacles[index]++;
				}
			}
		}
	}
}

static void obstacles_from_derivedmesh(
        Object *coll_ob, SmokeDomainSettings *sds, SmokeCollSettings *scs,
        unsigned char *obstacle_map, float *velocityX, float *velocityY, float *velocityZ, int *num_obstacles, float dt)
{
	if (!scs->dm) return;
	{
		DerivedMesh *dm = NULL;
		MVert *mvert = NULL;
		const MLoopTri *looptri;
		const MLoop *mloop;
		BVHTreeFromMesh treeData = {NULL};
		int numverts, i;

		float *vert_vel = NULL;
		bool has_velocity = false;

		dm = CDDM_copy(scs->dm);
		CDDM_calc_normals(dm);
		mvert = dm->getVertArray(dm);
		mloop = dm->getLoopArray(dm);
		looptri = dm->getLoopTriArray(dm);
		numverts = dm->getNumVerts(dm);

		// DG TODO
		// if (scs->type > SM_COLL_STATIC)
		// if line above is used, the code is in trouble if the object moves but is declared as "does not move"

		{
			vert_vel = MEM_callocN(sizeof(float) * numverts * 3, "smoke_obs_velocity");

			if (scs->numverts != numverts || !scs->verts_old) {
				if (scs->verts_old) MEM_freeN(scs->verts_old);

				scs->verts_old = MEM_callocN(sizeof(float) * numverts * 3, "smoke_obs_verts_old");
				scs->numverts = numverts;
			}
			else {
				has_velocity = true;
			}
		}

		/*	Transform collider vertices to
		 *   domain grid space for fast lookups */
		for (i = 0; i < numverts; i++) {
			float n[3];
			float co[3];

			/* vert pos */
			mul_m4_v3(coll_ob->obmat, mvert[i].co);
			smoke_pos_to_cell(sds, mvert[i].co);

			/* vert normal */
			normal_short_to_float_v3(n, mvert[i].no);
			mul_mat3_m4_v3(coll_ob->obmat, n);
			mul_mat3_m4_v3(sds->imat, n);
			normalize_v3(n);
			normal_float_to_short_v3(mvert[i].no, n);

			/* vert velocity */
			VECADD(co, mvert[i].co, sds->shift);
			if (has_velocity)
			{
				sub_v3_v3v3(&vert_vel[i * 3], co, &scs->verts_old[i * 3]);
				mul_v3_fl(&vert_vel[i * 3], sds->dx / dt);
			}
			copy_v3_v3(&scs->verts_old[i * 3], co);
		}

		if (bvhtree_from_mesh_get(&treeData, dm, BVHTREE_FROM_LOOPTRI, 4)) {
			ObstaclesFromDMData data = {
			    .sds = sds, .mvert = mvert, .mloop = mloop, .looptri = looptri,
			    .tree = &treeData, .obstacle_map = obstacle_map,
			    .has_velocity = has_velocity, .vert_vel = vert_vel,
			    .velocityX = velocityX, .velocityY = velocityY, .velocityZ = velocityZ,
			    .num_obstacles = num_obstacles
			};
			ParallelRangeSettings settings;
			BLI_parallel_range_settings_defaults(&settings);
			settings.scheduling_mode = TASK_SCHEDULING_DYNAMIC;
			BLI_task_parallel_range(sds->res_min[2], sds->res_max[2],
			                        &data,
			                        obstacles_from_derivedmesh_task_cb,
			                        &settings);
		}
		/* free bvh tree */
		free_bvhtree_from_mesh(&treeData);
		dm->release(dm);

		if (vert_vel) MEM_freeN(vert_vel);
	}
}

/* Animated obstacles: dx_step = ((x_new - x_old) / totalsteps) * substep */
static void update_obstacles(Scene *scene, Object *ob, SmokeDomainSettings *sds, float dt,
                             int UNUSED(substep), int UNUSED(totalsteps))
{
	Object **collobjs = NULL;
	unsigned int numcollobj = 0;

	unsigned int collIndex;
	unsigned char *obstacles = smoke_get_obstacle(sds->fluid);
	float *velx = NULL;
	float *vely = NULL;
	float *velz = NULL;
	float *velxOrig = smoke_get_velocity_x(sds->fluid);
	float *velyOrig = smoke_get_velocity_y(sds->fluid);
	float *velzOrig = smoke_get_velocity_z(sds->fluid);
	float *density = smoke_get_density(sds->fluid);
	float *fuel = smoke_get_fuel(sds->fluid);
	float *flame = smoke_get_flame(sds->fluid);
	float *r = smoke_get_color_r(sds->fluid);
	float *g = smoke_get_color_g(sds->fluid);
	float *b = smoke_get_color_b(sds->fluid);
	unsigned int z;

	int *num_obstacles = MEM_callocN(sizeof(int) * sds->res[0] * sds->res[1] * sds->res[2], "smoke_num_obstacles");

	smoke_get_ob_velocity(sds->fluid, &velx, &vely, &velz);

	// TODO: delete old obstacle flags
	for (z = 0; z < sds->res[0] * sds->res[1] * sds->res[2]; z++)
	{
		if (obstacles[z] & 8) // Do not delete static obstacles
		{
			obstacles[z] = 0;
		}

		velx[z] = 0;
		vely[z] = 0;
		velz[z] = 0;
	}


	collobjs = get_collisionobjects(scene, ob, sds->coll_group, &numcollobj, eModifierType_Smoke);

	// update obstacle tags in cells
	for (collIndex = 0; collIndex < numcollobj; collIndex++)
	{
		Object *collob = collobjs[collIndex];
		SmokeModifierData *smd2 = (SmokeModifierData *)modifiers_findByType(collob, eModifierType_Smoke);

		// DG TODO: check if modifier is active?

		if ((smd2->type & MOD_SMOKE_TYPE_COLL) && smd2->coll)
		{
			SmokeCollSettings *scs = smd2->coll;
			obstacles_from_derivedmesh(collob, sds, scs, obstacles, velx, vely, velz, num_obstacles, dt);
		}
	}

	if (collobjs)
		MEM_freeN(collobjs);

	/* obstacle cells should not contain any velocity from the smoke simulation */
	for (z = 0; z < sds->res[0] * sds->res[1] * sds->res[2]; z++)
	{
		if (obstacles[z])
		{
			velxOrig[z] = 0;
			velyOrig[z] = 0;
			velzOrig[z] = 0;
			density[z] = 0;
			if (fuel) {
				fuel[z] = 0;
				flame[z] = 0;
			}
			if (r) {
				r[z] = 0;
				g[z] = 0;
				b[z] = 0;
			}
		}
		/* average velocities from multiple obstacles in one cell */
		if (num_obstacles[z]) {
			velx[z] /= num_obstacles[z];
			vely[z] /= num_obstacles[z];
			velz[z] /= num_obstacles[z];
		}
	}

	MEM_freeN(num_obstacles);
}

/**********************************************************
 *	Flow emission code
 **********************************************************/

typedef struct EmissionMap {
	float *influence;
	float *influence_high;
	float *velocity;
	int min[3], max[3], res[3];
	int hmin[3], hmax[3], hres[3];
	int total_cells, valid;
} EmissionMap;

static void em_boundInsert(EmissionMap *em, float point[3])
{
	int i = 0;
	if (!em->valid) {
		for (; i < 3; i++) {
			em->min[i] = (int)floor(point[i]);
			em->max[i] = (int)ceil(point[i]);
		}
		em->valid = 1;
	}
	else {
		for (; i < 3; i++) {
			if (point[i] < em->min[i]) em->min[i] = (int)floor(point[i]);
			if (point[i] > em->max[i]) em->max[i] = (int)ceil(point[i]);
		}
	}
}

static void clampBoundsInDomain(SmokeDomainSettings *sds, int min[3], int max[3], float *min_vel, float *max_vel, int margin, float dt)
{
	int i;
	for (i = 0; i < 3; i++) {
		int adapt = (sds->flags & MOD_SMOKE_ADAPTIVE_DOMAIN) ? sds->adapt_res : 0;
		/* add margin */
		min[i] -= margin;
		max[i] += margin;

		/* adapt to velocity */
		if (min_vel && min_vel[i] < 0.0f) {
			min[i] += (int)floor(min_vel[i] * dt);
		}
		if (max_vel && max_vel[i] > 0.0f) {
			max[i] += (int)ceil(max_vel[i] * dt);
		}

		/* clamp within domain max size */
		CLAMP(min[i], -adapt, sds->base_res[i] + adapt);
		CLAMP(max[i], -adapt, sds->base_res[i] + adapt);
	}
}

static void em_allocateData(EmissionMap *em, bool use_velocity, int hires_mul)
{
	int i, res[3];

	for (i = 0; i < 3; i++) {
		res[i] = em->max[i] - em->min[i];
		if (res[i] <= 0)
			return;
	}
	em->total_cells = res[0] * res[1] * res[2];
	copy_v3_v3_int(em->res, res);


	em->influence = MEM_callocN(sizeof(float) * em->total_cells, "smoke_flow_influence");
	if (use_velocity)
		em->velocity = MEM_callocN(sizeof(float) * em->total_cells * 3, "smoke_flow_velocity");

	/* allocate high resolution map if required */
	if (hires_mul > 1) {
		int total_cells_high = em->total_cells * (hires_mul * hires_mul * hires_mul);

		for (i = 0; i < 3; i++) {
			em->hmin[i] = em->min[i] * hires_mul;
			em->hmax[i] = em->max[i] * hires_mul;
			em->hres[i] = em->res[i] * hires_mul;
		}

		em->influence_high = MEM_callocN(sizeof(float) * total_cells_high, "smoke_flow_influence_high");
	}
	em->valid = 1;
}

static void em_freeData(EmissionMap *em)
{
	if (em->influence)
		MEM_freeN(em->influence);
	if (em->influence_high)
		MEM_freeN(em->influence_high);
	if (em->velocity)
		MEM_freeN(em->velocity);
}

static void em_combineMaps(EmissionMap *output, EmissionMap *em2, int hires_multiplier, int additive, float sample_size)
{
	int i, x, y, z;

	/* copyfill input 1 struct and clear output for new allocation */
	EmissionMap em1;
	memcpy(&em1, output, sizeof(EmissionMap));
	memset(output, 0, sizeof(EmissionMap));

	for (i = 0; i < 3; i++) {
		if (em1.valid) {
			output->min[i] = MIN2(em1.min[i], em2->min[i]);
			output->max[i] = MAX2(em1.max[i], em2->max[i]);
		}
		else {
			output->min[i] = em2->min[i];
			output->max[i] = em2->max[i];
		}
	}
	/* allocate output map */
	em_allocateData(output, (em1.velocity || em2->velocity), hires_multiplier);

	/* base resolution inputs */
	for (x = output->min[0]; x < output->max[0]; x++)
		for (y = output->min[1]; y < output->max[1]; y++)
			for (z = output->min[2]; z < output->max[2]; z++) {
				int index_out = smoke_get_index(x - output->min[0], output->res[0], y - output->min[1], output->res[1], z - output->min[2]);

				/* initialize with first input if in range */
				if (x >= em1.min[0] && x < em1.max[0] &&
				    y >= em1.min[1] && y < em1.max[1] &&
				    z >= em1.min[2] && z < em1.max[2])
				{
					int index_in = smoke_get_index(x - em1.min[0], em1.res[0], y - em1.min[1], em1.res[1], z - em1.min[2]);

					/* values */
					output->influence[index_out] = em1.influence[index_in];
					if (output->velocity && em1.velocity) {
						copy_v3_v3(&output->velocity[index_out * 3], &em1.velocity[index_in * 3]);
					}
				}

				/* apply second input if in range */
				if (x >= em2->min[0] && x < em2->max[0] &&
				    y >= em2->min[1] && y < em2->max[1] &&
				    z >= em2->min[2] && z < em2->max[2])
				{
					int index_in = smoke_get_index(x - em2->min[0], em2->res[0], y - em2->min[1], em2->res[1], z - em2->min[2]);

					/* values */
					if (additive) {
						output->influence[index_out] += em2->influence[index_in] * sample_size;
					}
					else {
						output->influence[index_out] = MAX2(em2->influence[index_in], output->influence[index_out]);
					}
					if (output->velocity && em2->velocity) {
						/* last sample replaces the velocity */
						output->velocity[index_out * 3]		= ADD_IF_LOWER(output->velocity[index_out * 3], em2->velocity[index_in * 3]);
						output->velocity[index_out * 3 + 1] = ADD_IF_LOWER(output->velocity[index_out * 3 + 1], em2->velocity[index_in * 3 + 1]);
						output->velocity[index_out * 3 + 2] = ADD_IF_LOWER(output->velocity[index_out * 3 + 2], em2->velocity[index_in * 3 + 2]);
					}
				}
	} // low res loop



	/* initialize high resolution input if available */
	if (output->influence_high) {
		for (x = output->hmin[0]; x < output->hmax[0]; x++)
			for (y = output->hmin[1]; y < output->hmax[1]; y++)
				for (z = output->hmin[2]; z < output->hmax[2]; z++) {
					int index_out = smoke_get_index(x - output->hmin[0], output->hres[0], y - output->hmin[1], output->hres[1], z - output->hmin[2]);

					/* initialize with first input if in range */
					if (x >= em1.hmin[0] && x < em1.hmax[0] &&
					    y >= em1.hmin[1] && y < em1.hmax[1] &&
					    z >= em1.hmin[2] && z < em1.hmax[2])
					{
						int index_in = smoke_get_index(x - em1.hmin[0], em1.hres[0], y - em1.hmin[1], em1.hres[1], z - em1.hmin[2]);
						/* values */
						output->influence_high[index_out] = em1.influence_high[index_in];
					}

					/* apply second input if in range */
					if (x >= em2->hmin[0] && x < em2->hmax[0] &&
					    y >= em2->hmin[1] && y < em2->hmax[1] &&
					    z >= em2->hmin[2] && z < em2->hmax[2])
					{
						int index_in = smoke_get_index(x - em2->hmin[0], em2->hres[0], y - em2->hmin[1], em2->hres[1], z - em2->hmin[2]);

						/* values */
						if (additive) {
							output->influence_high[index_out] += em2->influence_high[index_in] * sample_size;
						}
						else {
							output->influence_high[index_out] = MAX2(em2->influence_high[index_in], output->influence_high[index_out]);
						}
					}
		} // high res loop
	}

	/* free original data */
	em_freeData(&em1);
}

typedef struct EmitFromParticlesData {
	SmokeFlowSettings *sfs;
	KDTree *tree;
	int hires_multiplier;

	EmissionMap *em;
	float *particle_vel;
	float hr;

	int *min, *max, *res;

	float solid;
	float smooth;
	float hr_smooth;
} EmitFromParticlesData;

static void emit_from_particles_task_cb(
        void *__restrict userdata,
        const int z,
        const ParallelRangeTLS *__restrict UNUSED(tls))
{
	EmitFromParticlesData *data = userdata;
	SmokeFlowSettings *sfs = data->sfs;
	EmissionMap *em = data->em;
	const int hires_multiplier = data->hires_multiplier;

	for (int x = data->min[0]; x < data->max[0]; x++) {
		for (int y = data->min[1]; y < data->max[1]; y++) {
			/* take low res samples where possible */
			if (hires_multiplier <= 1 || !(x % hires_multiplier || y % hires_multiplier || z % hires_multiplier)) {
				/* get low res space coordinates */
				const int lx = x / hires_multiplier;
				const int ly = y / hires_multiplier;
				const int lz = z / hires_multiplier;

				const int index = smoke_get_index(lx - em->min[0], em->res[0], ly - em->min[1], em->res[1], lz - em->min[2]);
				const float ray_start[3] = {((float)lx) + 0.5f, ((float)ly) + 0.5f, ((float)lz) + 0.5f};

				/* find particle distance from the kdtree */
				KDTreeNearest nearest;
				const float range = data->solid + data->smooth;
				BLI_kdtree_find_nearest(data->tree, ray_start, &nearest);

				if (nearest.dist < range) {
					em->influence[index] = (nearest.dist < data->solid) ?
					                       1.0f : (1.0f - (nearest.dist - data->solid) / data->smooth);
					/* Uses particle velocity as initial velocity for smoke */
					if (sfs->flags & MOD_SMOKE_FLOW_INITVELOCITY && (sfs->psys->part->phystype != PART_PHYS_NO)) {
						VECADDFAC(&em->velocity[index * 3], &em->velocity[index * 3],
						          &data->particle_vel[nearest.index * 3], sfs->vel_multi);
					}
				}
			}

			/* take high res samples if required */
			if (hires_multiplier > 1) {
				/* get low res space coordinates */
				const float lx = ((float)x) * data->hr;
				const float ly = ((float)y) * data->hr;
				const float lz = ((float)z) * data->hr;

				const int index = smoke_get_index(
				                      x - data->min[0], data->res[0], y - data->min[1], data->res[1], z - data->min[2]);
				const float ray_start[3] = {lx + 0.5f * data->hr, ly + 0.5f * data->hr, lz + 0.5f * data->hr};

				/* find particle distance from the kdtree */
				KDTreeNearest nearest;
				const float range = data->solid + data->hr_smooth;
				BLI_kdtree_find_nearest(data->tree, ray_start, &nearest);

				if (nearest.dist < range) {
					em->influence_high[index] = (nearest.dist < data->solid) ?
					                            1.0f : (1.0f - (nearest.dist - data->solid) / data->smooth);
				}
			}

		}
	}
}

static void emit_from_particles(
        Object *flow_ob, SmokeDomainSettings *sds, SmokeFlowSettings *sfs, EmissionMap *em, Scene *scene, float dt)
{
	if (sfs && sfs->psys && sfs->psys->part && ELEM(sfs->psys->part->type, PART_EMITTER, PART_FLUID)) // is particle system selected
	{
		ParticleSimulationData sim;
		ParticleSystem *psys = sfs->psys;
		float *particle_pos;
		float *particle_vel;
		int totpart = psys->totpart, totchild;
		int p = 0;
		int valid_particles = 0;
		int bounds_margin = 1;

		/* radius based flow */
		const float solid = sfs->particle_size * 0.5f;
		const float smooth = 0.5f; /* add 0.5 cells of linear falloff to reduce aliasing */
		int hires_multiplier = 1;
		KDTree *tree = NULL;

		sim.scene = scene;
		sim.ob = flow_ob;
		sim.psys = psys;

		/* prepare curvemapping tables */
		if ((psys->part->child_flag & PART_CHILD_USE_CLUMP_CURVE) && psys->part->clumpcurve)
			curvemapping_changed_all(psys->part->clumpcurve);
		if ((psys->part->child_flag & PART_CHILD_USE_ROUGH_CURVE) && psys->part->roughcurve)
			curvemapping_changed_all(psys->part->roughcurve);
		if ((psys->part->child_flag & PART_CHILD_USE_TWIST_CURVE) && psys->part->twistcurve)
			curvemapping_changed_all(psys->part->twistcurve);

		/* initialize particle cache */
		if (psys->part->type == PART_HAIR) {
			// TODO: PART_HAIR not supported whatsoever
			totchild = 0;
		}
		else {
			totchild = psys->totchild * psys->part->disp / 100;
		}

		particle_pos = MEM_callocN(sizeof(float) * (totpart + totchild) * 3, "smoke_flow_particles");
		particle_vel = MEM_callocN(sizeof(float) * (totpart + totchild) * 3, "smoke_flow_particles");

		/* setup particle radius emission if enabled */
		if (sfs->flags & MOD_SMOKE_FLOW_USE_PART_SIZE) {
			tree = BLI_kdtree_new(psys->totpart + psys->totchild);

			/* check need for high resolution map */
			if ((sds->flags & MOD_SMOKE_HIGHRES) && (sds->highres_sampling == SM_HRES_FULLSAMPLE)) {
				hires_multiplier = sds->amplify + 1;
			}

			bounds_margin = (int)ceil(solid + smooth);
		}

		/* calculate local position for each particle */
		for (p = 0; p < totpart + totchild; p++)
		{
			ParticleKey state;
			float *pos;
			if (p < totpart) {
				if (psys->particles[p].flag & (PARS_NO_DISP | PARS_UNEXIST))
					continue;
			}
			else {
				/* handle child particle */
				ChildParticle *cpa = &psys->child[p - totpart];
				if (psys->particles[cpa->parent].flag & (PARS_NO_DISP | PARS_UNEXIST))
					continue;
			}

			state.time = BKE_scene_frame_get(scene); /* use scene time */
			if (psys_get_particle_state(&sim, p, &state, 0) == 0)
				continue;

			/* location */
			pos = &particle_pos[valid_particles * 3];
			copy_v3_v3(pos, state.co);
			smoke_pos_to_cell(sds, pos);

			/* velocity */
			copy_v3_v3(&particle_vel[valid_particles * 3], state.vel);
			mul_mat3_m4_v3(sds->imat, &particle_vel[valid_particles * 3]);

			if (sfs->flags & MOD_SMOKE_FLOW_USE_PART_SIZE) {
				BLI_kdtree_insert(tree, valid_particles, pos);
			}

			/* calculate emission map bounds */
			em_boundInsert(em, pos);
			valid_particles++;
		}

		/* set emission map */
		clampBoundsInDomain(sds, em->min, em->max, NULL, NULL, bounds_margin, dt);
		em_allocateData(em, sfs->flags & MOD_SMOKE_FLOW_INITVELOCITY, hires_multiplier);

		if (!(sfs->flags & MOD_SMOKE_FLOW_USE_PART_SIZE)) {
			for (p = 0; p < valid_particles; p++)
			{
				int cell[3];
				size_t i = 0;
				size_t index = 0;
				int badcell = 0;

				/* 1. get corresponding cell */
				cell[0] = floor(particle_pos[p * 3]) - em->min[0];
				cell[1] = floor(particle_pos[p * 3 + 1]) - em->min[1];
				cell[2] = floor(particle_pos[p * 3 + 2]) - em->min[2];
				/* check if cell is valid (in the domain boundary) */
				for (i = 0; i < 3; i++) {
					if ((cell[i] > em->res[i] - 1) || (cell[i] < 0)) {
						badcell = 1;
						break;
					}
				}
				if (badcell)
					continue;
				/* get cell index */
				index = smoke_get_index(cell[0], em->res[0], cell[1], em->res[1], cell[2]);
				/* Add influence to emission map */
				em->influence[index] = 1.0f;
				/* Uses particle velocity as initial velocity for smoke */
				if (sfs->flags & MOD_SMOKE_FLOW_INITVELOCITY && (psys->part->phystype != PART_PHYS_NO))
				{
					VECADDFAC(&em->velocity[index * 3], &em->velocity[index * 3], &particle_vel[p * 3], sfs->vel_multi);
				}
			}   // particles loop
		}
		else if (valid_particles > 0) { // MOD_SMOKE_FLOW_USE_PART_SIZE
			int min[3], max[3], res[3];
			const float hr = 1.0f / ((float)hires_multiplier);
			/* slightly adjust high res antialias smoothness based on number of divisions
			 * to allow smaller details but yet not differing too much from the low res size */
			const float hr_smooth = smooth * powf(hr, 1.0f / 3.0f);

			/* setup loop bounds */
			for (int i = 0; i < 3; i++) {
				min[i] = em->min[i] * hires_multiplier;
				max[i] = em->max[i] * hires_multiplier;
				res[i] = em->res[i] * hires_multiplier;
			}

			BLI_kdtree_balance(tree);

			EmitFromParticlesData data = {
				.sfs = sfs, .tree = tree, .hires_multiplier = hires_multiplier, .hr = hr,
			    .em = em, .particle_vel = particle_vel, .min = min, .max = max, .res = res,
			    .solid = solid, .smooth = smooth, .hr_smooth = hr_smooth,
			};

			ParallelRangeSettings settings;
			BLI_parallel_range_settings_defaults(&settings);
			settings.scheduling_mode = TASK_SCHEDULING_DYNAMIC;
			BLI_task_parallel_range(min[2], max[2],
			                        &data,
			                        emit_from_particles_task_cb,
			                        &settings);
		}

		if (sfs->flags & MOD_SMOKE_FLOW_USE_PART_SIZE) {
			BLI_kdtree_free(tree);
		}

		/* free data */
		if (particle_pos)
			MEM_freeN(particle_pos);
		if (particle_vel)
			MEM_freeN(particle_vel);
	}
}

static void sample_derivedmesh(
        SmokeFlowSettings *sfs,
        const MVert *mvert, const MLoop *mloop, const MLoopTri *mlooptri, const MLoopUV *mloopuv,
        float *influence_map, float *velocity_map, int index, const int base_res[3], float flow_center[3],
        BVHTreeFromMesh *treeData, const float ray_start[3], const float *vert_vel,
        bool has_velocity, int defgrp_index, MDeformVert *dvert,
        float x, float y, float z)
{
	float ray_dir[3] = {1.0f, 0.0f, 0.0f};
	BVHTreeRayHit hit = {0};
	BVHTreeNearest nearest = {0};

	float volume_factor = 0.0f;
	float sample_str = 0.0f;

	hit.index = -1;
	hit.dist = 9999;
	nearest.index = -1;
	nearest.dist_sq = sfs->surface_distance * sfs->surface_distance; /* find_nearest uses squared distance */

	/* Check volume collision */
	if (sfs->volume_density) {
		if (BLI_bvhtree_ray_cast(treeData->tree, ray_start, ray_dir, 0.0f, &hit, treeData->raycast_callback, treeData) != -1) {
			float dot = ray_dir[0] * hit.no[0] + ray_dir[1] * hit.no[1] + ray_dir[2] * hit.no[2];
			/*  If ray and hit face normal are facing same direction
			 *	hit point is inside a closed mesh. */
			if (dot >= 0) {
				/* Also cast a ray in opposite direction to make sure
				 * point is at least surrounded by two faces */
				negate_v3(ray_dir);
				hit.index = -1;
				hit.dist = 9999;

				BLI_bvhtree_ray_cast(treeData->tree, ray_start, ray_dir, 0.0f, &hit, treeData->raycast_callback, treeData);
				if (hit.index != -1) {
					volume_factor = sfs->volume_density;
				}
			}
		}
	}

	/* find the nearest point on the mesh */
	if (BLI_bvhtree_find_nearest(treeData->tree, ray_start, &nearest, treeData->nearest_callback, treeData) != -1) {
		float weights[3];
		int v1, v2, v3, f_index = nearest.index;
		float n1[3], n2[3], n3[3], hit_normal[3];

		/* emit from surface based on distance */
		if (sfs->surface_distance) {
			sample_str = sqrtf(nearest.dist_sq) / sfs->surface_distance;
			CLAMP(sample_str, 0.0f, 1.0f);
			sample_str = pow(1.0f - sample_str, 0.5f);
		}
		else
			sample_str = 0.0f;

		/* calculate barycentric weights for nearest point */
		v1 = mloop[mlooptri[f_index].tri[0]].v;
		v2 = mloop[mlooptri[f_index].tri[1]].v;
		v3 = mloop[mlooptri[f_index].tri[2]].v;
		interp_weights_tri_v3(weights, mvert[v1].co, mvert[v2].co, mvert[v3].co, nearest.co);

		if (sfs->flags & MOD_SMOKE_FLOW_INITVELOCITY && velocity_map) {
			/* apply normal directional velocity */
			if (sfs->vel_normal) {
				/* interpolate vertex normal vectors to get nearest point normal */
				normal_short_to_float_v3(n1, mvert[v1].no);
				normal_short_to_float_v3(n2, mvert[v2].no);
				normal_short_to_float_v3(n3, mvert[v3].no);
				interp_v3_v3v3v3(hit_normal, n1, n2, n3, weights);
				normalize_v3(hit_normal);
				/* apply normal directional and random velocity
				 * - TODO: random disabled for now since it doesnt really work well as pressure calc smoothens it out... */
				velocity_map[index * 3]   += hit_normal[0] * sfs->vel_normal * 0.25f;
				velocity_map[index * 3 + 1] += hit_normal[1] * sfs->vel_normal * 0.25f;
				velocity_map[index * 3 + 2] += hit_normal[2] * sfs->vel_normal * 0.25f;
				/* TODO: for fire emitted from mesh surface we can use
				 *  Vf = Vs + (Ps/Pf - 1)*S to model gaseous expansion from solid to fuel */
			}
			/* apply object velocity */
			if (has_velocity && sfs->vel_multi) {
				float hit_vel[3];
				interp_v3_v3v3v3(hit_vel, &vert_vel[v1 * 3], &vert_vel[v2 * 3], &vert_vel[v3 * 3], weights);
				velocity_map[index * 3]   += hit_vel[0] * sfs->vel_multi;
				velocity_map[index * 3 + 1] += hit_vel[1] * sfs->vel_multi;
				velocity_map[index * 3 + 2] += hit_vel[2] * sfs->vel_multi;
			}
		}

		/* apply vertex group influence if used */
		if (defgrp_index != -1 && dvert) {
			float weight_mask = defvert_find_weight(&dvert[v1], defgrp_index) * weights[0] +
			                    defvert_find_weight(&dvert[v2], defgrp_index) * weights[1] +
			                    defvert_find_weight(&dvert[v3], defgrp_index) * weights[2];
			sample_str *= weight_mask;
		}

		/* apply emission texture */
		if ((sfs->flags & MOD_SMOKE_FLOW_TEXTUREEMIT) && sfs->noise_texture) {
			float tex_co[3] = {0};
			TexResult texres;

			if (sfs->texture_type == MOD_SMOKE_FLOW_TEXTURE_MAP_AUTO) {
				tex_co[0] = ((x - flow_center[0]) / base_res[0]) / sfs->texture_size;
				tex_co[1] = ((y - flow_center[1]) / base_res[1]) / sfs->texture_size;
				tex_co[2] = ((z - flow_center[2]) / base_res[2] - sfs->texture_offset) / sfs->texture_size;
			}
			else if (mloopuv) {
				const float *uv[3];
				uv[0] = mloopuv[mlooptri[f_index].tri[0]].uv;
				uv[1] = mloopuv[mlooptri[f_index].tri[1]].uv;
				uv[2] = mloopuv[mlooptri[f_index].tri[2]].uv;

				interp_v2_v2v2v2(tex_co, UNPACK3(uv), weights);

				/* map between -1.0f and 1.0f */
				tex_co[0] = tex_co[0] * 2.0f - 1.0f;
				tex_co[1] = tex_co[1] * 2.0f - 1.0f;
				tex_co[2] = sfs->texture_offset;
			}
			texres.nor = NULL;
			BKE_texture_get_value(NULL, sfs->noise_texture, tex_co, &texres, false);
			sample_str *= texres.tin;
		}
	}

	/* multiply initial velocity by emitter influence */
	if (sfs->flags & MOD_SMOKE_FLOW_INITVELOCITY && velocity_map) {
		mul_v3_fl(&velocity_map[index * 3], sample_str);
	}

	/* apply final influence based on volume factor */
	influence_map[index] = MAX2(volume_factor, sample_str);
}

typedef struct EmitFromDMData {
	SmokeDomainSettings *sds;
	SmokeFlowSettings *sfs;
	const MVert *mvert;
	const MLoop *mloop;
	const MLoopTri *mlooptri;
	const MLoopUV *mloopuv;
	MDeformVert *dvert;
	int defgrp_index;

	BVHTreeFromMesh *tree;
	int hires_multiplier;
	float hr;

	EmissionMap *em;
	bool has_velocity;
	float *vert_vel;

	float *flow_center;
	int *min, *max, *res;
} EmitFromDMData;

static void emit_from_derivedmesh_task_cb(
        void *__restrict userdata,
        const int z,
        const ParallelRangeTLS *__restrict UNUSED(tls))
{
	EmitFromDMData *data = userdata;
	EmissionMap *em = data->em;
	const int hires_multiplier = data->hires_multiplier;

	for (int x = data->min[0]; x < data->max[0]; x++) {
		for (int y = data->min[1]; y < data->max[1]; y++) {
			/* take low res samples where possible */
			if (hires_multiplier <= 1 || !(x % hires_multiplier || y % hires_multiplier || z % hires_multiplier)) {
				/* get low res space coordinates */
				const int lx = x / hires_multiplier;
				const int ly = y / hires_multiplier;
				const int lz = z / hires_multiplier;

				const int index = smoke_get_index(
				                      lx - em->min[0], em->res[0], ly - em->min[1], em->res[1], lz - em->min[2]);
				const float ray_start[3] = {((float)lx) + 0.5f, ((float)ly) + 0.5f, ((float)lz) + 0.5f};

				sample_derivedmesh(
				        data->sfs, data->mvert, data->mloop, data->mlooptri, data->mloopuv,
				        em->influence, em->velocity, index, data->sds->base_res, data->flow_center,
				        data->tree, ray_start, data->vert_vel, data->has_velocity, data->defgrp_index, data->dvert,
				        (float)lx, (float)ly, (float)lz);
			}

			/* take high res samples if required */
			if (hires_multiplier > 1) {
				/* get low res space coordinates */
				const float lx = ((float)x) * data->hr;
				const float ly = ((float)y) * data->hr;
				const float lz = ((float)z) * data->hr;

				const int index = smoke_get_index(
				                      x - data->min[0], data->res[0], y - data->min[1], data->res[1], z - data->min[2]);
				const float ray_start[3] = {lx + 0.5f * data->hr, ly + 0.5f * data->hr, lz + 0.5f * data->hr};

				sample_derivedmesh(
				        data->sfs, data->mvert, data->mloop, data->mlooptri, data->mloopuv,
				        em->influence_high, NULL, index, data->sds->base_res, data->flow_center,
				        data->tree, ray_start, data->vert_vel, data->has_velocity, data->defgrp_index, data->dvert,
				        /* x,y,z needs to be always lowres */
				        lx, ly, lz);
			}
		}
	}
}

static void emit_from_derivedmesh(Object *flow_ob, SmokeDomainSettings *sds, SmokeFlowSettings *sfs, EmissionMap *em, float dt)
{
	if (sfs->dm) {
		DerivedMesh *dm;
		int defgrp_index = sfs->vgroup_density - 1;
		MDeformVert *dvert = NULL;
		MVert *mvert = NULL;
		MVert *mvert_orig = NULL;
		const MLoopTri *mlooptri = NULL;
		const MLoopUV *mloopuv = NULL;
		const MLoop *mloop = NULL;
		BVHTreeFromMesh treeData = {NULL};
		int numOfVerts, i;
		float flow_center[3] = {0};

		float *vert_vel = NULL;
		int has_velocity = 0;
		int min[3], max[3], res[3];
		int hires_multiplier = 1;

		/* copy derivedmesh for thread safety because we modify it,
		 * main issue is its VertArray being modified, then replaced and freed
		 */
		dm = CDDM_copy(sfs->dm);

		CDDM_calc_normals(dm);
		mvert = dm->getVertArray(dm);
		mvert_orig = dm->dupVertArray(dm);  /* copy original mvert and restore when done */
		numOfVerts = dm->getNumVerts(dm);
		dvert = dm->getVertDataArray(dm, CD_MDEFORMVERT);
		mloopuv = CustomData_get_layer_named(&dm->loopData, CD_MLOOPUV, sfs->uvlayer_name);
		mloop = dm->getLoopArray(dm);
		mlooptri = dm->getLoopTriArray(dm);

		if (sfs->flags & MOD_SMOKE_FLOW_INITVELOCITY) {
			vert_vel = MEM_callocN(sizeof(float) * numOfVerts * 3, "smoke_flow_velocity");

			if (sfs->numverts != numOfVerts || !sfs->verts_old) {
				if (sfs->verts_old) MEM_freeN(sfs->verts_old);
				sfs->verts_old = MEM_callocN(sizeof(float) * numOfVerts * 3, "smoke_flow_verts_old");
				sfs->numverts = numOfVerts;
			}
			else {
				has_velocity = 1;
			}
		}

		/*	Transform dm vertices to
		 *   domain grid space for fast lookups */
		for (i = 0; i < numOfVerts; i++) {
			float n[3];
			/* vert pos */
			mul_m4_v3(flow_ob->obmat, mvert[i].co);
			smoke_pos_to_cell(sds, mvert[i].co);
			/* vert normal */
			normal_short_to_float_v3(n, mvert[i].no);
			mul_mat3_m4_v3(flow_ob->obmat, n);
			mul_mat3_m4_v3(sds->imat, n);
			normalize_v3(n);
			normal_float_to_short_v3(mvert[i].no, n);
			/* vert velocity */
			if (sfs->flags & MOD_SMOKE_FLOW_INITVELOCITY) {
				float co[3];
				VECADD(co, mvert[i].co, sds->shift);
				if (has_velocity) {
					sub_v3_v3v3(&vert_vel[i * 3], co, &sfs->verts_old[i * 3]);
					mul_v3_fl(&vert_vel[i * 3], sds->dx / dt);
				}
				copy_v3_v3(&sfs->verts_old[i * 3], co);
			}

			/* calculate emission map bounds */
			em_boundInsert(em, mvert[i].co);
		}
		mul_m4_v3(flow_ob->obmat, flow_center);
		smoke_pos_to_cell(sds, flow_center);

		/* check need for high resolution map */
		if ((sds->flags & MOD_SMOKE_HIGHRES) && (sds->highres_sampling == SM_HRES_FULLSAMPLE)) {
			hires_multiplier = sds->amplify + 1;
		}

		/* set emission map */
		clampBoundsInDomain(sds, em->min, em->max, NULL, NULL, (int)ceil(sfs->surface_distance), dt);
		em_allocateData(em, sfs->flags & MOD_SMOKE_FLOW_INITVELOCITY, hires_multiplier);

		/* setup loop bounds */
		for (i = 0; i < 3; i++) {
			min[i] = em->min[i] * hires_multiplier;
			max[i] = em->max[i] * hires_multiplier;
			res[i] = em->res[i] * hires_multiplier;
		}

		if (bvhtree_from_mesh_get(&treeData, dm, BVHTREE_FROM_LOOPTRI, 4)) {
			const float hr = 1.0f / ((float)hires_multiplier);

			EmitFromDMData data = {
				.sds = sds, .sfs = sfs,
			    .mvert = mvert, .mloop = mloop, .mlooptri = mlooptri, .mloopuv = mloopuv,
			    .dvert = dvert, .defgrp_index = defgrp_index,
			    .tree = &treeData, .hires_multiplier = hires_multiplier, .hr = hr,
			    .em = em, .has_velocity = has_velocity, .vert_vel = vert_vel,
			    .flow_center = flow_center, .min = min, .max = max, .res = res,
			};

			ParallelRangeSettings settings;
			BLI_parallel_range_settings_defaults(&settings);
			settings.scheduling_mode = TASK_SCHEDULING_DYNAMIC;
			BLI_task_parallel_range(min[2], max[2],
			                        &data,
			                        emit_from_derivedmesh_task_cb,
			                        &settings);
		}
		/* free bvh tree */
		free_bvhtree_from_mesh(&treeData);
		/* restore original mverts */
		CustomData_set_layer(&dm->vertData, CD_MVERT, mvert_orig);

		if (mvert) {
			MEM_freeN(mvert);
		}
		if (vert_vel) {
			MEM_freeN(vert_vel);
		}

		dm->needsFree = 1;
		dm->release(dm);
	}
}

/**********************************************************
 *	Smoke step
 **********************************************************/

static void adjustDomainResolution(SmokeDomainSettings *sds, int new_shift[3], EmissionMap *emaps, unsigned int numflowobj, float dt)
{
	const int block_size = sds->amplify + 1;
	int min[3] = {32767, 32767, 32767}, max[3] = {-32767, -32767, -32767}, res[3];
	int total_cells = 1, res_changed = 0, shift_changed = 0;
	float min_vel[3], max_vel[3];
	int x, y, z;
	float *density = smoke_get_density(sds->fluid);
	float *fuel = smoke_get_fuel(sds->fluid);
	float *bigdensity = smoke_turbulence_get_density(sds->wt);
	float *bigfuel = smoke_turbulence_get_fuel(sds->wt);
	float *vx = smoke_get_velocity_x(sds->fluid);
	float *vy = smoke_get_velocity_y(sds->fluid);
	float *vz = smoke_get_velocity_z(sds->fluid);
	int wt_res[3];

	if (sds->flags & MOD_SMOKE_HIGHRES && sds->wt) {
		smoke_turbulence_get_res(sds->wt, wt_res);
	}

	INIT_MINMAX(min_vel, max_vel);

	/* Calculate bounds for current domain content */
	for (x = sds->res_min[0]; x <  sds->res_max[0]; x++)
		for (y =  sds->res_min[1]; y <  sds->res_max[1]; y++)
			for (z =  sds->res_min[2]; z <  sds->res_max[2]; z++)
			{
				int xn = x - new_shift[0];
				int yn = y - new_shift[1];
				int zn = z - new_shift[2];
				int index;
				float max_den;
				
				/* skip if cell already belongs to new area */
				if (xn >= min[0] && xn <= max[0] && yn >= min[1] && yn <= max[1] && zn >= min[2] && zn <= max[2])
					continue;

				index = smoke_get_index(x - sds->res_min[0], sds->res[0], y - sds->res_min[1], sds->res[1], z - sds->res_min[2]);
				max_den = (fuel) ? MAX2(density[index], fuel[index]) : density[index];

				/* check high resolution bounds if max density isnt already high enough */
				if (max_den < sds->adapt_threshold && sds->flags & MOD_SMOKE_HIGHRES && sds->wt) {
					int i, j, k;
					/* high res grid index */
					int xx = (x - sds->res_min[0]) * block_size;
					int yy = (y - sds->res_min[1]) * block_size;
					int zz = (z - sds->res_min[2]) * block_size;

					for (i = 0; i < block_size; i++)
						for (j = 0; j < block_size; j++)
							for (k = 0; k < block_size; k++)
							{
								int big_index = smoke_get_index(xx + i, wt_res[0], yy + j, wt_res[1], zz + k);
								float den = (bigfuel) ? MAX2(bigdensity[big_index], bigfuel[big_index]) : bigdensity[big_index];
								if (den > max_den) {
									max_den = den;
								}
							}
				}

				/* content bounds (use shifted coordinates) */
				if (max_den >= sds->adapt_threshold) {
					if (min[0] > xn) min[0] = xn;
					if (min[1] > yn) min[1] = yn;
					if (min[2] > zn) min[2] = zn;
					if (max[0] < xn) max[0] = xn;
					if (max[1] < yn) max[1] = yn;
					if (max[2] < zn) max[2] = zn;
				}

				/* velocity bounds */
				if (min_vel[0] > vx[index]) min_vel[0] = vx[index];
				if (min_vel[1] > vy[index]) min_vel[1] = vy[index];
				if (min_vel[2] > vz[index]) min_vel[2] = vz[index];
				if (max_vel[0] < vx[index]) max_vel[0] = vx[index];
				if (max_vel[1] < vy[index]) max_vel[1] = vy[index];
				if (max_vel[2] < vz[index]) max_vel[2] = vz[index];
			}

	/* also apply emission maps */
	for (int i = 0; i < numflowobj; i++) {
		EmissionMap *em = &emaps[i];

		for (x = em->min[0]; x < em->max[0]; x++)
			for (y = em->min[1]; y < em->max[1]; y++)
				for (z = em->min[2]; z < em->max[2]; z++)
				{
					int index = smoke_get_index(x - em->min[0], em->res[0], y - em->min[1], em->res[1], z - em->min[2]);
					float max_den = em->influence[index];

					/* density bounds */
					if (max_den >= sds->adapt_threshold) {
						if (min[0] > x) min[0] = x;
						if (min[1] > y) min[1] = y;
						if (min[2] > z) min[2] = z;
						if (max[0] < x) max[0] = x;
						if (max[1] < y) max[1] = y;
						if (max[2] < z) max[2] = z;
					}
				}
	}

	/* calculate new bounds based on these values */
	mul_v3_fl(min_vel, 1.0f / sds->dx);
	mul_v3_fl(max_vel, 1.0f / sds->dx);
	clampBoundsInDomain(sds, min, max, min_vel, max_vel, sds->adapt_margin + 1, dt);

	for (int i = 0; i < 3; i++) {
		/* calculate new resolution */
		res[i] = max[i] - min[i];
		total_cells *= res[i];

		if (new_shift[i])
			shift_changed = 1;

		/* if no content set minimum dimensions */
		if (res[i] <= 0) {
			int j;
			for (j = 0; j < 3; j++) {
				min[j] = 0;
				max[j] = 1;
				res[j] = 1;
			}
			res_changed = 1;
			total_cells = 1;
			break;
		}
		if (min[i] != sds->res_min[i] || max[i] != sds->res_max[i])
			res_changed = 1;
	}

	if (res_changed || shift_changed) {
		struct FLUID_3D *fluid_old = sds->fluid;
		struct WTURBULENCE *turb_old = sds->wt;
		/* allocate new fluid data */
		smoke_reallocate_fluid(sds, sds->dx, res, 0);
		if (sds->flags & MOD_SMOKE_HIGHRES) {
			smoke_reallocate_highres_fluid(sds, sds->dx, res, 0);
		}

		/* copy values from old fluid to new */
		if (sds->total_cells > 1 && total_cells > 1) {
			/* low res smoke */
			float *o_dens, *o_react, *o_flame, *o_fuel, *o_heat, *o_heatold, *o_vx, *o_vy, *o_vz, *o_r, *o_g, *o_b;
			float *n_dens, *n_react, *n_flame, *n_fuel, *n_heat, *n_heatold, *n_vx, *n_vy, *n_vz, *n_r, *n_g, *n_b;
			float dummy;
			unsigned char *dummy_p;
			/* high res smoke */
			int wt_res_old[3];
			float *o_wt_dens, *o_wt_react, *o_wt_flame, *o_wt_fuel, *o_wt_tcu, *o_wt_tcv, *o_wt_tcw, *o_wt_r, *o_wt_g, *o_wt_b;
			float *n_wt_dens, *n_wt_react, *n_wt_flame, *n_wt_fuel, *n_wt_tcu, *n_wt_tcv, *n_wt_tcw, *n_wt_r, *n_wt_g, *n_wt_b;

			smoke_export(fluid_old, &dummy, &dummy, &o_dens, &o_react, &o_flame, &o_fuel, &o_heat, &o_heatold, &o_vx, &o_vy, &o_vz, &o_r, &o_g, &o_b, &dummy_p);
			smoke_export(sds->fluid, &dummy, &dummy, &n_dens, &n_react, &n_flame, &n_fuel, &n_heat, &n_heatold, &n_vx, &n_vy, &n_vz, &n_r, &n_g, &n_b, &dummy_p);

			if (sds->flags & MOD_SMOKE_HIGHRES) {
				smoke_turbulence_export(turb_old, &o_wt_dens, &o_wt_react, &o_wt_flame, &o_wt_fuel, &o_wt_r, &o_wt_g, &o_wt_b, &o_wt_tcu, &o_wt_tcv, &o_wt_tcw);
				smoke_turbulence_get_res(turb_old, wt_res_old);
				smoke_turbulence_export(sds->wt, &n_wt_dens, &n_wt_react, &n_wt_flame, &n_wt_fuel, &n_wt_r, &n_wt_g, &n_wt_b, &n_wt_tcu, &n_wt_tcv, &n_wt_tcw);
			}


			for (x = sds->res_min[0]; x < sds->res_max[0]; x++)
				for (y = sds->res_min[1]; y < sds->res_max[1]; y++)
					for (z = sds->res_min[2]; z < sds->res_max[2]; z++)
					{
						/* old grid index */
						int xo = x - sds->res_min[0];
						int yo = y - sds->res_min[1];
						int zo = z - sds->res_min[2];
						int index_old = smoke_get_index(xo, sds->res[0], yo, sds->res[1], zo);
						/* new grid index */
						int xn = x - min[0] - new_shift[0];
						int yn = y - min[1] - new_shift[1];
						int zn = z - min[2] - new_shift[2];
						int index_new = smoke_get_index(xn, res[0], yn, res[1], zn);

						/* skip if outside new domain */
						if (xn < 0 || xn >= res[0] ||
						    yn < 0 || yn >= res[1] ||
						    zn < 0 || zn >= res[2])
							continue;

						/* copy data */
						n_dens[index_new] = o_dens[index_old];
						/* heat */
						if (n_heat && o_heat) {
							n_heat[index_new] = o_heat[index_old];
							n_heatold[index_new] = o_heatold[index_old];
						}
						/* fuel */
						if (n_fuel && o_fuel) {
							n_flame[index_new] = o_flame[index_old];
							n_fuel[index_new] = o_fuel[index_old];
							n_react[index_new] = o_react[index_old];
						}
						/* color */
						if (o_r && n_r) {
							n_r[index_new] = o_r[index_old];
							n_g[index_new] = o_g[index_old];
							n_b[index_new] = o_b[index_old];
						}
						n_vx[index_new] = o_vx[index_old];
						n_vy[index_new] = o_vy[index_old];
						n_vz[index_new] = o_vz[index_old];

						if (sds->flags & MOD_SMOKE_HIGHRES && turb_old) {
							int i, j, k;
							/* old grid index */
							int xx_o = xo * block_size;
							int yy_o = yo * block_size;
							int zz_o = zo * block_size;
							/* new grid index */
							int xx_n = xn * block_size;
							int yy_n = yn * block_size;
							int zz_n = zn * block_size;

							n_wt_tcu[index_new] = o_wt_tcu[index_old];
							n_wt_tcv[index_new] = o_wt_tcv[index_old];
							n_wt_tcw[index_new] = o_wt_tcw[index_old];

							for (i = 0; i < block_size; i++)
								for (j = 0; j < block_size; j++)
									for (k = 0; k < block_size; k++)
									{
										int big_index_old = smoke_get_index(xx_o + i, wt_res_old[0], yy_o + j, wt_res_old[1], zz_o + k);
										int big_index_new = smoke_get_index(xx_n + i, sds->res_wt[0], yy_n + j, sds->res_wt[1], zz_n + k);
										/* copy data */
										n_wt_dens[big_index_new] = o_wt_dens[big_index_old];
										if (n_wt_flame && o_wt_flame) {
											n_wt_flame[big_index_new] = o_wt_flame[big_index_old];
											n_wt_fuel[big_index_new] = o_wt_fuel[big_index_old];
											n_wt_react[big_index_new] = o_wt_react[big_index_old];
										}
										if (n_wt_r && o_wt_r) {
											n_wt_r[big_index_new] = o_wt_r[big_index_old];
											n_wt_g[big_index_new] = o_wt_g[big_index_old];
											n_wt_b[big_index_new] = o_wt_b[big_index_old];
										}
									}
						}
					}
		}
		smoke_free(fluid_old);
		if (turb_old)
			smoke_turbulence_free(turb_old);

		/* set new domain dimensions */
		VECCOPY(sds->res_min, min);
		VECCOPY(sds->res_max, max);
		VECCOPY(sds->res, res);
		sds->total_cells = total_cells;
	}
}

BLI_INLINE void apply_outflow_fields(int index, float *density, float *heat, float *fuel, float *react, float *color_r, float *color_g, float *color_b)
{
	density[index] = 0.f;
	if (heat) {
		heat[index] = 0.f;
	}
	if (fuel) {
		fuel[index] = 0.f;
		react[index] = 0.f;
	}
	if (color_r) {
		color_r[index] = 0.f;
		color_g[index] = 0.f;
		color_b[index] = 0.f;
	}
}

BLI_INLINE void apply_inflow_fields(SmokeFlowSettings *sfs, float emission_value, int index, float *density, float *heat, float *fuel, float *react, float *color_r, float *color_g, float *color_b)
{
	int absolute_flow = (sfs->flags & MOD_SMOKE_FLOW_ABSOLUTE);
	float dens_old = density[index];
	// float fuel_old = (fuel) ? fuel[index] : 0.0f;  /* UNUSED */
	float dens_flow = (sfs->type == MOD_SMOKE_FLOW_TYPE_FIRE) ? 0.0f : emission_value * sfs->density;
	float fuel_flow = emission_value * sfs->fuel_amount;
	/* add heat */
	if (heat && emission_value > 0.0f) {
		heat[index] = ADD_IF_LOWER(heat[index], sfs->temp);
	}
	/* absolute */
	if (absolute_flow) {
		if (sfs->type != MOD_SMOKE_FLOW_TYPE_FIRE) {
			if (dens_flow > density[index])
				density[index] = dens_flow;
		}
		if (sfs->type != MOD_SMOKE_FLOW_TYPE_SMOKE && fuel && fuel_flow) {
			if (fuel_flow > fuel[index])
				fuel[index] = fuel_flow;
		}
	}
	/* additive */
	else {
		if (sfs->type != MOD_SMOKE_FLOW_TYPE_FIRE) {
			density[index] += dens_flow;
			CLAMP(density[index], 0.0f, 1.0f);
		}
		if (sfs->type != MOD_SMOKE_FLOW_TYPE_SMOKE && fuel && sfs->fuel_amount) {
			fuel[index] += fuel_flow;
			CLAMP(fuel[index], 0.0f, 10.0f);
		}
	}

	/* set color */
	if (color_r && dens_flow) {
		float total_dens = density[index] / (dens_old + dens_flow);
		color_r[index] = (color_r[index] + sfs->color[0] * dens_flow) * total_dens;
		color_g[index] = (color_g[index] + sfs->color[1] * dens_flow) * total_dens;
		color_b[index] = (color_b[index] + sfs->color[2] * dens_flow) * total_dens;
	}

	/* set fire reaction coordinate */
	if (fuel && fuel[index] > FLT_EPSILON) {
		/* instead of using 1.0 for all new fuel add slight falloff
		 * to reduce flow blockiness */
		float value = 1.0f - pow2f(1.0f - emission_value);

		if (value > react[index]) {
			float f = fuel_flow / fuel[index];
			react[index] = value * f + (1.0f - f) * react[index];
			CLAMP(react[index], 0.0f, value);
		}
	}
}

<<<<<<< HEAD
static void update_flowsfluids(struct Depsgraph *depsgraph, Scene *scene, Object *ob, SmokeDomainSettings *sds, float dt)
=======
static void update_flowsfluids(
        Main *bmain, EvaluationContext *eval_ctx, Scene *scene, Object *ob, SmokeDomainSettings *sds, float dt)
>>>>>>> d0956e9c
{
	Object **flowobjs = NULL;
	EmissionMap *emaps = NULL;
	unsigned int numflowobj = 0;
	unsigned int flowIndex;
	int new_shift[3] = {0};
	int active_fields = sds->active_fields;

	/* calculate domain shift for current frame if using adaptive domain */
	if (sds->flags & MOD_SMOKE_ADAPTIVE_DOMAIN) {
		int total_shift[3];
		float frame_shift_f[3];
		float ob_loc[3] = {0};

		mul_m4_v3(ob->obmat, ob_loc);

		VECSUB(frame_shift_f, ob_loc, sds->prev_loc);
		copy_v3_v3(sds->prev_loc, ob_loc);
		/* convert global space shift to local "cell" space */
		mul_mat3_m4_v3(sds->imat, frame_shift_f);
		frame_shift_f[0] = frame_shift_f[0] / sds->cell_size[0];
		frame_shift_f[1] = frame_shift_f[1] / sds->cell_size[1];
		frame_shift_f[2] = frame_shift_f[2] / sds->cell_size[2];
		/* add to total shift */
		VECADD(sds->shift_f, sds->shift_f, frame_shift_f);
		/* convert to integer */
		total_shift[0] = floor(sds->shift_f[0]);
		total_shift[1] = floor(sds->shift_f[1]);
		total_shift[2] = floor(sds->shift_f[2]);
		VECSUB(new_shift, total_shift, sds->shift);
		copy_v3_v3_int(sds->shift, total_shift);

		/* calculate new domain boundary points so that smoke doesnt slide on sub-cell movement */
		sds->p0[0] = sds->dp0[0] - sds->cell_size[0] * (sds->shift_f[0] - total_shift[0] - 0.5f);
		sds->p0[1] = sds->dp0[1] - sds->cell_size[1] * (sds->shift_f[1] - total_shift[1] - 0.5f);
		sds->p0[2] = sds->dp0[2] - sds->cell_size[2] * (sds->shift_f[2] - total_shift[2] - 0.5f);
		sds->p1[0] = sds->p0[0] + sds->cell_size[0] * sds->base_res[0];
		sds->p1[1] = sds->p0[1] + sds->cell_size[1] * sds->base_res[1];
		sds->p1[2] = sds->p0[2] + sds->cell_size[2] * sds->base_res[2];
	}

	flowobjs = get_collisionobjects(scene, ob, sds->fluid_group, &numflowobj, eModifierType_Smoke);

	/* init emission maps for each flow */
	emaps = MEM_callocN(sizeof(struct EmissionMap) * numflowobj, "smoke_flow_maps");

	/* Prepare flow emission maps */
	for (flowIndex = 0; flowIndex < numflowobj; flowIndex++)
	{
		Object *collob = flowobjs[flowIndex];
		SmokeModifierData *smd2 = (SmokeModifierData *)modifiers_findByType(collob, eModifierType_Smoke);

		// check for initialized smoke object
		if ((smd2->type & MOD_SMOKE_TYPE_FLOW) && smd2->flow)
		{
			// we got nice flow object
			SmokeFlowSettings *sfs = smd2->flow;
			int subframes = sfs->subframes;
			EmissionMap *em = &emaps[flowIndex];

			/* just sample flow directly to emission map if no subframes */
			if (!subframes) {
				if (sfs->source == MOD_SMOKE_FLOW_SOURCE_PARTICLES) {
					emit_from_particles(collob, sds, sfs, em, scene, dt);
				}
				else {
					emit_from_derivedmesh(collob, sds, sfs, em, dt);
				}
			}
			/* sample subframes */
			else {
				int scene_frame = scene->r.cfra;
				// float scene_subframe = scene->r.subframe;  // UNUSED
				int subframe;
				for (subframe = 0; subframe <= subframes; subframe++) {
					EmissionMap em_temp = {NULL};
					float sample_size = 1.0f / (float)(subframes+1);
					float prev_frame_pos = sample_size * (float)(subframe+1);
					float sdt = dt * sample_size;
					int hires_multiplier = 1;

					if ((sds->flags & MOD_SMOKE_HIGHRES) && (sds->highres_sampling == SM_HRES_FULLSAMPLE)) {
						hires_multiplier = sds->amplify + 1;
					}

					/* set scene frame to match previous frame + subframe
					 * or use current frame for last sample */
					if (subframe < subframes) {
						scene->r.cfra = scene_frame - 1;
						scene->r.subframe = prev_frame_pos;
					}
					else {
						scene->r.cfra = scene_frame;
						scene->r.subframe = 0.0f;
					}

					if (sfs->source == MOD_SMOKE_FLOW_SOURCE_PARTICLES) {
						/* emit_from_particles() updates timestep internally */
						emit_from_particles(collob, sds, sfs, &em_temp, scene, sdt);
						if (!(sfs->flags & MOD_SMOKE_FLOW_USE_PART_SIZE)) {
							hires_multiplier = 1;
						}
					}
					else { /* MOD_SMOKE_FLOW_SOURCE_MESH */
						/* update flow object frame */
						BLI_mutex_lock(&object_update_lock);
<<<<<<< HEAD
						BKE_object_modifier_update_subframe(depsgraph, scene, collob, true, 5, BKE_scene_frame_get(scene), eModifierType_Smoke);
=======
						BKE_object_modifier_update_subframe(
						            bmain, eval_ctx, scene, collob,
						            true, 5, BKE_scene_frame_get(scene), eModifierType_Smoke);
>>>>>>> d0956e9c
						BLI_mutex_unlock(&object_update_lock);

						/* apply flow */
						emit_from_derivedmesh(collob, sds, sfs, &em_temp, sdt);
					}

					/* combine emission maps */
					em_combineMaps(em, &em_temp, hires_multiplier, !(sfs->flags & MOD_SMOKE_FLOW_ABSOLUTE), sample_size);
					em_freeData(&em_temp);
				}
			}

			/* update required data fields */
			if (em->total_cells && sfs->type != MOD_SMOKE_FLOW_TYPE_OUTFLOW) {
				/* activate heat field if flow produces any heat */
				if (sfs->temp) {
					active_fields |= SM_ACTIVE_HEAT;
				}
				/* activate fuel field if flow adds any fuel */
				if (sfs->type != MOD_SMOKE_FLOW_TYPE_SMOKE && sfs->fuel_amount) {
					active_fields |= SM_ACTIVE_FIRE;
				}
				/* activate color field if flows add smoke with varying colors */
				if (sfs->type != MOD_SMOKE_FLOW_TYPE_FIRE && sfs->density) {
					if (!(active_fields & SM_ACTIVE_COLOR_SET)) {
						copy_v3_v3(sds->active_color, sfs->color);
						active_fields |= SM_ACTIVE_COLOR_SET;
					}
					else if (!equals_v3v3(sds->active_color, sfs->color)) {
						copy_v3_v3(sds->active_color, sfs->color);
						active_fields |= SM_ACTIVE_COLORS;
					}
				}
			}
		}
	}

	/* monitor active fields based on domain settings */
	/* if domain has fire, activate new fields if required */
	if (active_fields & SM_ACTIVE_FIRE) {
		/* heat is always needed for fire */
		active_fields |= SM_ACTIVE_HEAT;
		/* also activate colors if domain smoke color differs from active color */
		if (!(active_fields & SM_ACTIVE_COLOR_SET)) {
			copy_v3_v3(sds->active_color, sds->flame_smoke_color);
			active_fields |= SM_ACTIVE_COLOR_SET;
		}
		else if (!equals_v3v3(sds->active_color, sds->flame_smoke_color)) {
			copy_v3_v3(sds->active_color, sds->flame_smoke_color);
			active_fields |= SM_ACTIVE_COLORS;
		}
	}

	/* Adjust domain size if needed */
	if (sds->flags & MOD_SMOKE_ADAPTIVE_DOMAIN) {
		adjustDomainResolution(sds, new_shift, emaps, numflowobj, dt);
	}

	/* Initialize new data fields if any */
	if (active_fields & SM_ACTIVE_HEAT) {
		smoke_ensure_heat(sds->fluid);
	}
	if (active_fields & SM_ACTIVE_FIRE) {
		smoke_ensure_fire(sds->fluid, sds->wt);
	}
	if (active_fields & SM_ACTIVE_COLORS) {
		/* initialize all smoke with "active_color" */
		smoke_ensure_colors(sds->fluid, sds->wt, sds->active_color[0], sds->active_color[1], sds->active_color[2]);
	}
	sds->active_fields = active_fields;

	/* Apply emission data */
	if (sds->fluid) {
		for (flowIndex = 0; flowIndex < numflowobj; flowIndex++)
		{
			Object *collob = flowobjs[flowIndex];
			SmokeModifierData *smd2 = (SmokeModifierData *)modifiers_findByType(collob, eModifierType_Smoke);

			// check for initialized smoke object
			if ((smd2->type & MOD_SMOKE_TYPE_FLOW) && smd2->flow)
			{
				// we got nice flow object
				SmokeFlowSettings *sfs = smd2->flow;
				EmissionMap *em = &emaps[flowIndex];

				float *density = smoke_get_density(sds->fluid);
				float *color_r = smoke_get_color_r(sds->fluid);
				float *color_g = smoke_get_color_g(sds->fluid);
				float *color_b = smoke_get_color_b(sds->fluid);
				float *fuel = smoke_get_fuel(sds->fluid);
				float *react = smoke_get_react(sds->fluid);
				float *bigdensity = smoke_turbulence_get_density(sds->wt);
				float *bigfuel = smoke_turbulence_get_fuel(sds->wt);
				float *bigreact = smoke_turbulence_get_react(sds->wt);
				float *bigcolor_r = smoke_turbulence_get_color_r(sds->wt);
				float *bigcolor_g = smoke_turbulence_get_color_g(sds->wt);
				float *bigcolor_b = smoke_turbulence_get_color_b(sds->wt);
				float *heat = smoke_get_heat(sds->fluid);
				float *velocity_x = smoke_get_velocity_x(sds->fluid);
				float *velocity_y = smoke_get_velocity_y(sds->fluid);
				float *velocity_z = smoke_get_velocity_z(sds->fluid);
				//unsigned char *obstacle = smoke_get_obstacle(sds->fluid);
				// DG TODO UNUSED unsigned char *obstacleAnim = smoke_get_obstacle_anim(sds->fluid);
				int bigres[3];
				float *velocity_map = em->velocity;
				float *emission_map = em->influence;
				float *emission_map_high = em->influence_high;

				int ii, jj, kk, gx, gy, gz, ex, ey, ez, dx, dy, dz, block_size;
				size_t e_index, d_index, index_big;

				// loop through every emission map cell
				for (gx = em->min[0]; gx < em->max[0]; gx++)
					for (gy = em->min[1]; gy < em->max[1]; gy++)
						for (gz = em->min[2]; gz < em->max[2]; gz++)
						{
							/* get emission map index */
							ex = gx - em->min[0];
							ey = gy - em->min[1];
							ez = gz - em->min[2];
							e_index = smoke_get_index(ex, em->res[0], ey, em->res[1], ez);

							/* get domain index */
							dx = gx - sds->res_min[0];
							dy = gy - sds->res_min[1];
							dz = gz - sds->res_min[2];
							d_index = smoke_get_index(dx, sds->res[0], dy, sds->res[1], dz);
							/* make sure emission cell is inside the new domain boundary */
							if (dx < 0 || dy < 0 || dz < 0 || dx >= sds->res[0] || dy >= sds->res[1] || dz >= sds->res[2]) continue;

							if (sfs->type == MOD_SMOKE_FLOW_TYPE_OUTFLOW) { // outflow
								apply_outflow_fields(d_index, density, heat, fuel, react, color_r, color_g, color_b);
							}
							else { // inflow
								apply_inflow_fields(sfs, emission_map[e_index], d_index, density, heat, fuel, react, color_r, color_g, color_b);

								/* initial velocity */
								if (sfs->flags & MOD_SMOKE_FLOW_INITVELOCITY) {
									velocity_x[d_index] = ADD_IF_LOWER(velocity_x[d_index], velocity_map[e_index * 3]);
									velocity_y[d_index] = ADD_IF_LOWER(velocity_y[d_index], velocity_map[e_index * 3 + 1]);
									velocity_z[d_index] = ADD_IF_LOWER(velocity_z[d_index], velocity_map[e_index * 3 + 2]);
								}
							}

							/* loop through high res blocks if high res enabled */
							if (bigdensity) {
								// neighbor cell emission densities (for high resolution smoke smooth interpolation)
								float c000, c001, c010, c011,  c100, c101, c110, c111;

								smoke_turbulence_get_res(sds->wt, bigres);
								block_size = sds->amplify + 1;  // high res block size

								c000 = (ex > 0 && ey > 0 && ez > 0) ? emission_map[smoke_get_index(ex - 1, em->res[0], ey - 1, em->res[1], ez - 1)] : 0;
								c001 = (ex > 0 && ey > 0) ? emission_map[smoke_get_index(ex - 1, em->res[0], ey - 1, em->res[1], ez)] : 0;
								c010 = (ex > 0 && ez > 0) ? emission_map[smoke_get_index(ex - 1, em->res[0], ey, em->res[1], ez - 1)] : 0;
								c011 = (ex > 0) ? emission_map[smoke_get_index(ex - 1, em->res[0], ey, em->res[1], ez)] : 0;

								c100 = (ey > 0 && ez > 0) ? emission_map[smoke_get_index(ex, em->res[0], ey - 1, em->res[1], ez - 1)] : 0;
								c101 = (ey > 0) ? emission_map[smoke_get_index(ex, em->res[0], ey - 1, em->res[1], ez)] : 0;
								c110 = (ez > 0) ? emission_map[smoke_get_index(ex, em->res[0], ey, em->res[1], ez - 1)] : 0;
								c111 = emission_map[smoke_get_index(ex, em->res[0], ey, em->res[1], ez)]; // this cell

								for (ii = 0; ii < block_size; ii++)
									for (jj = 0; jj < block_size; jj++)
										for (kk = 0; kk < block_size; kk++)
										{

											float fx, fy, fz, interpolated_value;
											int shift_x = 0, shift_y = 0, shift_z = 0;


											/* Use full sample emission map if enabled and available */
											if ((sds->highres_sampling == SM_HRES_FULLSAMPLE) && emission_map_high) {
												interpolated_value = emission_map_high[smoke_get_index(ex * block_size + ii, em->res[0] * block_size, ey * block_size + jj, em->res[1] * block_size, ez * block_size + kk)]; // this cell
											}
											else if (sds->highres_sampling == SM_HRES_NEAREST) {
												/* without interpolation use same low resolution
												 * block value for all hi-res blocks */
												interpolated_value = c111;
											}
											/* Fall back to interpolated */
											else
											{
												/* get relative block position
												 * for interpolation smoothing */
												fx = (float)ii / block_size + 0.5f / block_size;
												fy = (float)jj / block_size + 0.5f / block_size;
												fz = (float)kk / block_size + 0.5f / block_size;

												/* calculate trilinear interpolation */
												interpolated_value = c000 * (1 - fx) * (1 - fy) * (1 - fz) +
												                     c100 * fx * (1 - fy) * (1 - fz) +
												                     c010 * (1 - fx) * fy * (1 - fz) +
												                     c001 * (1 - fx) * (1 - fy) * fz +
												                     c101 * fx * (1 - fy) * fz +
												                     c011 * (1 - fx) * fy * fz +
												                     c110 * fx * fy * (1 - fz) +
												                     c111 * fx * fy * fz;


												/* add some contrast / sharpness
												 * depending on hi-res block size */
												interpolated_value = (interpolated_value - 0.4f) * (block_size / 2) + 0.4f;
												CLAMP(interpolated_value, 0.0f, 1.0f);

												/* shift smoke block index
												 * (because pixel center is actually
												 * in halfway of the low res block) */
												shift_x = (dx < 1) ? 0 : block_size / 2;
												shift_y = (dy < 1) ? 0 : block_size / 2;
												shift_z = (dz < 1) ? 0 : block_size / 2;
											}

											/* get shifted index for current high resolution block */
											index_big = smoke_get_index(block_size * dx + ii - shift_x, bigres[0], block_size * dy + jj - shift_y, bigres[1], block_size * dz + kk - shift_z);

											if (sfs->type == MOD_SMOKE_FLOW_TYPE_OUTFLOW) { // outflow
												if (interpolated_value) {
													apply_outflow_fields(index_big, bigdensity, NULL, bigfuel, bigreact, bigcolor_r, bigcolor_g, bigcolor_b);
												}
											}
											else { // inflow
												apply_inflow_fields(sfs, interpolated_value, index_big, bigdensity, NULL, bigfuel, bigreact, bigcolor_r, bigcolor_g, bigcolor_b);
											}
										} // hires loop
							}  // bigdensity
						} // low res loop

				// free emission maps
				em_freeData(em);

			} // end emission
		}
	}

	if (flowobjs)
		MEM_freeN(flowobjs);
	if (emaps)
		MEM_freeN(emaps);
}

typedef struct UpdateEffectorsData {
	Scene *scene;
	SmokeDomainSettings *sds;
	ListBase *effectors;

	float *density;
	float *fuel;
	float *force_x;
	float *force_y;
	float *force_z;
	float *velocity_x;
	float *velocity_y;
	float *velocity_z;
	unsigned char *obstacle;
} UpdateEffectorsData;

static void update_effectors_task_cb(
        void *__restrict userdata,
        const int x,
        const ParallelRangeTLS *__restrict UNUSED(tls))
{
	UpdateEffectorsData *data = userdata;
	SmokeDomainSettings *sds = data->sds;

	for (int y = 0; y < sds->res[1]; y++) {
		for (int z = 0; z < sds->res[2]; z++)
		{
			EffectedPoint epoint;
			float mag;
			float voxelCenter[3] = {0, 0, 0}, vel[3] = {0, 0, 0}, retvel[3] = {0, 0, 0};
			const unsigned int index = smoke_get_index(x, sds->res[0], y, sds->res[1], z);

			if (((data->fuel ? MAX2(data->density[index], data->fuel[index]) : data->density[index]) < FLT_EPSILON) ||
			    data->obstacle[index])
			{
				continue;
			}

			vel[0] = data->velocity_x[index];
			vel[1] = data->velocity_y[index];
			vel[2] = data->velocity_z[index];

			/* convert vel to global space */
			mag = len_v3(vel);
			mul_mat3_m4_v3(sds->obmat, vel);
			normalize_v3(vel);
			mul_v3_fl(vel, mag);

			voxelCenter[0] = sds->p0[0] + sds->cell_size[0] * ((float)(x + sds->res_min[0]) + 0.5f);
			voxelCenter[1] = sds->p0[1] + sds->cell_size[1] * ((float)(y + sds->res_min[1]) + 0.5f);
			voxelCenter[2] = sds->p0[2] + sds->cell_size[2] * ((float)(z + sds->res_min[2]) + 0.5f);
			mul_m4_v3(sds->obmat, voxelCenter);

			pd_point_from_loc(data->scene, voxelCenter, vel, index, &epoint);
			pdDoEffectors(data->effectors, NULL, sds->effector_weights, &epoint, retvel, NULL);

			/* convert retvel to local space */
			mag = len_v3(retvel);
			mul_mat3_m4_v3(sds->imat, retvel);
			normalize_v3(retvel);
			mul_v3_fl(retvel, mag);

			// TODO dg - do in force!
			data->force_x[index] = min_ff(max_ff(-1.0f, retvel[0] * 0.2f), 1.0f);
			data->force_y[index] = min_ff(max_ff(-1.0f, retvel[1] * 0.2f), 1.0f);
			data->force_z[index] = min_ff(max_ff(-1.0f, retvel[2] * 0.2f), 1.0f);
		}
	}
}

static void update_effectors(struct Depsgraph *depsgraph, Scene *scene, Object *ob, SmokeDomainSettings *sds, float UNUSED(dt))
{
	ListBase *effectors;
	/* make sure smoke flow influence is 0.0f */
	sds->effector_weights->weight[PFIELD_SMOKEFLOW] = 0.0f;
	effectors = pdInitEffectors(depsgraph, scene, ob, NULL, sds->effector_weights, true);

	if (effectors) {
		// precalculate wind forces
		UpdateEffectorsData data;
		data.scene = scene;
		data.sds = sds;
		data.effectors = effectors;
		data.density = smoke_get_density(sds->fluid);
		data.fuel = smoke_get_fuel(sds->fluid);
		data.force_x = smoke_get_force_x(sds->fluid);
		data.force_y = smoke_get_force_y(sds->fluid);
		data.force_z = smoke_get_force_z(sds->fluid);
		data.velocity_x = smoke_get_velocity_x(sds->fluid);
		data.velocity_y = smoke_get_velocity_y(sds->fluid);
		data.velocity_z = smoke_get_velocity_z(sds->fluid);
		data.obstacle = smoke_get_obstacle(sds->fluid);

		ParallelRangeSettings settings;
		BLI_parallel_range_settings_defaults(&settings);
		settings.scheduling_mode = TASK_SCHEDULING_DYNAMIC;
		BLI_task_parallel_range(0, sds->res[0],
		                        &data,
		                        update_effectors_task_cb,
		                        &settings);
	}

	pdEndEffectors(&effectors);
}

<<<<<<< HEAD
static void step(struct Depsgraph *depsgraph, Scene *scene, Object *ob, SmokeModifierData *smd, DerivedMesh *domain_dm, float fps)
=======
static void step(
        Main *bmain, EvaluationContext *eval_ctx,
        Scene *scene, Object *ob, SmokeModifierData *smd, DerivedMesh *domain_dm, float fps)
>>>>>>> d0956e9c
{
	SmokeDomainSettings *sds = smd->domain;
	/* stability values copied from wturbulence.cpp */
	const int maxSubSteps = 25;
	float maxVel;
	// maxVel should be 1.5 (1.5 cell max movement) * dx (cell size)

	float dt;
	float maxVelMag = 0.0f;
	int totalSubsteps;
	int substep = 0;
	float dtSubdiv;
	float gravity[3] = {0.0f, 0.0f, -1.0f};
	float gravity_mag;

#if 0  /* UNUSED */
	   /* get max velocity and lower the dt value if it is too high */
	size_t size = sds->res[0] * sds->res[1] * sds->res[2];
	float *velX = smoke_get_velocity_x(sds->fluid);
	float *velY = smoke_get_velocity_y(sds->fluid);
	float *velZ = smoke_get_velocity_z(sds->fluid);
	size_t i;
#endif

	/* update object state */
	invert_m4_m4(sds->imat, ob->obmat);
	copy_m4_m4(sds->obmat, ob->obmat);
	smoke_set_domain_from_derivedmesh(sds, ob, domain_dm, (sds->flags & MOD_SMOKE_ADAPTIVE_DOMAIN) != 0);

	/* use global gravity if enabled */
	if (scene->physics_settings.flag & PHYS_GLOBAL_GRAVITY) {
		copy_v3_v3(gravity, scene->physics_settings.gravity);
		/* map default value to 1.0 */
		mul_v3_fl(gravity, 1.0f / 9.810f);
	}
	/* convert gravity to domain space */
	gravity_mag = len_v3(gravity);
	mul_mat3_m4_v3(sds->imat, gravity);
	normalize_v3(gravity);
	mul_v3_fl(gravity, gravity_mag);

	/* adapt timestep for different framerates, dt = 0.1 is at 25fps */
	dt = DT_DEFAULT * (25.0f / fps);
	// maximum timestep/"CFL" constraint: dt < 5.0 *dx / maxVel
	maxVel = (sds->dx * 5.0f);

#if 0
	for (i = 0; i < size; i++) {
		float vtemp = (velX[i] * velX[i] + velY[i] * velY[i] + velZ[i] * velZ[i]);
		if (vtemp > maxVelMag)
			maxVelMag = vtemp;
	}
#endif

	maxVelMag = sqrtf(maxVelMag) * dt * sds->time_scale;
	totalSubsteps = (int)((maxVelMag / maxVel) + 1.0f); /* always round up */
	totalSubsteps = (totalSubsteps < 1) ? 1 : totalSubsteps;
	totalSubsteps = (totalSubsteps > maxSubSteps) ? maxSubSteps : totalSubsteps;

	/* Disable substeps for now, since it results in numerical instability */
	totalSubsteps = 1.0f;

	dtSubdiv = (float)dt / (float)totalSubsteps;

	// printf("totalSubsteps: %d, maxVelMag: %f, dt: %f\n", totalSubsteps, maxVelMag, dt);

	for (substep = 0; substep < totalSubsteps; substep++)
	{
		// calc animated obstacle velocities
<<<<<<< HEAD
		update_flowsfluids(depsgraph, scene, ob, sds, dtSubdiv);
=======
		update_flowsfluids(bmain, eval_ctx, scene, ob, sds, dtSubdiv);
>>>>>>> d0956e9c
		update_obstacles(scene, ob, sds, dtSubdiv, substep, totalSubsteps);

		if (sds->total_cells > 1) {
			update_effectors(depsgraph, scene, ob, sds, dtSubdiv); // DG TODO? problem --> uses forces instead of velocity, need to check how they need to be changed with variable dt
			smoke_step(sds->fluid, gravity, dtSubdiv);
		}
	}
}

static DerivedMesh *createDomainGeometry(SmokeDomainSettings *sds, Object *ob)
{
	DerivedMesh *result;
	MVert *mverts;
	MPoly *mpolys;
	MLoop *mloops;
	float min[3];
	float max[3];
	float *co;
	MPoly *mp;
	MLoop *ml;

	int num_verts = 8;
	int num_faces = 6;
	int i;
	float ob_loc[3] = {0};
	float ob_cache_loc[3] = {0};

	/* dont generate any mesh if there isnt any content */
	if (sds->total_cells <= 1) {
		num_verts = 0;
		num_faces = 0;
	}

	result = CDDM_new(num_verts, 0, 0, num_faces * 4, num_faces);
	mverts = CDDM_get_verts(result);
	mpolys = CDDM_get_polys(result);
	mloops = CDDM_get_loops(result);


	if (num_verts) {
		/* volume bounds */
		VECMADD(min, sds->p0, sds->cell_size, sds->res_min);
		VECMADD(max, sds->p0, sds->cell_size, sds->res_max);

		/* set vertices */
		/* top slab */
		co = mverts[0].co; co[0] = min[0]; co[1] = min[1]; co[2] = max[2];
		co = mverts[1].co; co[0] = max[0]; co[1] = min[1]; co[2] = max[2];
		co = mverts[2].co; co[0] = max[0]; co[1] = max[1]; co[2] = max[2];
		co = mverts[3].co; co[0] = min[0]; co[1] = max[1]; co[2] = max[2];
		/* bottom slab */
		co = mverts[4].co; co[0] = min[0]; co[1] = min[1]; co[2] = min[2];
		co = mverts[5].co; co[0] = max[0]; co[1] = min[1]; co[2] = min[2];
		co = mverts[6].co; co[0] = max[0]; co[1] = max[1]; co[2] = min[2];
		co = mverts[7].co; co[0] = min[0]; co[1] = max[1]; co[2] = min[2];

		/* create faces */
		/* top */
		mp = &mpolys[0]; ml = &mloops[0 * 4]; mp->loopstart = 0 * 4; mp->totloop = 4;
		ml[0].v = 0; ml[1].v = 1; ml[2].v = 2; ml[3].v = 3;
		/* right */
		mp = &mpolys[1]; ml = &mloops[1 * 4]; mp->loopstart = 1 * 4; mp->totloop = 4;
		ml[0].v = 2; ml[1].v = 1; ml[2].v = 5; ml[3].v = 6;
		/* bottom */
		mp = &mpolys[2]; ml = &mloops[2 * 4]; mp->loopstart = 2 * 4; mp->totloop = 4;
		ml[0].v = 7; ml[1].v = 6; ml[2].v = 5; ml[3].v = 4;
		/* left */
		mp = &mpolys[3]; ml = &mloops[3 * 4]; mp->loopstart = 3 * 4; mp->totloop = 4;
		ml[0].v = 0; ml[1].v = 3; ml[2].v = 7; ml[3].v = 4;
		/* front */
		mp = &mpolys[4]; ml = &mloops[4 * 4]; mp->loopstart = 4 * 4; mp->totloop = 4;
		ml[0].v = 3; ml[1].v = 2; ml[2].v = 6; ml[3].v = 7;
		/* back */
		mp = &mpolys[5]; ml = &mloops[5 * 4]; mp->loopstart = 5 * 4; mp->totloop = 4;
		ml[0].v = 1; ml[1].v = 0; ml[2].v = 4; ml[3].v = 5;

		/* calculate required shift to match domain's global position
		 *  it was originally simulated at (if object moves without smoke step) */
		invert_m4_m4(ob->imat, ob->obmat);
		mul_m4_v3(ob->obmat, ob_loc);
		mul_m4_v3(sds->obmat, ob_cache_loc);
		VECSUB(sds->obj_shift_f, ob_cache_loc, ob_loc);
		/* convert shift to local space and apply to vertices */
		mul_mat3_m4_v3(ob->imat, sds->obj_shift_f);
		/* apply */
		for (i = 0; i < num_verts; i++) {
			add_v3_v3(mverts[i].co, sds->obj_shift_f);
		}
	}


	CDDM_calc_edges(result);
	result->dirty |= DM_DIRTY_NORMALS;
	return result;
}

static void smokeModifier_process(
<<<<<<< HEAD
        SmokeModifierData *smd, struct Depsgraph *depsgraph, Scene *scene, Object *ob, DerivedMesh *dm)
=======
        Main *bmain, EvaluationContext *eval_ctx, SmokeModifierData *smd, Scene *scene, Object *ob, DerivedMesh *dm)
>>>>>>> d0956e9c
{
	if ((smd->type & MOD_SMOKE_TYPE_FLOW))
	{
		if (scene->r.cfra >= smd->time)
			smokeModifier_init(smd, ob, scene, dm);

		if (smd->flow->dm) smd->flow->dm->release(smd->flow->dm);
		smd->flow->dm = CDDM_copy(dm);

		if (scene->r.cfra > smd->time)
		{
			smd->time = scene->r.cfra;
		}
		else if (scene->r.cfra < smd->time)
		{
			smd->time = scene->r.cfra;
			smokeModifier_reset_ex(smd, false);
		}
	}
	else if (smd->type & MOD_SMOKE_TYPE_COLL)
	{
		if (scene->r.cfra >= smd->time)
			smokeModifier_init(smd, ob, scene, dm);

		if (smd->coll)
		{
			if (smd->coll->dm)
				smd->coll->dm->release(smd->coll->dm);

			smd->coll->dm = CDDM_copy(dm);
		}

		smd->time = scene->r.cfra;
		if (scene->r.cfra < smd->time)
		{
			smokeModifier_reset_ex(smd, false);
		}
	}
	else if (smd->type & MOD_SMOKE_TYPE_DOMAIN)
	{
		SmokeDomainSettings *sds = smd->domain;
		PointCache *cache = NULL;
		PTCacheID pid;
		int startframe, endframe, framenr;
		float timescale;

		framenr = scene->r.cfra;

		//printf("time: %d\n", scene->r.cfra);

		cache = sds->point_cache[0];
		BKE_ptcache_id_from_smoke(&pid, ob, smd);
		BKE_ptcache_id_time(&pid, scene, framenr, &startframe, &endframe, &timescale);

		if (!smd->domain->fluid || framenr == startframe)
		{
			BKE_ptcache_id_reset(scene, &pid, PTCACHE_RESET_OUTDATED);
			smokeModifier_reset_ex(smd, false);
			BKE_ptcache_validate(cache, framenr);
			cache->flag &= ~PTCACHE_REDO_NEEDED;
		}

		if (!smd->domain->fluid && (framenr != startframe) && (smd->domain->flags & MOD_SMOKE_FILE_LOAD) == 0 && (cache->flag & PTCACHE_BAKED) == 0)
			return;

		smd->domain->flags &= ~MOD_SMOKE_FILE_LOAD;
		CLAMP(framenr, startframe, endframe);

		/* If already viewing a pre/after frame, no need to reload */
		if ((smd->time == framenr) && (framenr != scene->r.cfra))
			return;

		if (smokeModifier_init(smd, ob, scene, dm) == 0)
		{
			printf("bad smokeModifier_init\n");
			return;
		}

		/* only calculate something when we advanced a single frame */
		/* don't simulate if viewing start frame, but scene frame is not real start frame */
		bool can_simulate = (framenr == (int)smd->time + 1) && (framenr == scene->r.cfra);

		/* try to read from cache */
		if (BKE_ptcache_read(&pid, (float)framenr, can_simulate) == PTCACHE_READ_EXACT) {
			BKE_ptcache_validate(cache, framenr);
			smd->time = framenr;
			return;
		}

		if (!can_simulate)
			return;

#ifdef DEBUG_TIME
		double start = PIL_check_seconds_timer();
#endif

		/* if on second frame, write cache for first frame */
		if ((int)smd->time == startframe && (cache->flag & PTCACHE_OUTDATED || cache->last_exact == 0)) {
			BKE_ptcache_write(&pid, startframe);
		}

		// set new time
		smd->time = scene->r.cfra;

		/* do simulation */

		// simulate the actual smoke (c++ code in intern/smoke)
		// DG: interesting commenting this line + deactivating loading of noise files
		if (framenr != startframe)
		{
			if (sds->flags & MOD_SMOKE_DISSOLVE) {
				/* low res dissolve */
				smoke_dissolve(sds->fluid, sds->diss_speed, sds->flags & MOD_SMOKE_DISSOLVE_LOG);
				/* high res dissolve */
				if (sds->wt) {
					smoke_dissolve_wavelet(sds->wt, sds->diss_speed, sds->flags & MOD_SMOKE_DISSOLVE_LOG);
				}

			}

<<<<<<< HEAD
			step(depsgraph, scene, ob, smd, dm, scene->r.frs_sec / scene->r.frs_sec_base);
=======
			step(bmain, eval_ctx, scene, ob, smd, dm, scene->r.frs_sec / scene->r.frs_sec_base);
>>>>>>> d0956e9c
		}

		// create shadows before writing cache so they get stored
		smoke_calc_transparency(sds, DEG_get_evaluated_view_layer(depsgraph));

		if (sds->wt && sds->total_cells > 1) {
			smoke_turbulence_step(sds->wt, sds->fluid);
		}

		BKE_ptcache_validate(cache, framenr);
		if (framenr != startframe)
			BKE_ptcache_write(&pid, framenr);

#ifdef DEBUG_TIME
		double end = PIL_check_seconds_timer();
		printf("Frame: %d, Time: %f\n\n", (int)smd->time, (float)(end - start));
#endif
	}
}

struct DerivedMesh *smokeModifier_do(
        SmokeModifierData *smd, struct Depsgraph *depsgraph, Scene *scene, Object *ob, DerivedMesh *dm)
{
	/* lock so preview render does not read smoke data while it gets modified */
	if ((smd->type & MOD_SMOKE_TYPE_DOMAIN) && smd->domain)
		BLI_rw_mutex_lock(smd->domain->fluid_mutex, THREAD_LOCK_WRITE);

<<<<<<< HEAD
	smokeModifier_process(smd, depsgraph, scene, ob, dm);
=======
	/* Ugly G.main, hopefully won't be needed anymore in 2.8 */
	smokeModifier_process(G.main, G.main->eval_ctx , smd, scene, ob, dm);
>>>>>>> d0956e9c

	if ((smd->type & MOD_SMOKE_TYPE_DOMAIN) && smd->domain)
		BLI_rw_mutex_unlock(smd->domain->fluid_mutex);

	/* return generated geometry for adaptive domain */
	if (smd->type & MOD_SMOKE_TYPE_DOMAIN && smd->domain &&
	    smd->domain->flags & MOD_SMOKE_ADAPTIVE_DOMAIN &&
	    smd->domain->base_res[0])
	{
		return createDomainGeometry(smd->domain, ob);
	}
	else {
		return CDDM_copy(dm);
	}
}

static float calc_voxel_transp(float *result, float *input, int res[3], int *pixel, float *tRay, float correct)
{
	const size_t index = smoke_get_index(pixel[0], res[0], pixel[1], res[1], pixel[2]);

	// T_ray *= T_vox
	*tRay *= expf(input[index] * correct);

	if (result[index] < 0.0f)
	{
		result[index] = *tRay;
	}

	return *tRay;
}

static void bresenham_linie_3D(int x1, int y1, int z1, int x2, int y2, int z2, float *tRay, bresenham_callback cb, float *result, float *input, int res[3], float correct)
{
	int dx, dy, dz, i, l, m, n, x_inc, y_inc, z_inc, err_1, err_2, dx2, dy2, dz2;
	int pixel[3];

	pixel[0] = x1;
	pixel[1] = y1;
	pixel[2] = z1;

	dx = x2 - x1;
	dy = y2 - y1;
	dz = z2 - z1;

	x_inc = (dx < 0) ? -1 : 1;
	l = abs(dx);
	y_inc = (dy < 0) ? -1 : 1;
	m = abs(dy);
	z_inc = (dz < 0) ? -1 : 1;
	n = abs(dz);
	dx2 = l << 1;
	dy2 = m << 1;
	dz2 = n << 1;

	if ((l >= m) && (l >= n)) {
		err_1 = dy2 - l;
		err_2 = dz2 - l;
		for (i = 0; i < l; i++) {
			if (cb(result, input, res, pixel, tRay, correct) <= FLT_EPSILON)
				break;
			if (err_1 > 0) {
				pixel[1] += y_inc;
				err_1 -= dx2;
			}
			if (err_2 > 0) {
				pixel[2] += z_inc;
				err_2 -= dx2;
			}
			err_1 += dy2;
			err_2 += dz2;
			pixel[0] += x_inc;
		}
	}
	else if ((m >= l) && (m >= n)) {
		err_1 = dx2 - m;
		err_2 = dz2 - m;
		for (i = 0; i < m; i++) {
			if (cb(result, input, res, pixel, tRay, correct) <= FLT_EPSILON)
				break;
			if (err_1 > 0) {
				pixel[0] += x_inc;
				err_1 -= dy2;
			}
			if (err_2 > 0) {
				pixel[2] += z_inc;
				err_2 -= dy2;
			}
			err_1 += dx2;
			err_2 += dz2;
			pixel[1] += y_inc;
		}
	}
	else {
		err_1 = dy2 - n;
		err_2 = dx2 - n;
		for (i = 0; i < n; i++) {
			if (cb(result, input, res, pixel, tRay, correct) <= FLT_EPSILON)
				break;
			if (err_1 > 0) {
				pixel[1] += y_inc;
				err_1 -= dz2;
			}
			if (err_2 > 0) {
				pixel[0] += x_inc;
				err_2 -= dz2;
			}
			err_1 += dy2;
			err_2 += dx2;
			pixel[2] += z_inc;
		}
	}
	cb(result, input, res, pixel, tRay, correct);
}

static void smoke_calc_transparency(SmokeDomainSettings *sds, ViewLayer *view_layer)
{
	float bv[6] = {0};
	float light[3];
	int a, z, slabsize = sds->res[0] * sds->res[1], size = sds->res[0] * sds->res[1] * sds->res[2];
	float *density = smoke_get_density(sds->fluid);
	float correct = -7.0f * sds->dx;

	if (!get_lamp(view_layer, light)) return;

	/* convert light pos to sim cell space */
	mul_m4_v3(sds->imat, light);
	light[0] = (light[0] - sds->p0[0]) / sds->cell_size[0] - 0.5f - (float)sds->res_min[0];
	light[1] = (light[1] - sds->p0[1]) / sds->cell_size[1] - 0.5f - (float)sds->res_min[1];
	light[2] = (light[2] - sds->p0[2]) / sds->cell_size[2] - 0.5f - (float)sds->res_min[2];

	for (a = 0; a < size; a++)
		sds->shadow[a] = -1.0f;

	/* calculate domain bounds in sim cell space */
	// 0,2,4 = 0.0f
	bv[1] = (float)sds->res[0]; // x
	bv[3] = (float)sds->res[1]; // y
	bv[5] = (float)sds->res[2]; // z

	for (z = 0; z < sds->res[2]; z++)
	{
		size_t index = z * slabsize;
		int x, y;

		for (y = 0; y < sds->res[1]; y++)
			for (x = 0; x < sds->res[0]; x++, index++)
			{
				float voxelCenter[3];
				float pos[3];
				int cell[3];
				float tRay = 1.0;

				if (sds->shadow[index] >= 0.0f)
					continue;
				voxelCenter[0] = (float)x;
				voxelCenter[1] = (float)y;
				voxelCenter[2] = (float)z;

				// get starting cell (light pos)
				if (BLI_bvhtree_bb_raycast(bv, light, voxelCenter, pos) > FLT_EPSILON)
				{
					// we're ouside -> use point on side of domain
					cell[0] = (int)floor(pos[0]);
					cell[1] = (int)floor(pos[1]);
					cell[2] = (int)floor(pos[2]);
				}
				else {
					// we're inside -> use light itself
					cell[0] = (int)floor(light[0]);
					cell[1] = (int)floor(light[1]);
					cell[2] = (int)floor(light[2]);
				}
				/* clamp within grid bounds */
				CLAMP(cell[0], 0, sds->res[0] - 1);
				CLAMP(cell[1], 0, sds->res[1] - 1);
				CLAMP(cell[2], 0, sds->res[2] - 1);

				bresenham_linie_3D(cell[0], cell[1], cell[2], x, y, z, &tRay, calc_voxel_transp, sds->shadow, density, sds->res, correct);

				// convention -> from a RGBA float array, use G value for tRay
				sds->shadow[index] = tRay;
			}
	}
}

/* get smoke velocity and density at given coordinates
 *  returns fluid density or -1.0f if outside domain*/
float smoke_get_velocity_at(struct Object *ob, float position[3], float velocity[3])
{
	SmokeModifierData *smd = (SmokeModifierData *)modifiers_findByType(ob, eModifierType_Smoke);
	zero_v3(velocity);

	if (smd && (smd->type & MOD_SMOKE_TYPE_DOMAIN) && smd->domain && smd->domain->fluid) {
		SmokeDomainSettings *sds = smd->domain;
		float time_mult = 25.f * DT_DEFAULT;
		float vel_mag;
		float *velX = smoke_get_velocity_x(sds->fluid);
		float *velY = smoke_get_velocity_y(sds->fluid);
		float *velZ = smoke_get_velocity_z(sds->fluid);
		float density = 0.0f, fuel = 0.0f;
		float pos[3];
		copy_v3_v3(pos, position);
		smoke_pos_to_cell(sds, pos);

		/* check if point is outside domain max bounds */
		if (pos[0] < sds->res_min[0] || pos[1] < sds->res_min[1] || pos[2] < sds->res_min[2]) return -1.0f;
		if (pos[0] > sds->res_max[0] || pos[1] > sds->res_max[1] || pos[2] > sds->res_max[2]) return -1.0f;

		/* map pos between 0.0 - 1.0 */
		pos[0] = (pos[0] - sds->res_min[0]) / ((float)sds->res[0]);
		pos[1] = (pos[1] - sds->res_min[1]) / ((float)sds->res[1]);
		pos[2] = (pos[2] - sds->res_min[2]) / ((float)sds->res[2]);


		/* check if point is outside active area */
		if (smd->domain->flags & MOD_SMOKE_ADAPTIVE_DOMAIN) {
			if (pos[0] < 0.0f || pos[1] < 0.0f || pos[2] < 0.0f) return 0.0f;
			if (pos[0] > 1.0f || pos[1] > 1.0f || pos[2] > 1.0f) return 0.0f;
		}

		/* get interpolated velocity */
		velocity[0] = BLI_voxel_sample_trilinear(velX, sds->res, pos) * sds->global_size[0] * time_mult;
		velocity[1] = BLI_voxel_sample_trilinear(velY, sds->res, pos) * sds->global_size[1] * time_mult;
		velocity[2] = BLI_voxel_sample_trilinear(velZ, sds->res, pos) * sds->global_size[2] * time_mult;

		/* convert velocity direction to global space */
		vel_mag = len_v3(velocity);
		mul_mat3_m4_v3(sds->obmat, velocity);
		normalize_v3(velocity);
		mul_v3_fl(velocity, vel_mag);

		/* use max value of fuel or smoke density */
		density = BLI_voxel_sample_trilinear(smoke_get_density(sds->fluid), sds->res, pos);
		if (smoke_has_fuel(sds->fluid)) {
			fuel = BLI_voxel_sample_trilinear(smoke_get_fuel(sds->fluid), sds->res, pos);
		}
		return MAX2(density, fuel);
	}
	return -1.0f;
}

int smoke_get_data_flags(SmokeDomainSettings *sds)
{
	int flags = 0;

	if (sds->fluid) {
		if (smoke_has_heat(sds->fluid))
			flags |= SM_ACTIVE_HEAT;
		if (smoke_has_fuel(sds->fluid))
			flags |= SM_ACTIVE_FIRE;
		if (smoke_has_colors(sds->fluid))
			flags |= SM_ACTIVE_COLORS;
	}

	return flags;
}

#endif /* WITH_SMOKE */<|MERGE_RESOLUTION|>--- conflicted
+++ resolved
@@ -2108,12 +2108,8 @@
 	}
 }
 
-<<<<<<< HEAD
-static void update_flowsfluids(struct Depsgraph *depsgraph, Scene *scene, Object *ob, SmokeDomainSettings *sds, float dt)
-=======
 static void update_flowsfluids(
-        Main *bmain, EvaluationContext *eval_ctx, Scene *scene, Object *ob, SmokeDomainSettings *sds, float dt)
->>>>>>> d0956e9c
+        struct Depsgraph *depsgraph, Scene *scene, Object *ob, SmokeDomainSettings *sds, float dt)
 {
 	Object **flowobjs = NULL;
 	EmissionMap *emaps = NULL;
@@ -2220,13 +2216,7 @@
 					else { /* MOD_SMOKE_FLOW_SOURCE_MESH */
 						/* update flow object frame */
 						BLI_mutex_lock(&object_update_lock);
-<<<<<<< HEAD
 						BKE_object_modifier_update_subframe(depsgraph, scene, collob, true, 5, BKE_scene_frame_get(scene), eModifierType_Smoke);
-=======
-						BKE_object_modifier_update_subframe(
-						            bmain, eval_ctx, scene, collob,
-						            true, 5, BKE_scene_frame_get(scene), eModifierType_Smoke);
->>>>>>> d0956e9c
 						BLI_mutex_unlock(&object_update_lock);
 
 						/* apply flow */
@@ -2573,13 +2563,9 @@
 	pdEndEffectors(&effectors);
 }
 
-<<<<<<< HEAD
-static void step(struct Depsgraph *depsgraph, Scene *scene, Object *ob, SmokeModifierData *smd, DerivedMesh *domain_dm, float fps)
-=======
 static void step(
-        Main *bmain, EvaluationContext *eval_ctx,
+        Depsgraph *depsgraph,
         Scene *scene, Object *ob, SmokeModifierData *smd, DerivedMesh *domain_dm, float fps)
->>>>>>> d0956e9c
 {
 	SmokeDomainSettings *sds = smd->domain;
 	/* stability values copied from wturbulence.cpp */
@@ -2649,11 +2635,7 @@
 	for (substep = 0; substep < totalSubsteps; substep++)
 	{
 		// calc animated obstacle velocities
-<<<<<<< HEAD
 		update_flowsfluids(depsgraph, scene, ob, sds, dtSubdiv);
-=======
-		update_flowsfluids(bmain, eval_ctx, scene, ob, sds, dtSubdiv);
->>>>>>> d0956e9c
 		update_obstacles(scene, ob, sds, dtSubdiv, substep, totalSubsteps);
 
 		if (sds->total_cells > 1) {
@@ -2751,11 +2733,7 @@
 }
 
 static void smokeModifier_process(
-<<<<<<< HEAD
         SmokeModifierData *smd, struct Depsgraph *depsgraph, Scene *scene, Object *ob, DerivedMesh *dm)
-=======
-        Main *bmain, EvaluationContext *eval_ctx, SmokeModifierData *smd, Scene *scene, Object *ob, DerivedMesh *dm)
->>>>>>> d0956e9c
 {
 	if ((smd->type & MOD_SMOKE_TYPE_FLOW))
 	{
@@ -2876,11 +2854,7 @@
 
 			}
 
-<<<<<<< HEAD
 			step(depsgraph, scene, ob, smd, dm, scene->r.frs_sec / scene->r.frs_sec_base);
-=======
-			step(bmain, eval_ctx, scene, ob, smd, dm, scene->r.frs_sec / scene->r.frs_sec_base);
->>>>>>> d0956e9c
 		}
 
 		// create shadows before writing cache so they get stored
@@ -2908,12 +2882,7 @@
 	if ((smd->type & MOD_SMOKE_TYPE_DOMAIN) && smd->domain)
 		BLI_rw_mutex_lock(smd->domain->fluid_mutex, THREAD_LOCK_WRITE);
 
-<<<<<<< HEAD
 	smokeModifier_process(smd, depsgraph, scene, ob, dm);
-=======
-	/* Ugly G.main, hopefully won't be needed anymore in 2.8 */
-	smokeModifier_process(G.main, G.main->eval_ctx , smd, scene, ob, dm);
->>>>>>> d0956e9c
 
 	if ((smd->type & MOD_SMOKE_TYPE_DOMAIN) && smd->domain)
 		BLI_rw_mutex_unlock(smd->domain->fluid_mutex);

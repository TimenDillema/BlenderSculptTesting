--- conflicted
+++ resolved
@@ -317,13 +317,8 @@
                            SCULPT_EXPAND_LOOP_THRESHOLD;
 
     const float active_factor = fmod(expand_cache->active_falloff, loop_len);
-<<<<<<< HEAD
-    const float falloff_factor = fmod(expand_cache->face_falloff[f], loop_len);
+    const float falloff_factor = fmod(expand_cache->face_falloff[f_i], loop_len);
     enabled = falloff_factor <= active_factor;
-=======
-    const float falloff_factor = fmod(expand_cache->face_falloff[f_i], loop_len);
-    enabled = falloff_factor < active_factor;
->>>>>>> f0c35d16
   }
 
   if (expand_cache->falloff_type == SCULPT_EXPAND_FALLOFF_ACTIVE_FACE_SET) {
@@ -790,7 +785,7 @@
 /**
  * Poly Loop:
  */
-static float *sculpt_expand_poly_loop_falloff_create(Object *ob, const int v)
+static float *sculpt_expand_poly_loop_falloff_create(Object *ob, const SculptVertRef v)
 {
   SculptSession *ss = ob->sculpt;
   const int totvert = SCULPT_vertex_count_get(ss);
@@ -807,7 +802,9 @@
       continue;
     }
 
-    const int symm_vertex = sculpt_expand_get_vertex_index_for_symmetry_pass(ob, symm_it, v);
+    const SculptVertRef symm_vertex = sculpt_expand_get_vertex_index_for_symmetry_pass(
+        ob, symm_it, v);
+    // const int symm_vertex_i = BKE_pbvh_vertex_index_to_table(ss->pbvh, symm_vertex);
 
     BLI_bitmap *poly_loop = sculpt_poly_loop_from_cursor(ob);
 
@@ -832,15 +829,17 @@
 
   /* Propagate the values from the boundaries to the rest of the mesh. */
   while (!BLI_gsqueue_is_empty(queue)) {
-    int v_next;
-    BLI_gsqueue_pop(queue, &v_next);
+    int v_next_i;
+    BLI_gsqueue_pop(queue, &v_next_i);
+
+    SculptVertRef v_next = BKE_pbvh_table_index_to_vertex(ss->pbvh, v_next_i);
 
     SculptVertexNeighborIter ni;
     SCULPT_VERTEX_NEIGHBORS_ITER_BEGIN (ss, v_next, ni) {
       if (BLI_BITMAP_TEST(visited_vertices, ni.index)) {
         continue;
       }
-      dists[ni.index] = dists[v_next] + 1.0f;
+      dists[ni.index] = dists[v_next_i] + 1.0f;
       BLI_BITMAP_ENABLE(visited_vertices, ni.index);
       BLI_gsqueue_push(queue, &ni.index);
     }
@@ -1122,12 +1121,8 @@
     BLI_BITMAP_ENABLE(enabled_vertices, i);
   }
 
-<<<<<<< HEAD
   /* TODO: Default to topology. */
-  if (BKE_pbvh_type(ss->pbvh) == PBVH_FACES && false) {
-=======
-  if (ELEM(BKE_pbvh_type(ss->pbvh), PBVH_GRIDS, PBVH_FACES, PBVH_BMESH)) {
->>>>>>> f0c35d16
+  if (BKE_pbvh_type(ss->pbvh) == PBVH_FACES) {
     sculpt_expand_geodesics_from_state_boundary(ob, expand_cache, enabled_vertices);
   }
   else {

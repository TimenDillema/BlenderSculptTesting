--- conflicted
+++ resolved
@@ -1405,14 +1405,6 @@
   BLI_gsqueue_push(flood->queue, &index);
 }
 
-<<<<<<< HEAD
-void SCULPT_floodfill_add_initial_with_symmetry(Sculpt *sd,
-                                                Object *ob,
-                                                SculptSession *ss,
-                                                SculptFloodFill *flood,
-                                                SculptVertRef vertex,
-                                                float radius)
-=======
 void SCULPT_floodfill_add_and_skip_initial(SculptFloodFill *flood, int index)
 {
   BLI_gsqueue_push(flood->queue, &index);
@@ -1420,8 +1412,7 @@
 }
 
 void SCULPT_floodfill_add_initial_with_symmetry(
-    Sculpt *sd, Object *ob, SculptSession *ss, SculptFloodFill *flood, int index, float radius)
->>>>>>> 84da76a9
+    Sculpt *sd, Object *ob, SculptSession *ss, SculptFloodFill *flood, SculptVertRef index, float radius)
 {
   /* Add active vertex and symmetric vertices to the queue. */
   const char symm = SCULPT_mesh_symmetry_xyz_get(ob);

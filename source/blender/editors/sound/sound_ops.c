/**
 * $Id$
 *
 * ***** BEGIN GPL LICENSE BLOCK *****
 *
 * This program is free software; you can redistribute it and/or
 * modify it under the terms of the GNU General Public License
 * as published by the Free Software Foundation; either version 2
 * of the License, or (at your option) any later version. 
 *
 * This program is distributed in the hope that it will be useful,
 * but WITHOUT ANY WARRANTY; without even the implied warranty of
 * MERCHANTABILITY or FITNESS FOR A PARTICULAR PURPOSE.  See the
 * GNU General Public License for more details.
 *
 * You should have received a copy of the GNU General Public License
 * along with this program; if not, write to the Free Software Foundation,
 * Inc., 51 Franklin Street, Fifth Floor, Boston, MA 02110-1301, USA.
 *
 * The Original Code is Copyright (C) 2007 Blender Foundation.
 * All rights reserved.
 *
 * 
 * Contributor(s): Blender Foundation
 *
 * ***** END GPL LICENSE BLOCK *****
 */

#include <string.h>
#include <stdlib.h>
#include <stdio.h>

#include "MEM_guardedalloc.h"

#include "DNA_packedFile_types.h"
#include "DNA_scene_types.h"
#include "DNA_space_types.h"
#include "DNA_sequence_types.h"
#include "DNA_userdef_types.h"

#include "BKE_context.h"
#include "BKE_global.h"
#include "BKE_main.h"
#include "BKE_report.h"
#include "BKE_packedFile.h"
#include "BKE_sound.h"
#include "BKE_utildefines.h"

#include "BLI_blenlib.h"


#include "RNA_access.h"
#include "RNA_define.h"
#include "RNA_enum_types.h"

#include "UI_interface.h"

#include "WM_api.h"
#include "WM_types.h"

#include "AUD_C-API.h"

#include "sound_intern.h"

/******************** open sound operator ********************/

static void open_init(bContext *C, wmOperator *op)
{
	PropertyPointerRNA *pprop;
	
	op->customdata= pprop= MEM_callocN(sizeof(PropertyPointerRNA), "OpenPropertyPointerRNA");
	uiIDContextProperty(C, &pprop->ptr, &pprop->prop);
}

static int open_exec(bContext *C, wmOperator *op)
{
	char path[FILE_MAX];
	bSound *sound;
	PropertyPointerRNA *pprop;
	PointerRNA idptr;
	AUD_SoundInfo info;

<<<<<<< HEAD
	RNA_string_get(op->ptr, "path", path);
=======
	RNA_string_get(op->ptr, "filepath", path);
>>>>>>> 64091ff5
	sound = sound_new_file(CTX_data_main(C), path);

	if(!op->customdata)
		open_init(C, op);
	
	if (sound==NULL || sound->playback_handle == NULL) {
		if(op->customdata) MEM_freeN(op->customdata);
		BKE_report(op->reports, RPT_ERROR, "Unsupported audio format");
		return OPERATOR_CANCELLED;
	}

	info = AUD_getInfo(sound->playback_handle);

	if (info.specs.channels == AUD_CHANNELS_INVALID) {
		sound_delete(C, sound);
		if(op->customdata) MEM_freeN(op->customdata);
		BKE_report(op->reports, RPT_ERROR, "Unsupported audio format");
		return OPERATOR_CANCELLED;
	}

	if (RNA_boolean_get(op->ptr, "cache")) {
		sound_cache(sound, 0);
	}
	
	/* hook into UI */
	pprop= op->customdata;
	
	if(pprop->prop) {
		/* when creating new ID blocks, use is already 1, but RNA
		 * pointer se also increases user, so this compensates it */
		sound->id.us--;
		
		RNA_id_pointer_create(&sound->id, &idptr);
		RNA_property_pointer_set(&pprop->ptr, pprop->prop, idptr);
		RNA_property_update(C, &pprop->ptr, pprop->prop);
	}

<<<<<<< HEAD
	MEM_freeN(op->customdata);
=======
	if(op->customdata) MEM_freeN(op->customdata);
>>>>>>> 64091ff5
	return OPERATOR_FINISHED;
}

static int open_invoke(bContext *C, wmOperator *op, wmEvent *event)
{
	if(!RNA_property_is_set(op->ptr, "relative_path"))
		RNA_boolean_set(op->ptr, "relative_path", U.flag & USER_RELPATHS);
	
<<<<<<< HEAD
	if(RNA_property_is_set(op->ptr, "path"))
=======
	if(RNA_property_is_set(op->ptr, "filepath"))
>>>>>>> 64091ff5
		return open_exec(C, op);
	
	open_init(C, op);
	
	return WM_operator_filesel(C, op, event);
}

void SOUND_OT_open(wmOperatorType *ot)
{
	/* identifiers */
	ot->name= "Open Sound";
	ot->description= "Load a sound file";
	ot->idname= "SOUND_OT_open";

	/* api callbacks */
	ot->exec= open_exec;
	ot->invoke= open_invoke;

	/* flags */
	ot->flag= OPTYPE_REGISTER|OPTYPE_UNDO;

	/* properties */
	WM_operator_properties_filesel(ot, FOLDERFILE|SOUNDFILE|MOVIEFILE, FILE_SPECIAL, FILE_OPENFILE, WM_FILESEL_FILEPATH | WM_FILESEL_RELPATH);
	RNA_def_boolean(ot->srna, "cache", FALSE, "Cache", "Cache the sound in memory.");
	RNA_def_boolean(ot->srna, "relative_path", FALSE, "Relative Path", "Load image with relative path to current .blend file");
}

/* ******************************************************* */

static int sound_poll(bContext *C)
{
	Editing* ed = CTX_data_scene(C)->ed;

	if(!ed || !ed->act_seq || ed->act_seq->type != SEQ_SOUND)
		return 0;

	return 1;
}
/********************* pack operator *********************/

static int pack_exec(bContext *C, wmOperator *op)
{
	Editing* ed = CTX_data_scene(C)->ed;
	bSound* sound;

	if(!ed || !ed->act_seq || ed->act_seq->type != SEQ_SOUND)
		return OPERATOR_CANCELLED;

	sound = ed->act_seq->sound;

	if(!sound || sound->packedfile)
		return OPERATOR_CANCELLED;

	sound->packedfile= newPackedFile(op->reports, sound->name);
	sound_load(CTX_data_main(C), sound);

	return OPERATOR_FINISHED;
}

void SOUND_OT_pack(wmOperatorType *ot)
{
	/* identifiers */
	ot->name= "Pack Sound";
	ot->description= "Pack the sound into the current blend file";
	ot->idname= "SOUND_OT_pack";

	/* api callbacks */
	ot->exec= pack_exec;
	ot->poll= sound_poll;

	/* flags */
	ot->flag= OPTYPE_REGISTER|OPTYPE_UNDO;
}

/********************* unpack operator *********************/

// XXX this function is in image_ops.c too, exactly the same, should be moved to a generally accessible position
static void unpack_menu(bContext *C, char *opname, char *abs_name, char *folder, PackedFile *pf)
{
	uiPopupMenu *pup;
	uiLayout *layout;
	char line[FILE_MAX + 100];
	char local_name[FILE_MAXDIR + FILE_MAX], fi[FILE_MAX];

	strcpy(local_name, abs_name);
	BLI_splitdirstring(local_name, fi);
	sprintf(local_name, "//%s/%s", folder, fi);

	pup= uiPupMenuBegin(C, "Unpack file", 0);
	layout= uiPupMenuLayout(pup);

	uiItemEnumO(layout, opname, "Remove Pack", 0, "method", PF_REMOVE);

	if(strcmp(abs_name, local_name)) {
		switch(checkPackedFile(local_name, pf)) {
			case PF_NOFILE:
				sprintf(line, "Create %s", local_name);
				uiItemEnumO(layout, opname, line, 0, "method", PF_WRITE_LOCAL);
				break;
			case PF_EQUAL:
				sprintf(line, "Use %s (identical)", local_name);
				uiItemEnumO(layout, opname, line, 0, "method", PF_USE_LOCAL);
				break;
			case PF_DIFFERS:
				sprintf(line, "Use %s (differs)", local_name);
				uiItemEnumO(layout, opname, line, 0, "method", PF_USE_LOCAL);
				sprintf(line, "Overwrite %s", local_name);
				uiItemEnumO(layout, opname, line, 0, "method", PF_WRITE_LOCAL);
				break;
		}
	}

	switch(checkPackedFile(abs_name, pf)) {
		case PF_NOFILE:
			sprintf(line, "Create %s", abs_name);
			uiItemEnumO(layout, opname, line, 0, "method", PF_WRITE_ORIGINAL);
			break;
		case PF_EQUAL:
			sprintf(line, "Use %s (identical)", abs_name);
			uiItemEnumO(layout, opname, line, 0, "method", PF_USE_ORIGINAL);
			break;
		case PF_DIFFERS:
			sprintf(line, "Use %s (differs)", local_name);
			uiItemEnumO(layout, opname, line, 0, "method", PF_USE_ORIGINAL);
			sprintf(line, "Overwrite %s", local_name);
			uiItemEnumO(layout, opname, line, 0, "method", PF_WRITE_ORIGINAL);
			break;
	}

	uiPupMenuEnd(C, pup);
}

static int unpack_exec(bContext *C, wmOperator *op)
{
	int method= RNA_enum_get(op->ptr, "method");
	Editing* ed = CTX_data_scene(C)->ed;
	bSound* sound;

	if(!ed || !ed->act_seq || ed->act_seq->type != SEQ_SOUND)
		return OPERATOR_CANCELLED;

	sound = ed->act_seq->sound;

	if(!sound || !sound->packedfile)
		return OPERATOR_CANCELLED;

	if(G.fileflags & G_AUTOPACK)
		BKE_report(op->reports, RPT_WARNING, "AutoPack is enabled, so image will be packed again on file save.");

	unpackSound(op->reports, sound, method);

	return OPERATOR_FINISHED;
}

static int unpack_invoke(bContext *C, wmOperator *op, wmEvent *event)
{
	Editing* ed = CTX_data_scene(C)->ed;
	bSound* sound;

	if(!ed || !ed->act_seq || ed->act_seq->type != SEQ_SOUND)
		return OPERATOR_CANCELLED;

	sound = ed->act_seq->sound;

	if(!sound || !sound->packedfile)
		return OPERATOR_CANCELLED;

	if(G.fileflags & G_AUTOPACK)
		BKE_report(op->reports, RPT_WARNING, "AutoPack is enabled, so image will be packed again on file save.");

	unpack_menu(C, "SOUND_OT_unpack", sound->name, "audio", sound->packedfile);

	return OPERATOR_FINISHED;
}

void SOUND_OT_unpack(wmOperatorType *ot)
{
	/* identifiers */
	ot->name= "Unpack Sound";
	ot->description= "Unpack the sound to the samples filename";
	ot->idname= "SOUND_OT_unpack";

	/* api callbacks */
	ot->exec= unpack_exec;
	ot->invoke= unpack_invoke;
	ot->poll= sound_poll;

	/* flags */
	ot->flag= OPTYPE_REGISTER|OPTYPE_UNDO;

	/* properties */
	RNA_def_enum(ot->srna, "method", unpack_method_items, PF_USE_LOCAL, "Method", "How to unpack.");
}

/* ******************************************************* */

void ED_operatortypes_sound(void)
{
	WM_operatortype_append(SOUND_OT_open);
	WM_operatortype_append(SOUND_OT_pack);
	WM_operatortype_append(SOUND_OT_unpack);
}<|MERGE_RESOLUTION|>--- conflicted
+++ resolved
@@ -80,11 +80,7 @@
 	PointerRNA idptr;
 	AUD_SoundInfo info;
 
-<<<<<<< HEAD
-	RNA_string_get(op->ptr, "path", path);
-=======
 	RNA_string_get(op->ptr, "filepath", path);
->>>>>>> 64091ff5
 	sound = sound_new_file(CTX_data_main(C), path);
 
 	if(!op->customdata)
@@ -122,11 +118,7 @@
 		RNA_property_update(C, &pprop->ptr, pprop->prop);
 	}
 
-<<<<<<< HEAD
-	MEM_freeN(op->customdata);
-=======
 	if(op->customdata) MEM_freeN(op->customdata);
->>>>>>> 64091ff5
 	return OPERATOR_FINISHED;
 }
 
@@ -135,11 +127,7 @@
 	if(!RNA_property_is_set(op->ptr, "relative_path"))
 		RNA_boolean_set(op->ptr, "relative_path", U.flag & USER_RELPATHS);
 	
-<<<<<<< HEAD
-	if(RNA_property_is_set(op->ptr, "path"))
-=======
 	if(RNA_property_is_set(op->ptr, "filepath"))
->>>>>>> 64091ff5
 		return open_exec(C, op);
 	
 	open_init(C, op);
@@ -164,7 +152,6 @@
 	/* properties */
 	WM_operator_properties_filesel(ot, FOLDERFILE|SOUNDFILE|MOVIEFILE, FILE_SPECIAL, FILE_OPENFILE, WM_FILESEL_FILEPATH | WM_FILESEL_RELPATH);
 	RNA_def_boolean(ot->srna, "cache", FALSE, "Cache", "Cache the sound in memory.");
-	RNA_def_boolean(ot->srna, "relative_path", FALSE, "Relative Path", "Load image with relative path to current .blend file");
 }
 
 /* ******************************************************* */

--- conflicted
+++ resolved
@@ -137,19 +137,11 @@
 
 
 void ED_object_vpaintmode_enter_ex(
-<<<<<<< HEAD
-        struct Depsgraph *depsgraph, struct wmWindowManager *wm,
+        struct Main *bmain, struct Depsgraph *depsgraph, struct wmWindowManager *wm,
         struct Scene *scene, struct Object *ob);
 void ED_object_vpaintmode_enter(struct bContext *C);
 void ED_object_wpaintmode_enter_ex(
-        struct Depsgraph *depsgraph, struct wmWindowManager *wm,
-=======
-        struct Main *bmain, struct wmWindowManager *wm,
-        struct Scene *scene, struct Object *ob);
-void ED_object_vpaintmode_enter(struct bContext *C);
-void ED_object_wpaintmode_enter_ex(
-        struct Main *bmain, struct wmWindowManager *wm,
->>>>>>> d0956e9c
+        struct Main *bmain, struct Depsgraph *depsgraph, struct wmWindowManager *wm,
         struct Scene *scene, struct Object *ob);
 void ED_object_wpaintmode_enter(struct bContext *C);
 

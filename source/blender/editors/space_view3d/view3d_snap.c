--- conflicted
+++ resolved
@@ -658,13 +658,8 @@
 		}
 		MEM_freeN(objects);
 
-<<<<<<< HEAD
-		if (scene->toolsettings->transform_pivot_point == V3D_AROUND_CENTER_MEAN) {
+		if (scene->toolsettings->transform_pivot_point == V3D_AROUND_CENTER_MEDIAN) {
 			mul_v3_fl(centroid, 1.0f / (float)global_transverts_tot);
-=======
-		if (v3d->around == V3D_AROUND_CENTER_MEDIAN) {
-			mul_v3_fl(centroid, 1.0f / (float)tvs.transverts_tot);
->>>>>>> aa3c4b4c
 			copy_v3_v3(cursor, centroid);
 		}
 		else {
@@ -714,11 +709,7 @@
 			return false;
 		}
 
-<<<<<<< HEAD
-		if (scene->toolsettings->transform_pivot_point == V3D_AROUND_CENTER_MEAN) {
-=======
-		if (v3d->around == V3D_AROUND_CENTER_MEDIAN) {
->>>>>>> aa3c4b4c
+		if (scene->toolsettings->transform_pivot_point == V3D_AROUND_CENTER_MEDIAN) {
 			mul_v3_fl(centroid, 1.0f / (float)count);
 			copy_v3_v3(cursor, centroid);
 		}

--- conflicted
+++ resolved
@@ -8443,13 +8443,8 @@
 	}
 	else {
 		/* Sets the 'colindex' */
-<<<<<<< HEAD
-		if (ID_IS_LINKED_DATABLOCK(ob)) {
+		if (ID_IS_LINKED(ob)) {
 			colindex = ((base->flag & BASE_SELECTED) || (base->flag_legacy & BA_WAS_SEL)) ? 2 : 1;
-=======
-		if (ID_IS_LINKED(ob)) {
-			colindex = (base->flag & (SELECT + BA_WAS_SEL)) ? 2 : 1;
->>>>>>> 66a6d160
 		}
 		/* Sets the 'theme_id' or fallback to wire */
 		else {

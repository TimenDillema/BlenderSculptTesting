#!/usr/bin/python
Import ('env')

sources = env.Glob('*.c')
defs = [ 'GLEW_STATIC' ]

incs = '../include ../../blenlib ../../blenkernel ../../makesdna ../../imbuf'
incs += ' ../../windowmanager #/intern/guardedalloc #/extern/glew/include'
<<<<<<< HEAD
incs += ' ../../render/extern/include'
incs += ' ../../gpu ../../makesrna ../../blenfont ../../bmesh'
=======
incs += ' ../../render/extern/include ../../blenloader'
incs += ' ../../gpu ../../makesrna ../../blenfont'
>>>>>>> 2198cfdb
incs += ' #/intern/smoke/extern'
incs += ' #source/kernel/gen_system'

if env['WITH_BF_GAMEENGINE']:
    defs.append('WITH_GAMEENGINE')
if env['OURPLATFORM'] in ('win32-vc', 'win32-mingw', 'linuxcross', 'win64-vc'):
    incs += ' ' + env['BF_PTHREADS_INC']

env.BlenderLib ( 'bf_editors_space_view3d', sources, Split(incs), defines = defs, libtype=['core'], priority=[40] )<|MERGE_RESOLUTION|>--- conflicted
+++ resolved
@@ -6,13 +6,8 @@
 
 incs = '../include ../../blenlib ../../blenkernel ../../makesdna ../../imbuf'
 incs += ' ../../windowmanager #/intern/guardedalloc #/extern/glew/include'
-<<<<<<< HEAD
-incs += ' ../../render/extern/include'
+incs += ' ../../render/extern/include ../../blenloader'
 incs += ' ../../gpu ../../makesrna ../../blenfont ../../bmesh'
-=======
-incs += ' ../../render/extern/include ../../blenloader'
-incs += ' ../../gpu ../../makesrna ../../blenfont'
->>>>>>> 2198cfdb
 incs += ' #/intern/smoke/extern'
 incs += ' #source/kernel/gen_system'
 

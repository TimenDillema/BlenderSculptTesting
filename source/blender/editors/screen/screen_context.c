--- conflicted
+++ resolved
@@ -224,19 +224,6 @@
 		}
 	}
 	else if(CTX_data_equals(member, "active_bone")) {
-<<<<<<< HEAD
-		bArmature *arm= (obedit) ? obedit->data : NULL;
-		EditBone *ebone;
-		
-		if (arm && arm->edbo) {
-			for (ebone= arm->edbo->first; ebone; ebone= ebone->next) {
-				if (EBONE_VISIBLE(arm, ebone)) {
-					if (ebone->flag & BONE_ACTIVE) {
-						CTX_data_pointer_set(result, &arm->id, &RNA_EditBone, ebone);
-						
-						return 1;
-					}
-=======
 		if(obact && obact->type == OB_ARMATURE) {
 			bArmature *arm= obact->data;
 			if(arm->edbo) {
@@ -249,7 +236,6 @@
 				if(arm->act_bone) {
 					CTX_data_pointer_set(result, &arm->id, &RNA_Bone, arm->act_bone);
 					return 1;
->>>>>>> bee2335a
 				}
 			}
 		}

--- conflicted
+++ resolved
@@ -74,10 +74,7 @@
 #include "BKE_multires.h"
 #include "BKE_object.h"
 #include "BKE_pointcache.h"
-<<<<<<< HEAD
-=======
 #include "BKE_softbody.h"
->>>>>>> 529a8bb9
 #include "BKE_texture.h"
 #include "BKE_utildefines.h"
 
@@ -882,18 +879,11 @@
 	EditFace *efa;
 	EditEdge *eed;
 	EditSelection *ese;
-<<<<<<< HEAD
-	int tot, a, eekadoodle= 0, cloth_enabled = 0;
-	ClothModifierData *clmd = NULL;
-	Cloth *cloth = NULL;
-	float temp[3];
-=======
 	PTCacheID pid;
 	Cloth *cloth;
 	SoftBody *sb;
 	float cacheco[3], cachemat[4][4], *co;
 	int tot, a, cacheedit= 0, eekadoodle= 0;
->>>>>>> 529a8bb9
 
 #ifdef WITH_VERSE
 	if(me->vnode){
@@ -928,52 +918,12 @@
 	/* make editverts */
 	CustomData_copy(&me->vdata, &em->vdata, CD_MASK_EDITMESH, CD_CALLOC, 0);
 	mvert= me->mvert;
-	
-	/* lots of checks to be sure if we have nice cloth object */
-	if(modifiers_isClothEnabled(G.obedit))
-	{
-		clmd = (ClothModifierData *) modifiers_findByType(G.obedit, eModifierType_Cloth);
-		cloth = clmd->clothObject;
-		
-		/* just to be sure also check vertcount */
-		/* also check if we have a protected cache */
-		if(cloth && (tot == cloth->numverts) && (clmd->sim_parms->flags & CLOTH_SIMSETTINGS_FLAG_CCACHE_PROTECT))
-		{
-			/* check if we have cache for this frame */
-			int stack_index = modifiers_indexInObject(G.obedit, (ModifierData *)clmd);
-		
-			if(BKE_ptcache_id_exist((ID *)G.obedit, G.scene->r.cfra, stack_index))
-			{
-				cloth_enabled = 1;
-				
-				clmd->sim_parms->editedframe = G.scene->r.cfra;
-				clmd->sim_parms->flags |= CLOTH_SIMSETTINGS_FLAG_EDITMODE;
-				
-				/* inverse matrix is not uptodate... */
-				Mat4Invert ( G.obedit->imat, G.obedit->obmat );
-				if(G.rt > 0)
-				printf("make_editmesh --> cloth_enabled\n");
-			}
-		}
-	}
 
 	cacheedit= editmesh_pointcache_edit(G.obedit, tot, &pid, cachemat, 0);
 
 	evlist= (EditVert **)MEM_mallocN(tot*sizeof(void *),"evlist");
 	for(a=0; a<tot; a++, mvert++) {
 		
-<<<<<<< HEAD
-		if(cloth_enabled)
-		{
-			VECCOPY(temp, cloth->verts[a].x);
-			Mat4MulVecfl ( G.obedit->imat, temp );
-			eve= addvertlist(temp, NULL);
-			
-			/* TODO: what about normals? */
-		}
-		else	
-			eve= addvertlist(mvert->co, NULL);
-=======
 		if(cacheedit) {
 			if(pid.type == PTCACHE_TYPE_CLOTH) {
 				cloth= ((ClothModifierData*)pid.data)->clothObject;
@@ -991,7 +941,6 @@
 			co= mvert->co;
 
 		eve= addvertlist(co, NULL);
->>>>>>> 529a8bb9
 		evlist[a]= eve;
 		
 		// face select sets selection in next loop
@@ -1131,20 +1080,12 @@
 	EditFace *efa, *efa_act;
 	EditEdge *eed;
 	EditSelection *ese;
-<<<<<<< HEAD
-	float *fp, *newkey, *oldkey, nor[3];
-	int i, a, ototvert, totedge=0, cloth_enabled = 0;
-	ClothModifierData *clmd = NULL;
-	Cloth *cloth = NULL;
-	float temp[3], dt = 0.0;
-=======
 	SoftBody *sb;
 	Cloth *cloth;
 	ClothModifierData *clmd;
 	PTCacheID pid;
 	float *fp, *newkey, *oldkey, nor[3], cacheco[3], cachemat[4][4];
 	int i, a, ototvert, totedge=0, cacheedit= 0;
->>>>>>> 529a8bb9
 	
 #ifdef WITH_VERSE
 	if(em->vnode) {
@@ -1211,62 +1152,6 @@
 	/* the vertices, use ->tmp.l as counter */
 	eve= em->verts.first;
 	a= 0;
-<<<<<<< HEAD
-	
-	/* lots of checks to be sure if we have nice cloth object */
-	if(modifiers_isClothEnabled(G.obedit))
-	{
-		clmd = (ClothModifierData *) modifiers_findByType(G.obedit, eModifierType_Cloth);
-		cloth = clmd->clothObject;
-		
-		/* just to be sure also check vertcount */
-		/* also check if we have a protected cache */
-		if(cloth && (G.totvert == cloth->numverts) && (clmd->sim_parms->flags & CLOTH_SIMSETTINGS_FLAG_CCACHE_PROTECT))
-		{
-			/* check if we have cache for this frame */
-			int stack_index = modifiers_indexInObject(G.obedit, (ModifierData *)clmd);
-		
-			if(BKE_ptcache_id_exist((ID *)G.obedit, clmd->sim_parms->editedframe, stack_index))
-			{
-				cloth_enabled = 1;
-				
-				/* inverse matrix is not uptodate... */
-				Mat4Invert ( G.obedit->imat, G.obedit->obmat );
-				dt = 1.0f / clmd->sim_parms->stepsPerFrame;
-			}
-			if(G.rt > 0)
-			printf("loadmesh --> tot: %d, num: %d\n", G.totvert, cloth->numverts);
-		}
-	}
-	
-	i=0;
-	while(eve) {
-		
-		if(cloth_enabled)
-		{	
-			if(G.rt > 0)
-			printf("loadmesh --> cloth_enabled\n");
-			
-			VECCOPY(temp, cloth->verts[i].x);
-			VECCOPY(cloth->verts[i].x, eve->co);
-			Mat4MulVecfl ( G.obedit->obmat, cloth->verts[i].x );
-			
-			/*
-			// not physical correct but gives nicer results when commented
-			VECSUB(temp, cloth->verts[i].x, temp);
-			VecMulf(temp, 1.0f / dt);
-			VECADD(cloth->verts[i].v, cloth->verts[i].v, temp);
-			*/
-			if(oldverts) {
-				VECCOPY(mvert->co, oldverts[i].co);
-				if(G.rt > 0)
-				printf("loadmesh --> cloth_enabled oldverts\n");
-			}
-			i++;
-		}
-		else	
-			VECCOPY(mvert->co, eve->co);
-=======
 
 	/* check for point cache editing */
 	cacheedit= editmesh_pointcache_edit(G.obedit, G.totvert, &pid, cachemat, 1);
@@ -1311,7 +1196,6 @@
 		else
 			VECCOPY(mvert->co, eve->co);
 
->>>>>>> 529a8bb9
 		mvert->mat_nr= 255;  /* what was this for, halos? */
 		
 		/* vertex normal */
@@ -1341,39 +1225,12 @@
 		mvert++;
 	}
 	
-<<<<<<< HEAD
-	/* burn changes to cache */
-	if(cloth_enabled)
-	{
-		if(G.rt > 0)
-		printf("loadmesh --> cloth_enabled cloth_write_cache\n");
-		cloth_write_cache(G.obedit, clmd, clmd->sim_parms->editedframe);
-		
-		/* in this case we have to get the data for the requested frame */
-		if(clmd->sim_parms->editedframe != G.scene->r.cfra)
-		{
-			cloth_read_cache(G.obedit, clmd, G.scene->r.cfra);
-		}
-		clmd->sim_parms->flags &= ~CLOTH_SIMSETTINGS_FLAG_EDITMODE;
-	}
-	else
-	{
-		if(modifiers_isClothEnabled(G.obedit)) {
-			ClothModifierData *clmd = (ClothModifierData *)modifiers_findByType(G.obedit, eModifierType_Cloth);
-			if(G.rt > 0)
-			printf("loadmesh --> CLOTH_SIMSETTINGS_FLAG_RESET\n");
-			/* only reset cloth when no cache was used */
-			clmd->sim_parms->flags |= CLOTH_SIMSETTINGS_FLAG_RESET;
-			clmd->sim_parms->flags &= ~CLOTH_SIMSETTINGS_FLAG_EDITMODE;
-		}
-=======
 	/* write changes to cache */
 	if(cacheedit) {
 		if(pid.type == PTCACHE_TYPE_CLOTH)
 			cloth_write_cache(G.obedit, pid.data, pid.cache->editframe);
 		else if(pid.type == PTCACHE_TYPE_SOFTBODY)
 			sbWriteCache(G.obedit, pid.cache->editframe);
->>>>>>> 529a8bb9
 	}
 
 	/* the edges */

--- conflicted
+++ resolved
@@ -269,16 +269,9 @@
 #define ND_JOB				(5<<16)
 #define ND_UNDO				(6<<16)
 
-<<<<<<< HEAD
 	/* NC_SCREEN */
 #define ND_LAYOUTBROWSE		(1<<16)
 #define ND_LAYOUTDELETE		(2<<16)
-#define ND_SCREENCAST		(3<<16)
-=======
-	/* NC_SCREEN screen */
-#define ND_SCREENBROWSE		(1<<16)
-#define ND_SCREENDELETE		(2<<16)
->>>>>>> 46dceefc
 #define ND_ANIMPLAY			(4<<16)
 #define ND_GPENCIL			(5<<16)
 #define ND_EDITOR_CHANGED	(6<<16) /*sent to new editors after switching to them*/
@@ -736,4 +729,4 @@
 }
 #endif
 
-#endif /* __WM_TYPES_H__ */+#endif /* __WM_TYPES_H__ */

--- conflicted
+++ resolved
@@ -124,43 +124,32 @@
 	}
 }
 
-<<<<<<< HEAD
-static bool export_object(const ExportSettings * const settings, const Base * const ob_base)
-{
-	if (settings->selected_only && !object_selected(ob_base)) {
-		return false;
-	}
-	// FIXME Sybren: handle these cleanly (maybe just remove code), now using active scene layer instead.
-	if (settings->visible_layers_only && (ob_base->flag & BASE_VISIBLED) == 0) {
-		return false;
-=======
 
 /**
  * Returns whether this object should be exported into the Alembic file.
  *
  * @param settings export settings, used for options like 'selected only'.
- * @param ob the object in question.
+ * @param ob the object's base in question.
  * @param is_duplicated normally false; true when the object is instanced
  *                      into the scene by a dupli-object (e.g. part of a
  *                      dupligroup). This ignores selection and layer
  *                      visibility, and assumes that the dupli-object itself
  *                      (e.g. the group-instantiating empty) is exported.
  */
-static bool export_object(const ExportSettings * const settings, Object *ob,
+static bool export_object(const ExportSettings * const settings, const Base * const ob_base,
                           bool is_duplicated)
 {
 	if (!is_duplicated) {
 		/* These two tests only make sense when the object isn't being instanced
 		 * into the scene. When it is, its exportability is determined by
 		 * its dupli-object and the DupliObject::no_draw property. */
-		if (settings->selected_only && !parent_selected(ob)) {
+		if (settings->selected_only && !object_selected(ob_base)) {
 			return false;
 		}
-
-		if (settings->visible_layers_only && !(settings->scene->lay & ob->lay)) {
+		// FIXME Sybren: handle these cleanly (maybe just remove code), now using active scene layer instead.
+		if (settings->visible_layers_only && (ob_base->flag & BASE_VISIBLED) == 0) {
 			return false;
 		}
->>>>>>> 0b55b8cc
 	}
 
 	//	if (settings->renderable_only && (ob->restrictflag & OB_RESTRICT_RENDER)) {
@@ -376,7 +365,7 @@
 	for (Base *base = static_cast<Base *>(m_settings.sl->object_bases.first); base; base = base->next) {
 		Object *ob = base->object;
 
-		if (export_object(&m_settings, base)) {
+		if (export_object(&m_settings, base, false)) {
 			switch (ob->type) {
 				case OB_LAMP:
 				case OB_LATTICE:
@@ -397,11 +386,7 @@
 	for (Base *base = static_cast<Base *>(m_settings.sl->object_bases.first); base; base = base->next) {
 		Object *ob = base->object;
 
-<<<<<<< HEAD
-		if (!export_object(&m_settings, base)) {
-=======
-		if (export_object(&m_settings, ob, false) && object_is_shape(ob)) {
->>>>>>> 0b55b8cc
+		if (export_object(&m_settings, base, false) && object_is_shape(ob)) {
 			std::string name = get_id_name(ob);
 			m_xforms[name] = new AbcTransformWriter(
 			                     ob, m_writer->archive().getTop(), NULL,
@@ -412,33 +397,24 @@
 
 void AbcExporter::exploreTransform(EvaluationContext *eval_ctx, Base *ob_base, Object *parent, Object *dupliObParent)
 {
-<<<<<<< HEAD
 	Object *ob = ob_base->object;
 
-	if (export_object(&m_settings, ob_base) && object_is_shape(ob)) {
-=======
 	/* If an object isn't exported itself, its duplilist shouldn't be
 	 * exported either. */
-	if (!export_object(&m_settings, ob, dupliObParent != NULL)) {
+	if (!export_object(&m_settings, ob_base, dupliObParent != NULL)) {
 		return;
 	}
 
 	if (object_is_shape(ob)) {
->>>>>>> 0b55b8cc
 		createTransformWriter(ob, parent, dupliObParent);
 	}
 
 	ListBase *lb = object_duplilist(eval_ctx, m_scene, ob);
 
 	if (lb) {
-<<<<<<< HEAD
 		Base fake_base = *ob_base;  // copy flags (like selection state) from the real object.
 		fake_base.next = fake_base.prev = NULL;
 
-		for (DupliObject *link = static_cast<DupliObject *>(lb->first); link; link = link->next) {
-			Object *dupli_ob = NULL;
-			Object *dupli_parent = NULL;
-=======
 		DupliObject *link = static_cast<DupliObject *>(lb->first);
 		Object *dupli_ob = NULL;
 		Object *dupli_parent = NULL;
@@ -448,7 +424,6 @@
 			if (m_settings.renderable_only && link->no_draw) {
 				continue;
 			}
->>>>>>> 0b55b8cc
 
 			if (link->type == OB_DUPLIGROUP) {
 				dupli_ob = link->ob;
@@ -524,34 +499,21 @@
 
 void AbcExporter::exploreObject(EvaluationContext *eval_ctx, Base *ob_base, Object *dupliObParent)
 {
-<<<<<<< HEAD
+	/* If an object isn't exported itself, its duplilist shouldn't be
+	 * exported either. */
+	if (!export_object(&m_settings, ob_base, dupliObParent != NULL)) {
+		return;
+	}
+
+	createShapeWriter(ob_base, dupliObParent);
+	
 	Object *ob = ob_base->object;
 	ListBase *lb = object_duplilist(eval_ctx, m_scene, ob);
-	
-	createShapeWriter(ob_base, dupliObParent);
-=======
-	/* If an object isn't exported itself, its duplilist shouldn't be
-	 * exported either. */
-	if (!export_object(&m_settings, ob, dupliObParent != NULL)) {
-		return;
-	}
-
-	createShapeWriter(ob, dupliObParent);
->>>>>>> 0b55b8cc
-	
-	ListBase *lb = object_duplilist(eval_ctx, m_scene, ob);
 
 	if (lb) {
-<<<<<<< HEAD
 		Base fake_base = *ob_base;  // copy flags (like selection state) from the real object.
 		fake_base.next = fake_base.prev = NULL;
 
-		for (DupliObject *dupliob = static_cast<DupliObject *>(lb->first); dupliob; dupliob = dupliob->next) {
-			if (dupliob->type == OB_DUPLIGROUP) {
-				fake_base.object = dupliob->ob;
-				exploreObject(eval_ctx, &fake_base, ob);
-			}
-=======
 		DupliObject *link = static_cast<DupliObject *>(lb->first);
 
 		for (; link; link = link->next) {
@@ -559,11 +521,10 @@
 			if (m_settings.renderable_only && link->no_draw) {
 				continue;
 			}
-
 			if (link->type == OB_DUPLIGROUP) {
-				exploreObject(eval_ctx, link->ob, ob);
-			}
->>>>>>> 0b55b8cc
+				fake_base.object = link->ob;
+				exploreObject(eval_ctx, &fake_base, ob);
+			}
 		}
 	}
 
@@ -578,13 +539,6 @@
 		return;
 	}
 
-<<<<<<< HEAD
-	if (!export_object(&m_settings, ob_base)) {
-		return;
-	}
-
-=======
->>>>>>> 0b55b8cc
 	std::string name;
 
 	if (m_settings.flatten_hierarchy) {

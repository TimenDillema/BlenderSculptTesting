/*
 * $Id$
 *
 * ***** BEGIN GPL LICENSE BLOCK *****
 *
 * This program is free software; you can redistribute it and/or
 * modify it under the terms of the GNU General Public License
 * as published by the Free Software Foundation; either version 2
 * of the License, or (at your option) any later version.
 *
 * This program is distributed in the hope that it will be useful,
 * but WITHOUT ANY WARRANTY; without even the implied warranty of
 * MERCHANTABILITY or FITNESS FOR A PARTICULAR PURPOSE.  See the
 * GNU General Public License for more details.
 *
 * You should have received a copy of the GNU General Public License
 * along with this program; if not, write to the Free Software Foundation,
 * Inc., 51 Franklin Street, Fifth Floor, Boston, MA 02110-1301, USA.
 *
 * Contributor(s): Campbell Barton
 *
 * ***** END GPL LICENSE BLOCK *****
 */

#include <Python.h>

#include <stddef.h>
#include <float.h> /* FLT_MIN/MAX */

#include "bpy_rna.h"
#include "bpy_props.h"
#include "bpy_util.h"
#include "bpy_rna_callback.h"

#include "BLI_dynstr.h"
#include "BLI_string.h"
#include "BLI_listbase.h"
#include "BLI_utildefines.h"

#include "RNA_enum_types.h"
#include "RNA_define.h" /* RNA_def_property_free_identifier */

#include "MEM_guardedalloc.h"

#include "BKE_idcode.h"
#include "BKE_context.h"
#include "BKE_global.h" /* evil G.* */
#include "BKE_report.h"

#include "BKE_animsys.h"
#include "BKE_fcurve.h"

/* only for keyframing */
#include "DNA_scene_types.h"
#include "DNA_anim_types.h"
#include "ED_keyframing.h"

#include "../generic/IDProp.h" /* for IDprop lookups */
#include "../generic/py_capi_utils.h"

#define USE_PEDANTIC_WRITE
#define USE_MATHUTILS
#define USE_STRING_COERCE

<<<<<<< HEAD
#ifdef USE_MATHUTILS
#include "../generic/mathutils.h" /* so we can have mathutils callbacks */
#include "../generic/IDProp.h" /* for IDprop lookups */
#include "../generic/py_capi_utils.h"

static int pyrna_py_to_prop(PointerRNA *ptr, PropertyRNA *prop, ParameterList *parms, void *data, PyObject *value, const char *error_prefix);
static PyObject *pyrna_prop_array_subscript_slice(BPy_PropertyArrayRNA *self, PointerRNA *ptr, PropertyRNA *prop, int start, int stop, int length);
static Py_ssize_t pyrna_prop_array_length(BPy_PropertyArrayRNA *self);
=======
static PyObject *pyrna_prop_collection_values(BPy_PropertyRNA *self);

#ifdef USE_PEDANTIC_WRITE
static short rna_disallow_writes= FALSE;

static int rna_id_write_error(PointerRNA *ptr, PyObject *key)
{
	ID *id= ptr->id.data;
	if(id) {
		const short idcode= GS(id->name);
		if(!ELEM(idcode, ID_WM, ID_SCR)) { /* may need more added here */
			const char *idtype= BKE_idcode_to_name(idcode);
			const char *pyname;
			if(key && PyUnicode_Check(key))	pyname= _PyUnicode_AsString(key);
			else							pyname= "<UNKNOWN>";

			/* make a nice string error */
			BLI_assert(idtype != NULL);
			PyErr_Format(PyExc_AttributeError, "Writing to ID classes in this context is not allowed: %.200s, %.200s datablock, error setting %.200s.%.200s", id->name+2, idtype, RNA_struct_identifier(ptr->type), pyname);

			return TRUE;
		}
	}
	return FALSE;
}
#endif // USE_PEDANTIC_WRITE


#ifdef USE_PEDANTIC_WRITE
int pyrna_write_check(void)
{
	return !rna_disallow_writes;
}
#else // USE_PEDANTIC_WRITE
int pyrna_write_check(void)
{
	return TRUE;
}
#endif // USE_PEDANTIC_WRITE

>>>>>>> 2198cfdb
static Py_ssize_t pyrna_prop_collection_length(BPy_PropertyRNA *self);
static Py_ssize_t pyrna_prop_array_length(BPy_PropertyArrayRNA *self);
static int pyrna_py_to_prop(PointerRNA *ptr, PropertyRNA *prop, void *data, PyObject *value, const char *error_prefix);
static int deferred_register_prop(StructRNA *srna, PyObject *key, PyObject *item);

#ifdef USE_MATHUTILS
#include "../generic/mathutils.h" /* so we can have mathutils callbacks */

static PyObject *pyrna_prop_array_subscript_slice(BPy_PropertyArrayRNA *self, PointerRNA *ptr, PropertyRNA *prop, Py_ssize_t start, Py_ssize_t stop, Py_ssize_t length);
static short pyrna_rotation_euler_order_get(PointerRNA *ptr, PropertyRNA **prop_eul_order, short order_fallback);

/* bpyrna vector/euler/quat callbacks */
static int mathutils_rna_array_cb_index= -1; /* index for our callbacks */

/* subtype not used much yet */
#define MATHUTILS_CB_SUBTYPE_EUL 0
#define MATHUTILS_CB_SUBTYPE_VEC 1
#define MATHUTILS_CB_SUBTYPE_QUAT 2
#define MATHUTILS_CB_SUBTYPE_COLOR 3

static int mathutils_rna_generic_check(BaseMathObject *bmo)
{
	BPy_PropertyRNA *self= (BPy_PropertyRNA *)bmo->cb_user;
	return self->prop ? 1:0;
}

static int mathutils_rna_vector_get(BaseMathObject *bmo, int subtype)
{
	BPy_PropertyRNA *self= (BPy_PropertyRNA *)bmo->cb_user;
	if(self->prop==NULL)
		return 0;

	RNA_property_float_get_array(&self->ptr, self->prop, bmo->data);

	/* Euler order exception */
	if(subtype==MATHUTILS_CB_SUBTYPE_EUL) {
		EulerObject *eul= (EulerObject *)bmo;
		PropertyRNA *prop_eul_order= NULL;
		eul->order= pyrna_rotation_euler_order_get(&self->ptr, &prop_eul_order, eul->order);
	}

	return 1;
}

static int mathutils_rna_vector_set(BaseMathObject *bmo, int subtype)
{
	BPy_PropertyRNA *self= (BPy_PropertyRNA *)bmo->cb_user;
	float min, max;
	if(self->prop==NULL)
		return 0;

<<<<<<< HEAD
=======
#ifdef USE_PEDANTIC_WRITE
	if(rna_disallow_writes && rna_id_write_error(&self->ptr, NULL)) {
		return 0;
	}
#endif // USE_PEDANTIC_WRITE

>>>>>>> 2198cfdb
	if (!RNA_property_editable_flag(&self->ptr, self->prop)) {
		PyErr_Format(PyExc_AttributeError, "bpy_prop \"%.200s.%.200s\" is read-only", RNA_struct_identifier(self->ptr.type), RNA_property_identifier(self->prop));
		return 0;
	}

	RNA_property_float_range(&self->ptr, self->prop, &min, &max);

	if(min != FLT_MIN || max != FLT_MAX) {
		int i, len= RNA_property_array_length(&self->ptr, self->prop);
		for(i=0; i<len; i++) {
			CLAMP(bmo->data[i], min, max);
		}
	}

	RNA_property_float_set_array(&self->ptr, self->prop, bmo->data);
	if(RNA_property_update_check(self->prop)) {
		RNA_property_update(BPy_GetContext(), &self->ptr, self->prop);
	}

	/* Euler order exception */
	if(subtype==MATHUTILS_CB_SUBTYPE_EUL) {
		EulerObject *eul= (EulerObject *)bmo;
		PropertyRNA *prop_eul_order= NULL;
		short order= pyrna_rotation_euler_order_get(&self->ptr, &prop_eul_order, eul->order);
		if(order != eul->order) {
			RNA_property_enum_set(&self->ptr, prop_eul_order, eul->order);
			if(RNA_property_update_check(prop_eul_order)) {
				RNA_property_update(BPy_GetContext(), &self->ptr, prop_eul_order);
			}
		}
	}
	return 1;
}

static int mathutils_rna_vector_get_index(BaseMathObject *bmo, int UNUSED(subtype), int index)
{
	BPy_PropertyRNA *self= (BPy_PropertyRNA *)bmo->cb_user;

	if(self->prop==NULL)
		return 0;

	bmo->data[index]= RNA_property_float_get_index(&self->ptr, self->prop, index);
	return 1;
}

static int mathutils_rna_vector_set_index(BaseMathObject *bmo, int UNUSED(subtype), int index)
{
	BPy_PropertyRNA *self= (BPy_PropertyRNA *)bmo->cb_user;

	if(self->prop==NULL)
		return 0;

<<<<<<< HEAD
=======
#ifdef USE_PEDANTIC_WRITE
	if(rna_disallow_writes && rna_id_write_error(&self->ptr, NULL)) {
		return 0;
	}
#endif // USE_PEDANTIC_WRITE

>>>>>>> 2198cfdb
	if (!RNA_property_editable_flag(&self->ptr, self->prop)) {
		PyErr_Format(PyExc_AttributeError, "bpy_prop \"%.200s.%.200s\" is read-only", RNA_struct_identifier(self->ptr.type), RNA_property_identifier(self->prop));
		return 0;
	}

	RNA_property_float_clamp(&self->ptr, self->prop, &bmo->data[index]);
	RNA_property_float_set_index(&self->ptr, self->prop, index, bmo->data[index]);

	if(RNA_property_update_check(self->prop)) {
		RNA_property_update(BPy_GetContext(), &self->ptr, self->prop);
	}

	return 1;
}

static Mathutils_Callback mathutils_rna_array_cb = {
	(BaseMathCheckFunc)		mathutils_rna_generic_check,
	(BaseMathGetFunc)		mathutils_rna_vector_get,
	(BaseMathSetFunc)		mathutils_rna_vector_set,
	(BaseMathGetIndexFunc)	mathutils_rna_vector_get_index,
	(BaseMathSetIndexFunc)	mathutils_rna_vector_set_index
};


/* bpyrna matrix callbacks */
static int mathutils_rna_matrix_cb_index= -1; /* index for our callbacks */

static int mathutils_rna_matrix_get(BaseMathObject *bmo, int UNUSED(subtype))
{
	BPy_PropertyRNA *self= (BPy_PropertyRNA *)bmo->cb_user;

	if(self->prop==NULL)
		return 0;

	RNA_property_float_get_array(&self->ptr, self->prop, bmo->data);
	return 1;
}

static int mathutils_rna_matrix_set(BaseMathObject *bmo, int UNUSED(subtype))
{
	BPy_PropertyRNA *self= (BPy_PropertyRNA *)bmo->cb_user;

	if(self->prop==NULL)
		return 0;
<<<<<<< HEAD
	
=======

#ifdef USE_PEDANTIC_WRITE
	if(rna_disallow_writes && rna_id_write_error(&self->ptr, NULL)) {
		return 0;
	}
#endif // USE_PEDANTIC_WRITE

>>>>>>> 2198cfdb
	if (!RNA_property_editable_flag(&self->ptr, self->prop)) {
		PyErr_Format(PyExc_AttributeError, "bpy_prop \"%.200s.%.200s\" is read-only", RNA_struct_identifier(self->ptr.type), RNA_property_identifier(self->prop));
		return 0;
	}
<<<<<<< HEAD
	
=======

>>>>>>> 2198cfdb
	/* can ignore clamping here */
	RNA_property_float_set_array(&self->ptr, self->prop, bmo->data);

	if(RNA_property_update_check(self->prop)) {
		RNA_property_update(BPy_GetContext(), &self->ptr, self->prop);
	}
	return 1;
}

static Mathutils_Callback mathutils_rna_matrix_cb = {
	mathutils_rna_generic_check,
	mathutils_rna_matrix_get,
	mathutils_rna_matrix_set,
	NULL,
	NULL
};

static short pyrna_rotation_euler_order_get(PointerRNA *ptr, PropertyRNA **prop_eul_order, short order_fallback)
{
	/* attempt to get order */
	if(*prop_eul_order==NULL)
		*prop_eul_order= RNA_struct_find_property(ptr, "rotation_mode");

	if(*prop_eul_order) {
		short order= RNA_property_enum_get(ptr, *prop_eul_order);
		if (order >= ROT_MODE_XYZ && order <= ROT_MODE_ZYX) /* could be quat or axisangle */
			return order;
	}

	return order_fallback;
}

#endif // USE_MATHUTILS

#define PROP_ALL_VECTOR_SUBTYPES PROP_TRANSLATION: case PROP_DIRECTION: case PROP_VELOCITY: case PROP_ACCELERATION: case PROP_XYZ: case PROP_XYZ_LENGTH

PyObject *pyrna_math_object_from_array(PointerRNA *ptr, PropertyRNA *prop)
{
	PyObject *ret= NULL;

#ifdef USE_MATHUTILS
	int subtype, totdim;
	int len;
	int is_thick;
	int flag= RNA_property_flag(prop);

	/* disallow dynamic sized arrays to be wrapped since the size could change
	 * to a size mathutils does not support */
	if ((RNA_property_type(prop) != PROP_FLOAT) || (flag & PROP_DYNAMIC))
		return NULL;

	len= RNA_property_array_length(ptr, prop);
	subtype= RNA_property_subtype(prop);
	totdim= RNA_property_array_dimension(ptr, prop, NULL);
	is_thick = (flag & PROP_THICK_WRAP);

	if (totdim == 1 || (totdim == 2 && subtype == PROP_MATRIX)) {
		if(!is_thick)
			ret = pyrna_prop_CreatePyObject(ptr, prop); /* owned by the Mathutils PyObject */

		switch(RNA_property_subtype(prop)) {
		case PROP_ALL_VECTOR_SUBTYPES:
			if(len>=2 && len <= 4) {
				if(is_thick) {
					ret= newVectorObject(NULL, len, Py_NEW, NULL);
					RNA_property_float_get_array(ptr, prop, ((VectorObject *)ret)->vec);
				}
				else {
					PyObject *vec_cb= newVectorObject_cb(ret, len, mathutils_rna_array_cb_index, MATHUTILS_CB_SUBTYPE_VEC);
					Py_DECREF(ret); /* the vector owns now */
					ret= vec_cb; /* return the vector instead */
				}
			}
			break;
		case PROP_MATRIX:
			if(len==16) {
				if(is_thick) {
					ret= newMatrixObject(NULL, 4, 4, Py_NEW, NULL);
					RNA_property_float_get_array(ptr, prop, ((MatrixObject *)ret)->contigPtr);
				}
				else {
					PyObject *mat_cb= newMatrixObject_cb(ret, 4,4, mathutils_rna_matrix_cb_index, FALSE);
					Py_DECREF(ret); /* the matrix owns now */
					ret= mat_cb; /* return the matrix instead */
				}
			}
			else if (len==9) {
				if(is_thick) {
					ret= newMatrixObject(NULL, 3, 3, Py_NEW, NULL);
					RNA_property_float_get_array(ptr, prop, ((MatrixObject *)ret)->contigPtr);
				}
				else {
					PyObject *mat_cb= newMatrixObject_cb(ret, 3,3, mathutils_rna_matrix_cb_index, FALSE);
					Py_DECREF(ret); /* the matrix owns now */
					ret= mat_cb; /* return the matrix instead */
				}
			}
			break;
		case PROP_EULER:
		case PROP_QUATERNION:
			if(len==3) { /* euler */
				if(is_thick) {
					/* attempt to get order, only needed for thick types since wrapped with update via callbacks */
					PropertyRNA *prop_eul_order= NULL;
					short order= pyrna_rotation_euler_order_get(ptr, &prop_eul_order, ROT_MODE_XYZ);

					ret= newEulerObject(NULL, order, Py_NEW, NULL); // TODO, get order from RNA
					RNA_property_float_get_array(ptr, prop, ((EulerObject *)ret)->eul);
				}
				else {
					/* order will be updated from callback on use */
					PyObject *eul_cb= newEulerObject_cb(ret, ROT_MODE_XYZ, mathutils_rna_array_cb_index, MATHUTILS_CB_SUBTYPE_EUL); // TODO, get order from RNA
					Py_DECREF(ret); /* the euler owns now */
					ret= eul_cb; /* return the euler instead */
				}
			}
			else if (len==4) {
				if(is_thick) {
					ret= newQuaternionObject(NULL, Py_NEW, NULL);
					RNA_property_float_get_array(ptr, prop, ((QuaternionObject *)ret)->quat);
				}
				else {
					PyObject *quat_cb= newQuaternionObject_cb(ret, mathutils_rna_array_cb_index, MATHUTILS_CB_SUBTYPE_QUAT);
					Py_DECREF(ret); /* the quat owns now */
					ret= quat_cb; /* return the quat instead */
				}
			}
			break;
		case PROP_COLOR:
			if(len==3) { /* color */
				if(is_thick) {
					ret= newColorObject(NULL, Py_NEW, NULL); // TODO, get order from RNA
					RNA_property_float_get_array(ptr, prop, ((ColorObject *)ret)->col);
				}
				else {
					PyObject *col_cb= newColorObject_cb(ret, mathutils_rna_array_cb_index, MATHUTILS_CB_SUBTYPE_COLOR);
					Py_DECREF(ret); /* the color owns now */
					ret= col_cb; /* return the color instead */
				}
			}
		default:
			break;
		}
	}

	if(ret==NULL) {
		if(is_thick) {
			/* this is an array we cant reference (since its not thin wrappable)
			 * and cannot be coerced into a mathutils type, so return as a list */
			ret = pyrna_prop_array_subscript_slice(NULL, ptr, prop, 0, len, len);
		} else {
			ret = pyrna_prop_CreatePyObject(ptr, prop); /* owned by the Mathutils PyObject */
		}
	}
#else // USE_MATHUTILS
	(void)ptr;
	(void)prop;
#endif // USE_MATHUTILS

	return ret;
}

/* same as RNA_enum_value_from_id but raises an exception  */
int pyrna_enum_value_from_id(EnumPropertyItem *item, const char *identifier, int *value, const char *error_prefix)
{
	if(RNA_enum_value_from_id(item, identifier, value) == 0) {
		const char *enum_str= BPy_enum_as_string(item);
		PyErr_Format(PyExc_TypeError, "%s: '%.200s' not found in (%s)", error_prefix, identifier, enum_str);
		MEM_freeN((void *)enum_str);
		return -1;
	}

	return 0;
}

static int pyrna_struct_compare( BPy_StructRNA * a, BPy_StructRNA * b )
{
	return (a->ptr.data==b->ptr.data) ? 0 : -1;
}

static int pyrna_prop_compare( BPy_PropertyRNA * a, BPy_PropertyRNA * b )
{
	return (a->prop==b->prop && a->ptr.data==b->ptr.data ) ? 0 : -1;
}

static PyObject *pyrna_struct_richcmp(PyObject *a, PyObject *b, int op)
{
	PyObject *res;
	int ok= -1; /* zero is true */

	if (BPy_StructRNA_Check(a) && BPy_StructRNA_Check(b))
		ok= pyrna_struct_compare((BPy_StructRNA *)a, (BPy_StructRNA *)b);

	switch (op) {
	case Py_NE:
		ok = !ok; /* pass through */
	case Py_EQ:
		res = ok ? Py_False : Py_True;
		break;

	case Py_LT:
	case Py_LE:
	case Py_GT:
	case Py_GE:
		res = Py_NotImplemented;
		break;
	default:
		PyErr_BadArgument();
		return NULL;
	}

	return Py_INCREF(res), res;
}

static PyObject *pyrna_prop_richcmp(PyObject *a, PyObject *b, int op)
{
	PyObject *res;
	int ok= -1; /* zero is true */

	if (BPy_PropertyRNA_Check(a) && BPy_PropertyRNA_Check(b))
		ok= pyrna_prop_compare((BPy_PropertyRNA *)a, (BPy_PropertyRNA *)b);

	switch (op) {
	case Py_NE:
		ok = !ok; /* pass through */
	case Py_EQ:
		res = ok ? Py_False : Py_True;
		break;

	case Py_LT:
	case Py_LE:
	case Py_GT:
	case Py_GE:
		res = Py_NotImplemented;
		break;
	default:
		PyErr_BadArgument();
		return NULL;
	}

	return Py_INCREF(res), res;
}

/*----------------------repr--------------------------------------------*/
static PyObject *pyrna_struct_str( BPy_StructRNA *self )
{
	PyObject *ret;
	const char *name;

	/* print name if available */
	name= RNA_struct_name_get_alloc(&self->ptr, NULL, FALSE);
	if(name) {
		ret= PyUnicode_FromFormat( "<bpy_struct, %.200s(\"%.200s\")>", RNA_struct_identifier(self->ptr.type), name);
		MEM_freeN((void *)name);
		return ret;
	}

	return PyUnicode_FromFormat( "<bpy_struct, %.200s at %p>", RNA_struct_identifier(self->ptr.type), self->ptr.data);
}

static PyObject *pyrna_struct_repr(BPy_StructRNA *self)
{
	ID *id= self->ptr.id.data;
	if(id == NULL)
		return pyrna_struct_str(self); /* fallback */

	if(RNA_struct_is_ID(self->ptr.type)) {
		return PyUnicode_FromFormat( "bpy.data.%s[\"%s\"]", BKE_idcode_to_name_plural(GS(id->name)), id->name+2);
	}
	else {
		PyObject *ret;
		const char *path;
		path= RNA_path_from_ID_to_struct(&self->ptr);
		if(path) {
			ret= PyUnicode_FromFormat( "bpy.data.%s[\"%s\"].%s", BKE_idcode_to_name_plural(GS(id->name)), id->name+2, path);
			MEM_freeN((void *)path);
		}
		else { /* cant find, print something sane */
			ret= PyUnicode_FromFormat( "bpy.data.%s[\"%s\"]...%s", BKE_idcode_to_name_plural(GS(id->name)), id->name+2, RNA_struct_identifier(self->ptr.type));
		}

		return ret;
	}
}

static PyObject *pyrna_prop_str( BPy_PropertyRNA *self )
{
	PyObject *ret;
	PointerRNA ptr;
	const char *name;
	const char *type_id= NULL;
	char type_fmt[64]= "";
	int type= RNA_property_type(self->prop);

	if(RNA_enum_id_from_value(property_type_items, type, &type_id)==0) {
		PyErr_SetString(PyExc_RuntimeError, "could not use property type, internal error"); /* should never happen */
		return NULL;
	}
	else {
		/* this should never fail */
		int len = -1;
		char *c= type_fmt;

		while ( (*c++= tolower(*type_id++)) ) {} ;

		if(type==PROP_COLLECTION) {
			len= pyrna_prop_collection_length(self);
		} else if (RNA_property_array_check(&self->ptr, self->prop)) {
			len= pyrna_prop_array_length((BPy_PropertyArrayRNA *)self);
		}

		if(len != -1)
			sprintf(--c, "[%d]", len);
	}

	/* if a pointer, try to print name of pointer target too */
	if(RNA_property_type(self->prop) == PROP_POINTER) {
		ptr= RNA_property_pointer_get(&self->ptr, self->prop);
		name= RNA_struct_name_get_alloc(&ptr, NULL, FALSE);

		if(name) {
			ret= PyUnicode_FromFormat( "<bpy_%.200s, %.200s.%.200s(\"%.200s\")>", type_fmt, RNA_struct_identifier(self->ptr.type), RNA_property_identifier(self->prop), name);
			MEM_freeN((void *)name);
			return ret;
		}
	}
	if(RNA_property_type(self->prop) == PROP_COLLECTION) {
		PointerRNA r_ptr;
		if(RNA_property_collection_type_get(&self->ptr, self->prop, &r_ptr)) {
			return PyUnicode_FromFormat( "<bpy_%.200s, %.200s>", type_fmt, RNA_struct_identifier(r_ptr.type));
		}
	}

	return PyUnicode_FromFormat( "<bpy_%.200s, %.200s.%.200s>", type_fmt, RNA_struct_identifier(self->ptr.type), RNA_property_identifier(self->prop));
}

static PyObject *pyrna_prop_repr(BPy_PropertyRNA *self)
{
	ID *id= self->ptr.id.data;
	PyObject *ret;
	const char *path;

	if(id == NULL)
		return pyrna_prop_str(self); /* fallback */

	path= RNA_path_from_ID_to_property(&self->ptr, self->prop);
	if(path) {
		ret= PyUnicode_FromFormat( "bpy.data.%s[\"%s\"].%s", BKE_idcode_to_name_plural(GS(id->name)), id->name+2, path);
		MEM_freeN((void *)path);
	}
	else { /* cant find, print something sane */
		ret= PyUnicode_FromFormat( "bpy.data.%s[\"%s\"]...%s", BKE_idcode_to_name_plural(GS(id->name)), id->name+2, RNA_property_identifier(self->prop));
	}

	return ret;
}

static long pyrna_struct_hash( BPy_StructRNA *self )
{
	return _Py_HashPointer(self->ptr.data);
}

/* from python's meth_hash v3.1.2 */
static long pyrna_prop_hash(BPy_PropertyRNA *self)
{
	long x,y;
	if (self->ptr.data == NULL)
		x = 0;
	else {
		x = _Py_HashPointer(self->ptr.data);
		if (x == -1)
			return -1;
	}
	y = _Py_HashPointer((void*)(self->prop));
	if (y == -1)
		return -1;
	x ^= y;
	if (x == -1)
		x = -2;
	return x;
}

/* use our own dealloc so we can free a property if we use one */
static void pyrna_struct_dealloc(BPy_StructRNA *self)
{
	if (self->freeptr && self->ptr.data) {
		IDP_FreeProperty(self->ptr.data);
		MEM_freeN(self->ptr.data);
		self->ptr.data= NULL;
	}

#ifdef USE_WEAKREFS
    if (self->in_weakreflist != NULL) {
        PyObject_ClearWeakRefs((PyObject *)self);
	}
#endif

	/* Note, for subclassed PyObjects we cant just call PyObject_DEL() directly or it will crash */
	Py_TYPE(self)->tp_free(self);
}

/* use our own dealloc so we can free a property if we use one */
static void pyrna_prop_dealloc(BPy_PropertyRNA *self)
{
#ifdef USE_WEAKREFS
    if (self->in_weakreflist != NULL) {
        PyObject_ClearWeakRefs((PyObject *)self);
	}
#endif
	/* Note, for subclassed PyObjects we cant just call PyObject_DEL() directly or it will crash */
	Py_TYPE(self)->tp_free(self);
}

static void pyrna_prop_array_dealloc(BPy_PropertyRNA *self)
{
#ifdef USE_WEAKREFS
    if (self->in_weakreflist != NULL) {
        PyObject_ClearWeakRefs((PyObject *)self);
	}
#endif
	/* Note, for subclassed PyObjects we cant just call PyObject_DEL() directly or it will crash */
	Py_TYPE(self)->tp_free(self);
}

static const char *pyrna_enum_as_string(PointerRNA *ptr, PropertyRNA *prop)
{
	EnumPropertyItem *item;
	const char *result;
	int free= FALSE;

	RNA_property_enum_items(BPy_GetContext(), ptr, prop, &item, NULL, &free);
	if(item) {
		result= BPy_enum_as_string(item);
	}
	else {
		result= "";
	}

	if(free)
		MEM_freeN(item);

	return result;
}


static int pyrna_string_to_enum(PyObject *item, PointerRNA *ptr, PropertyRNA *prop, int *val, const char *error_prefix)
{
	const char *param= _PyUnicode_AsString(item);

	if (param==NULL) {
		const char *enum_str= pyrna_enum_as_string(ptr, prop);
		PyErr_Format(PyExc_TypeError, "%.200s expected a string enum type in (%.200s)", error_prefix, enum_str);
		MEM_freeN((void *)enum_str);
		return 0;
	} else {
		/* hack so that dynamic enums used for operator properties will be able to be built (i.e. context will be supplied to itemf)
		 * and thus running defining operator buttons for such operators in UI will work */
		RNA_def_property_clear_flag(prop, PROP_ENUM_NO_CONTEXT); 
		
		if (!RNA_property_enum_value(BPy_GetContext(), ptr, prop, param, val)) {
			const char *enum_str= pyrna_enum_as_string(ptr, prop);
			PyErr_Format(PyExc_TypeError, "%.200s enum \"%.200s\" not found in (%.200s)", error_prefix, param, enum_str);
			MEM_freeN((void *)enum_str);
			return 0;
		}
	}

	return 1;
}

int pyrna_set_to_enum_bitfield(EnumPropertyItem *items, PyObject *value, int *r_value, const char *error_prefix)
{
	/* set of enum items, concatenate all values with OR */
	int ret, flag= 0;

	/* set looping */
	Py_ssize_t pos = 0;
	PyObject *key;
	long hash;

	*r_value= 0;

	while (_PySet_NextEntry(value, &pos, &key, &hash)) {
		const char *param= _PyUnicode_AsString(key);

		if(param==NULL) {
			PyErr_Format(PyExc_TypeError, "%.200s expected a string, not %.200s", error_prefix, Py_TYPE(key)->tp_name);
			return -1;
		}
		if(pyrna_enum_value_from_id(items, param, &ret, error_prefix) < 0)
			return -1;

		flag |= ret;
	}

	*r_value= flag;
	return 0;
}

static int pyrna_prop_to_enum_bitfield(PointerRNA *ptr, PropertyRNA *prop, PyObject *value, int *r_value, const char *error_prefix)
{
	EnumPropertyItem *item;
	int ret;
	int free= FALSE;

	*r_value= 0;

	RNA_property_enum_items(BPy_GetContext(), ptr, prop, &item, NULL, &free);

	if(item) {
		ret= pyrna_set_to_enum_bitfield(item, value, r_value, error_prefix);
	}
	else {
		if(PySet_GET_SIZE(value)) {
			PyErr_Format(PyExc_TypeError, "%.200s: empty enum \"%.200s\" could not have any values assigned", error_prefix, RNA_property_identifier(prop));
			ret= -1;
		}
		else {
			ret= 0;
		}
	}

	if(free)
		MEM_freeN(item);

	return ret;
}

PyObject *pyrna_enum_bitfield_to_py(EnumPropertyItem *items, int value)
{
	PyObject *ret= PySet_New(NULL);
	const char *identifier[RNA_ENUM_BITFLAG_SIZE + 1];

	if(RNA_enum_bitflag_identifiers(items, value, identifier)) {
		PyObject *item;
		int index;
		for(index=0; identifier[index]; index++) {
			item= PyUnicode_FromString(identifier[index]);
			PySet_Add(ret, item);
			Py_DECREF(item);
		}
	}

	return ret;
}

static PyObject *pyrna_enum_to_py(PointerRNA *ptr, PropertyRNA *prop, int val)
{
	PyObject *item, *ret= NULL;

	if(RNA_property_flag(prop) & PROP_ENUM_FLAG) {
		const char *identifier[RNA_ENUM_BITFLAG_SIZE + 1];

		ret= PySet_New(NULL);

		if (RNA_property_enum_bitflag_identifiers(BPy_GetContext(), ptr, prop, val, identifier)) {
			int index;

			for(index=0; identifier[index]; index++) {
				item= PyUnicode_FromString(identifier[index]);
				PySet_Add(ret, item);
				Py_DECREF(item);
			}

		}
	}
	else {
		const char *identifier;
		if (RNA_property_enum_identifier(BPy_GetContext(), ptr, prop, val, &identifier)) {
			ret = PyUnicode_FromString(identifier);
		} else {
			EnumPropertyItem *enum_item;
			int free= FALSE;

			/* don't throw error here, can't trust blender 100% to give the
			 * right values, python code should not generate error for that */
			RNA_property_enum_items(BPy_GetContext(), ptr, prop, &enum_item, NULL, &free);
			if(enum_item && enum_item->identifier) {
				ret= PyUnicode_FromString(enum_item->identifier);
			}
			else {
				const char *ptr_name= RNA_struct_name_get_alloc(ptr, NULL, FALSE);

				/* prefer not fail silently incase of api errors, maybe disable it later */
				printf("RNA Warning: Current value \"%d\" matches no enum in '%s', '%s', '%s'\n", val, RNA_struct_identifier(ptr->type), ptr_name, RNA_property_identifier(prop));

#if 0           // gives python decoding errors while generating docs :(
				char error_str[256];
				snprintf(error_str, sizeof(error_str), "RNA Warning: Current value \"%d\" matches no enum in '%s', '%s', '%s'", val, RNA_struct_identifier(ptr->type), ptr_name, RNA_property_identifier(prop));
				PyErr_Warn(PyExc_RuntimeWarning, error_str);
#endif

				if(ptr_name)
					MEM_freeN((void *)ptr_name);

				ret = PyUnicode_FromString("");
			}

			if(free)
				MEM_freeN(enum_item);

			/*PyErr_Format(PyExc_AttributeError, "RNA Error: Current value \"%d\" matches no enum", val);
			ret = NULL;*/
		}
	}

	return ret;
}

PyObject * pyrna_prop_to_py(PointerRNA *ptr, PropertyRNA *prop)
{
	PyObject *ret;
	int type = RNA_property_type(prop);

	if (RNA_property_array_check(ptr, prop)) {
		return pyrna_py_from_array(ptr, prop);
	}

	/* see if we can coorce into a python type - PropertyType */
	switch (type) {
	case PROP_BOOLEAN:
		ret = PyBool_FromLong( RNA_property_boolean_get(ptr, prop) );
		break;
	case PROP_INT:
		ret = PyLong_FromSsize_t( (Py_ssize_t)RNA_property_int_get(ptr, prop) );
		break;
	case PROP_FLOAT:
		ret = PyFloat_FromDouble( RNA_property_float_get(ptr, prop) );
		break;
	case PROP_STRING:
	{
		int subtype= RNA_property_subtype(prop);
<<<<<<< HEAD
		char *buf;
=======
		const char *buf;
>>>>>>> 2198cfdb
		buf = RNA_property_string_get_alloc(ptr, prop, NULL, -1);
#ifdef USE_STRING_COERCE
		/* only file paths get special treatment, they may contain non utf-8 chars */
		if(ELEM3(subtype, PROP_FILEPATH, PROP_DIRPATH, PROP_FILENAME)) {
			ret= PyC_UnicodeFromByte(buf);
		}
		else {
<<<<<<< HEAD
		ret = PyUnicode_FromString( buf );
		}
#else
		ret= PyUnicode_FromString(buf);
#endif
		MEM_freeN(buf);
=======
			ret= PyUnicode_FromString(buf);
		}
#else // USE_STRING_COERCE
		ret= PyUnicode_FromString(buf);
#endif // USE_STRING_COERCE
		MEM_freeN((void *)buf);
>>>>>>> 2198cfdb
		break;
	}
	case PROP_ENUM:
	{
		ret= pyrna_enum_to_py(ptr, prop, RNA_property_enum_get(ptr, prop));
		break;
	}
	case PROP_POINTER:
	{
		PointerRNA newptr;
		newptr= RNA_property_pointer_get(ptr, prop);
		if (newptr.data) {
			ret = pyrna_struct_CreatePyObject(&newptr);
		} else {
			ret = Py_None;
			Py_INCREF(ret);
		}
		break;
	}
	case PROP_COLLECTION:
		ret = pyrna_prop_CreatePyObject(ptr, prop);
		break;
	default:
		PyErr_Format(PyExc_TypeError, "bpy_struct internal error: unknown type '%d' (pyrna_prop_to_py)", type);
		ret = NULL;
		break;
	}

	return ret;
}

/* This function is used by operators and converting dicts into collections.
 * Its takes keyword args and fills them with property values */
int pyrna_pydict_to_props(PointerRNA *ptr, PyObject *kw, int all_args, const char *error_prefix)
{
	int error_val = 0;
	int totkw;
	const char *arg_name= NULL;
	PyObject *item;

	totkw = kw ? PyDict_Size(kw):0;

	RNA_STRUCT_BEGIN(ptr, prop) {
		arg_name= RNA_property_identifier(prop);

		if (strcmp(arg_name, "rna_type")==0) continue;

		if (kw==NULL) {
			PyErr_Format(PyExc_TypeError, "%.200s: no keywords, expected \"%.200s\"", error_prefix, arg_name ? arg_name : "<UNKNOWN>");
			error_val= -1;
			break;
		}

		item= PyDict_GetItemString(kw, arg_name); /* wont set an error */

		if (item == NULL) {
			if(all_args) {
				PyErr_Format(PyExc_TypeError, "%.200s: keyword \"%.200s\" missing", error_prefix, arg_name ? arg_name : "<UNKNOWN>");
				error_val = -1; /* pyrna_py_to_prop sets the error */
				break;
			}
		} else {
			if (pyrna_py_to_prop(ptr, prop, NULL, item, error_prefix)) {
				error_val= -1;
				break;
			}
			totkw--;
		}
	}
	RNA_STRUCT_END;

	if (error_val==0 && totkw > 0) { /* some keywords were given that were not used :/ */
		PyObject *key, *value;
		Py_ssize_t pos = 0;

		while (PyDict_Next(kw, &pos, &key, &value)) {
			arg_name= _PyUnicode_AsString(key);
			if (RNA_struct_find_property(ptr, arg_name) == NULL) break;
			arg_name= NULL;
		}

		PyErr_Format(PyExc_TypeError, "%.200s: keyword \"%.200s\" unrecognized", error_prefix, arg_name ? arg_name : "<UNKNOWN>");
		error_val = -1;
	}

	return error_val;
}

static PyObject * pyrna_func_call(PyObject *self, PyObject *args, PyObject *kw);

static PyObject *pyrna_func_to_py(BPy_DummyPointerRNA *pyrna, FunctionRNA *func)
{
	static PyMethodDef func_meth = {"<generic rna function>", (PyCFunction)pyrna_func_call, METH_VARARGS|METH_KEYWORDS, "python rna function"};
	PyObject *self;
	PyObject *ret;

	if(func==NULL) {
		PyErr_Format(PyExc_RuntimeError, "%.200s: type attempted to get NULL function", RNA_struct_identifier(pyrna->ptr.type));
		return NULL;
	}

	self= PyTuple_New(2);

	PyTuple_SET_ITEM(self, 0, (PyObject *)pyrna);
	Py_INCREF(pyrna);

	PyTuple_SET_ITEM(self, 1, PyCapsule_New((void *)func, NULL, NULL));

	ret= PyCFunction_New(&func_meth, self);
	Py_DECREF(self);

	return ret;
}



<<<<<<< HEAD
static int pyrna_py_to_prop(PointerRNA *ptr, PropertyRNA *prop, ParameterList *parms, void *data, PyObject *value, const char *error_prefix)
=======
static int pyrna_py_to_prop(PointerRNA *ptr, PropertyRNA *prop, void *data, PyObject *value, const char *error_prefix)
>>>>>>> 2198cfdb
{
	/* XXX hard limits should be checked here */
	int type = RNA_property_type(prop);


	if (RNA_property_array_check(ptr, prop)) {
		int ok= 1;

		/* done getting the length */
		ok= pyrna_py_to_array(ptr, prop, data, value, error_prefix);

		if (!ok) {
			return -1;
		}
	}
	else {
		/* Normal Property (not an array) */

		/* see if we can coorce into a python type - PropertyType */
		switch (type) {
		case PROP_BOOLEAN:
		{
			int param;
			/* prefer not to have an exception here
			 * however so many poll functions return None or a valid Object.
			 * its a hassle to convert these into a bool before returning, */
			if(RNA_property_flag(prop) & PROP_OUTPUT)
				param = PyObject_IsTrue( value );
			else
				param = PyLong_AsLong( value );

			if(param < 0) {
				PyErr_Format(PyExc_TypeError, "%.200s %.200s.%.200s expected True/False or 0/1, not %.200s", error_prefix, RNA_struct_identifier(ptr->type), RNA_property_identifier(prop), Py_TYPE(value)->tp_name);
				return -1;
			} else {
				if(data)	*((int*)data)= param;
				else		RNA_property_boolean_set(ptr, prop, param);
			}
			break;
		}
		case PROP_INT:
		{
			int overflow;
			long param= PyLong_AsLongAndOverflow(value, &overflow);
			if(overflow || (param > INT_MAX) || (param < INT_MIN)) {
				PyErr_Format(PyExc_ValueError, "%.200s %.200s.%.200s value not in 'int' range (" STRINGIFY(INT_MIN) ", " STRINGIFY(INT_MAX) ")", error_prefix, RNA_struct_identifier(ptr->type), RNA_property_identifier(prop));
				return -1;
			}
			else if (param==-1 && PyErr_Occurred()) {
				PyErr_Format(PyExc_TypeError, "%.200s %.200s.%.200s expected an int type, not %.200s", error_prefix, RNA_struct_identifier(ptr->type), RNA_property_identifier(prop), Py_TYPE(value)->tp_name);
				return -1;
			} else {
				int param_i= (int)param;
				RNA_property_int_clamp(ptr, prop, &param_i);
				if(data)	*((int*)data)= param_i;
				else		RNA_property_int_set(ptr, prop, param_i);
			}
			break;
		}
		case PROP_FLOAT:
		{
			float param = PyFloat_AsDouble(value);
			if (PyErr_Occurred()) {
				PyErr_Format(PyExc_TypeError, "%.200s %.200s.%.200s expected a float type, not %.200s", error_prefix, RNA_struct_identifier(ptr->type), RNA_property_identifier(prop), Py_TYPE(value)->tp_name);
				return -1;
			} else {
				RNA_property_float_clamp(ptr, prop, (float *)&param);
				if(data)	*((float*)data)= param;
				else		RNA_property_float_set(ptr, prop, param);
			}
			break;
		}
		case PROP_STRING:
		{
			const char *param;
#ifdef USE_STRING_COERCE
			PyObject *value_coerce= NULL;
			int subtype= RNA_property_subtype(prop);
			if(ELEM3(subtype, PROP_FILEPATH, PROP_DIRPATH, PROP_FILENAME)) {
<<<<<<< HEAD
				param= PuC_UnicodeAsByte(value, &value_coerce);
=======
				/* TODO, get size */
				param= PyC_UnicodeAsByte(value, &value_coerce);
>>>>>>> 2198cfdb
			}
			else {
				param= _PyUnicode_AsString(value);
			}
<<<<<<< HEAD
#else
			param= _PyUnicode_AsString(value);
#endif
=======
#else // USE_STRING_COERCE
			param= _PyUnicode_AsStringSize(value);
#endif // USE_STRING_COERCE
>>>>>>> 2198cfdb

			if (param==NULL) {
				PyErr_Format(PyExc_TypeError, "%.200s %.200s.%.200s expected a string type, not %.200s", error_prefix, RNA_struct_identifier(ptr->type), RNA_property_identifier(prop), Py_TYPE(value)->tp_name);
				return -1;
			}
			else {
<<<<<<< HEAD
				if(data)	*((char**)data)= param; /*XXX, this assignes a pointer, wouldnt it be better to copy??? */
=======
				if(data)	*((char**)data)= (char *)param; /*XXX, this is suspect but needed for function calls, need to see if theres a better way */
>>>>>>> 2198cfdb
				else		RNA_property_string_set(ptr, prop, param);
			}
#ifdef USE_STRING_COERCE
			Py_XDECREF(value_coerce);
<<<<<<< HEAD
#endif
=======
#endif // USE_STRING_COERCE
>>>>>>> 2198cfdb
			break;
		}
		case PROP_ENUM:
		{
			int val= 0;

			if (PyUnicode_Check(value)) {
				if (!pyrna_string_to_enum(value, ptr, prop, &val, error_prefix))
					return -1;
			}
			else if (PyAnySet_Check(value)) {
				if(RNA_property_flag(prop) & PROP_ENUM_FLAG) {
					/* set of enum items, concatenate all values with OR */
					if(pyrna_prop_to_enum_bitfield(ptr, prop, value, &val, error_prefix) < 0)
						return -1;
				}
				else {
					PyErr_Format(PyExc_TypeError, "%.200s, %.200s.%.200s is not a bitflag enum type", error_prefix, RNA_struct_identifier(ptr->type), RNA_property_identifier(prop));
					return -1;
				}
			}
			else {
				const char *enum_str= pyrna_enum_as_string(ptr, prop);
				PyErr_Format(PyExc_TypeError, "%.200s %.200s.%.200s expected a string enum or a set of strings in (%.2000s), not %.200s", error_prefix, RNA_struct_identifier(ptr->type), RNA_property_identifier(prop), enum_str, Py_TYPE(value)->tp_name);
				MEM_freeN((void *)enum_str);
				return -1;
			}

			if(data)	*((int*)data)= val;
			else		RNA_property_enum_set(ptr, prop, val);

			break;
		}
		case PROP_POINTER:
		{
			PyObject *value_new= NULL;
<<<<<<< HEAD
					
			StructRNA *ptype= RNA_property_pointer_type(ptr, prop);
=======

			StructRNA *ptr_type= RNA_property_pointer_type(ptr, prop);
>>>>>>> 2198cfdb
			int flag = RNA_property_flag(prop);

			/* this is really nasty!, so we can fake the operator having direct properties eg:
			 * layout.prop(self, "filepath")
			 * ... which infact should be
			 * layout.prop(self.properties, "filepath")
			 *
			 * we need to do this trick.
			 * if the prop is not an operator type and the pyobject is an operator, use its properties in place of its self.
			 *
			 * this is so bad that its almost a good reason to do away with fake 'self.properties -> self' class mixing
			 * if this causes problems in the future it should be removed.
			 */
			if(	(ptr_type == &RNA_AnyType) &&
				(BPy_StructRNA_Check(value)) &&
				(RNA_struct_is_a(((BPy_StructRNA *)value)->ptr.type, &RNA_Operator))
			) {
				value= PyObject_GetAttrString(value, "properties");
				value_new= value;
			}


			/* if property is an OperatorProperties pointer and value is a map, forward back to pyrna_pydict_to_props */
			if (RNA_struct_is_a(ptr_type, &RNA_OperatorProperties) && PyDict_Check(value)) {
				PointerRNA opptr = RNA_property_pointer_get(ptr, prop);
				return pyrna_pydict_to_props(&opptr, value, 0, error_prefix);
			}

			/* another exception, allow to pass a collection as an RNA property */
			if(Py_TYPE(value)==&pyrna_prop_collection_Type) { /* ok to ignore idprop collections */
				PointerRNA c_ptr;
				BPy_PropertyRNA *value_prop= (BPy_PropertyRNA *)value;
				if(RNA_property_collection_type_get(&value_prop->ptr, value_prop->prop, &c_ptr)) {
					value= pyrna_struct_CreatePyObject(&c_ptr);
					value_new= value;
				}
				else {
<<<<<<< HEAD
					PyErr_Format(PyExc_TypeError, "%.200s %.200s.%.200s collection has no type, cant be used as a %.200s type", error_prefix, RNA_struct_identifier(ptr->type), RNA_property_identifier(prop), RNA_struct_identifier(ptype));
=======
					PyErr_Format(PyExc_TypeError, "%.200s %.200s.%.200s collection has no type, cant be used as a %.200s type", error_prefix, RNA_struct_identifier(ptr->type), RNA_property_identifier(prop), RNA_struct_identifier(ptr_type));
>>>>>>> 2198cfdb
					return -1;
				}
			}

			if(!BPy_StructRNA_Check(value) && value != Py_None) {
<<<<<<< HEAD
				PyErr_Format(PyExc_TypeError, "%.200s %.200s.%.200s expected a %.200s type", error_prefix, RNA_struct_identifier(ptr->type), RNA_property_identifier(prop), RNA_struct_identifier(ptype));
				Py_XDECREF(value_new); return -1;
			} else if((flag & PROP_NEVER_NULL) && value == Py_None) {
				PyErr_Format(PyExc_TypeError, "%.200s %.200s.%.200s does not support a 'None' assignment %.200s type", error_prefix, RNA_struct_identifier(ptr->type), RNA_property_identifier(prop), RNA_struct_identifier(ptype));
=======
				PyErr_Format(PyExc_TypeError, "%.200s %.200s.%.200s expected a %.200s type, not %.200s", error_prefix, RNA_struct_identifier(ptr->type), RNA_property_identifier(prop), RNA_struct_identifier(ptr_type), Py_TYPE(value)->tp_name);
				Py_XDECREF(value_new); return -1;
			} else if((flag & PROP_NEVER_NULL) && value == Py_None) {
				PyErr_Format(PyExc_TypeError, "%.200s %.200s.%.200s does not support a 'None' assignment %.200s type", error_prefix, RNA_struct_identifier(ptr->type), RNA_property_identifier(prop), RNA_struct_identifier(ptr_type));
>>>>>>> 2198cfdb
				Py_XDECREF(value_new); return -1;
			} else if(value != Py_None && ((flag & PROP_ID_SELF_CHECK) && ptr->id.data == ((BPy_StructRNA*)value)->ptr.id.data)) {
				PyErr_Format(PyExc_TypeError, "%.200s %.200s.%.200s ID type does not support assignment to its self", error_prefix, RNA_struct_identifier(ptr->type), RNA_property_identifier(prop));
				Py_XDECREF(value_new); return -1;
			} else {
				BPy_StructRNA *param= (BPy_StructRNA*)value;
				int raise_error= FALSE;
				if(data) {

					if(flag & PROP_RNAPTR) {
						if(value == Py_None)
							memset(data, 0, sizeof(PointerRNA));
						else
							*((PointerRNA*)data)= param->ptr;
					}
					else if(value == Py_None) {
						*((void**)data)= NULL;
					}
					else if(RNA_struct_is_a(param->ptr.type, ptr_type)) {
						*((void**)data)= param->ptr.data;
					}
					else {
						raise_error= TRUE;
					}
				}
				else {
					/* data==NULL, assign to RNA */
					if(value == Py_None) {
						PointerRNA valueptr= {{NULL}};
						RNA_property_pointer_set(ptr, prop, valueptr);
					}
					else if(RNA_struct_is_a(param->ptr.type, ptr_type)) {
						RNA_property_pointer_set(ptr, prop, param->ptr);
					}
					else {
						PointerRNA tmp;
<<<<<<< HEAD
						RNA_pointer_create(NULL, ptype, NULL, &tmp);
						PyErr_Format(PyExc_TypeError, "%.200s %.200s.%.200s expected a %.200s type", error_prefix, RNA_struct_identifier(ptr->type), RNA_property_identifier(prop), RNA_struct_identifier(tmp.type));
=======
						RNA_pointer_create(NULL, ptr_type, NULL, &tmp);
						PyErr_Format(PyExc_TypeError, "%.200s %.200s.%.200s expected a %.200s type. not %.200s", error_prefix, RNA_struct_identifier(ptr->type), RNA_property_identifier(prop), RNA_struct_identifier(tmp.type), RNA_struct_identifier(param->ptr.type));
>>>>>>> 2198cfdb
						Py_XDECREF(value_new); return -1;
					}
				}

				if(raise_error) {
					PointerRNA tmp;
<<<<<<< HEAD
					RNA_pointer_create(NULL, ptype, NULL, &tmp);
					PyErr_Format(PyExc_TypeError, "%.200s %.200s.%.200s expected a %.200s type", error_prefix, RNA_struct_identifier(ptr->type), RNA_property_identifier(prop), RNA_struct_identifier(tmp.type));
=======
					RNA_pointer_create(NULL, ptr_type, NULL, &tmp);
					PyErr_Format(PyExc_TypeError, "%.200s %.200s.%.200s expected a %.200s type, not %.200s", error_prefix, RNA_struct_identifier(ptr->type), RNA_property_identifier(prop), RNA_struct_identifier(tmp.type), RNA_struct_identifier(param->ptr.type));
>>>>>>> 2198cfdb
					Py_XDECREF(value_new); return -1;
				}
			}

<<<<<<< HEAD
=======
			Py_XDECREF(value_new);

>>>>>>> 2198cfdb
			break;
		}
		case PROP_COLLECTION:
		{
			int seq_len, i;
			PyObject *item;
			PointerRNA itemptr;
			ListBase *lb;
			CollectionPointerLink *link;

			lb= (data)? (ListBase*)data: NULL;

			/* convert a sequence of dict's into a collection */
			if(!PySequence_Check(value)) {
				PyErr_Format(PyExc_TypeError, "%.200s %.200s.%.200s expected a sequence for an RNA collection, not %.200s", error_prefix, RNA_struct_identifier(ptr->type), RNA_property_identifier(prop), Py_TYPE(value)->tp_name);
				return -1;
			}

			seq_len = PySequence_Size(value);
			for(i=0; i<seq_len; i++) {
				item= PySequence_GetItem(value, i);

				if(item==NULL) {
					PyErr_Format(PyExc_TypeError, "%.200s %.200s.%.200s failed to get sequence index '%d' for an RNA collection", error_prefix, RNA_struct_identifier(ptr->type), RNA_property_identifier(prop), i);
					Py_XDECREF(item);
					return -1;
				}

				if(PyDict_Check(item)==0) {
					PyErr_Format(PyExc_TypeError, "%.200s %.200s.%.200s expected a each sequence member to be a dict for an RNA collection, not %.200s", error_prefix, RNA_struct_identifier(ptr->type), RNA_property_identifier(prop), Py_TYPE(item)->tp_name);
					Py_XDECREF(item);
					return -1;
				}

				if(lb) {
					link= MEM_callocN(sizeof(CollectionPointerLink), "PyCollectionPointerLink");
					link->ptr= itemptr;
					BLI_addtail(lb, link);
				}
				else
					RNA_property_collection_add(ptr, prop, &itemptr);

				if(pyrna_pydict_to_props(&itemptr, item, 1, "Converting a python list to an RNA collection")==-1) {
					PyObject *msg= PyC_ExceptionBuffer();
<<<<<<< HEAD
					char *msg_char= _PyUnicode_AsString(msg);
=======
					const char *msg_char= _PyUnicode_AsString(msg);
>>>>>>> 2198cfdb

					PyErr_Format(PyExc_TypeError, "%.200s %.200s.%.200s error converting a member of a collection from a dicts into an RNA collection, failed with: %s", error_prefix, RNA_struct_identifier(ptr->type), RNA_property_identifier(prop), msg_char);

					Py_DECREF(item);
					Py_DECREF(msg);
					return -1;
				}
				Py_DECREF(item);
			}

			break;
		}
		default:
			PyErr_Format(PyExc_AttributeError, "%.200s %.200s.%.200s unknown property type (pyrna_py_to_prop)", error_prefix, RNA_struct_identifier(ptr->type), RNA_property_identifier(prop));
			return -1;
			break;
		}
	}

	/* Run rna property functions */
	if(RNA_property_update_check(prop)) {
		RNA_property_update(BPy_GetContext(), ptr, prop);
	}

	return 0;
}

static PyObject * pyrna_prop_array_to_py_index(BPy_PropertyArrayRNA *self, int index)
{
	return pyrna_py_from_array_index(self, &self->ptr, self->prop, index);
}

static int pyrna_py_to_prop_array_index(BPy_PropertyArrayRNA *self, int index, PyObject *value)
{
	int ret = 0;
	PointerRNA *ptr= &self->ptr;
	PropertyRNA *prop= self->prop;

	const int totdim= RNA_property_array_dimension(ptr, prop, NULL);

	if (totdim > 1) {
		/* char error_str[512]; */
		if (!pyrna_py_to_array_index(&self->ptr, self->prop, self->arraydim, self->arrayoffset, index, value, "")) {
			/* PyErr_SetString(PyExc_AttributeError, error_str); */
			ret= -1;
		}
	}
	else {
		/* see if we can coorce into a python type - PropertyType */
		switch (RNA_property_type(prop)) {
		case PROP_BOOLEAN:
			{
				int param = PyLong_AsLong( value );

				if( param < 0 || param > 1) {
					PyErr_SetString(PyExc_TypeError, "expected True/False or 0/1");
					ret = -1;
				} else {
					RNA_property_boolean_set_index(ptr, prop, index, param);
				}
				break;
			}
		case PROP_INT:
			{
				int param = PyLong_AsLong(value);
				if (param==-1 && PyErr_Occurred()) {
					PyErr_SetString(PyExc_TypeError, "expected an int type");
					ret = -1;
				} else {
					RNA_property_int_clamp(ptr, prop, &param);
					RNA_property_int_set_index(ptr, prop, index, param);
				}
				break;
			}
		case PROP_FLOAT:
			{
				float param = PyFloat_AsDouble(value);
				if (PyErr_Occurred()) {
					PyErr_SetString(PyExc_TypeError, "expected a float type");
					ret = -1;
				} else {
					RNA_property_float_clamp(ptr, prop, &param);
					RNA_property_float_set_index(ptr, prop, index, param);
				}
				break;
			}
		default:
			PyErr_SetString(PyExc_AttributeError, "not an array type");
			ret = -1;
			break;
		}
	}

	/* Run rna property functions */
	if(RNA_property_update_check(prop)) {
		RNA_property_update(BPy_GetContext(), ptr, prop);
	}

	return ret;
}

//---------------sequence-------------------------------------------
static Py_ssize_t pyrna_prop_array_length(BPy_PropertyArrayRNA *self)
{
	if (RNA_property_array_dimension(&self->ptr, self->prop, NULL) > 1)
		return RNA_property_multi_array_length(&self->ptr, self->prop, self->arraydim);
	else
		return RNA_property_array_length(&self->ptr, self->prop);
}

static Py_ssize_t pyrna_prop_collection_length( BPy_PropertyRNA *self )
{
	return RNA_property_collection_length(&self->ptr, self->prop);
}

/* bool funcs are for speed, so we can avoid getting the length
 * of 1000's of items in a linked list for eg. */
static int pyrna_prop_array_bool(BPy_PropertyRNA *self)
{
	return RNA_property_array_length(&self->ptr, self->prop) ? 1 : 0;
}

static int pyrna_prop_collection_bool( BPy_PropertyRNA *self )
{
	/* no callback defined, just iterate and find the nth item */
	CollectionPropertyIterator iter;
	int test;

	RNA_property_collection_begin(&self->ptr, self->prop, &iter);
	test = iter.valid;
	RNA_property_collection_end(&iter);
	return test;
}

/* internal use only */
static PyObject *pyrna_prop_collection_subscript_int(BPy_PropertyRNA *self, Py_ssize_t keynum)
{
	PointerRNA newptr;
	Py_ssize_t keynum_abs= keynum;

	/* notice getting the length of the collection is avoided unless negative index is used
	 * or to detect internal error with a valid index.
	 * This is done for faster lookups. */
	if(keynum < 0) {
		keynum_abs += RNA_property_collection_length(&self->ptr, self->prop);

		if(keynum_abs < 0) {
			PyErr_Format(PyExc_IndexError, "bpy_prop_collection[%d]: out of range.", keynum);
			return NULL;
		}
	}

	if(RNA_property_collection_lookup_int(&self->ptr, self->prop, keynum_abs, &newptr)) {
		return pyrna_struct_CreatePyObject(&newptr);
	}
	else {
		const int len= RNA_property_collection_length(&self->ptr, self->prop);
		if(keynum_abs >= len) {
			PyErr_Format(PyExc_IndexError, "bpy_prop_collection[index]: index %d out of range, size %d", keynum, len);
		}
		else {
			PyErr_Format(PyExc_RuntimeError, "bpy_prop_collection[index]: internal error, valid index %d given in %d sized collection but value not found", keynum_abs, len);
		}

		return NULL;
	}
}

static PyObject *pyrna_prop_array_subscript_int(BPy_PropertyArrayRNA *self, int keynum)
{
	int len= pyrna_prop_array_length(self);

	if(keynum < 0) keynum += len;

	if(keynum >= 0 && keynum < len)
		return pyrna_prop_array_to_py_index(self, keynum);

	PyErr_Format(PyExc_IndexError, "bpy_prop_array[index]: index %d out of range", keynum);
	return NULL;
}

static PyObject *pyrna_prop_collection_subscript_str(BPy_PropertyRNA *self, const char *keyname)
{
	PointerRNA newptr;
	if(RNA_property_collection_lookup_string(&self->ptr, self->prop, keyname, &newptr))
		return pyrna_struct_CreatePyObject(&newptr);

	PyErr_Format(PyExc_KeyError, "bpy_prop_collection[key]: key \"%.200s\" not found", keyname);
	return NULL;
}
/* static PyObject *pyrna_prop_array_subscript_str(BPy_PropertyRNA *self, char *keyname) */

static PyObject *pyrna_prop_collection_subscript_slice(BPy_PropertyRNA *self, Py_ssize_t start, Py_ssize_t stop)
{
	int count= 0;

	PyObject *list= PyList_New(0);
	PyObject *item;

	/* first loop up-until the start */
	CollectionPropertyIterator rna_macro_iter;
	for(RNA_property_collection_begin(&self->ptr, self->prop, &rna_macro_iter); rna_macro_iter.valid; RNA_property_collection_next(&rna_macro_iter)) {
		/* PointerRNA itemptr= rna_macro_iter.ptr; */
		if(count == start) {
			break;
		}
		count++;
	}

	/* add items until stop */
	for(; rna_macro_iter.valid; RNA_property_collection_next(&rna_macro_iter)) {
		item= pyrna_struct_CreatePyObject(&rna_macro_iter.ptr);
		PyList_Append(list, item);
		Py_DECREF(item);

		count++;
		if(count == stop) {
			break;
		}
	}

	RNA_property_collection_end(&rna_macro_iter);

	return list;
}

/* TODO - dimensions
 * note: could also use pyrna_prop_array_to_py_index(self, count) in a loop but its a lot slower
 * since at the moment it reads (and even allocates) the entire array for each index.
 */
<<<<<<< HEAD
static PyObject *pyrna_prop_array_subscript_slice(BPy_PropertyArrayRNA *self, PointerRNA *ptr, PropertyRNA *prop, int start, int stop, int length)
=======
static PyObject *pyrna_prop_array_subscript_slice(BPy_PropertyArrayRNA *self, PointerRNA *ptr, PropertyRNA *prop, Py_ssize_t start, Py_ssize_t stop, Py_ssize_t length)
>>>>>>> 2198cfdb
{
	int count, totdim;

	PyObject *tuple= PyTuple_New(stop - start);

	totdim = RNA_property_array_dimension(ptr, prop, NULL);

	if (totdim > 1) {
		for (count = start; count < stop; count++)
<<<<<<< HEAD
			PyList_SET_ITEM(list, count - start, pyrna_prop_array_to_py_index(self, count));
=======
			PyTuple_SET_ITEM(tuple, count - start, pyrna_prop_array_to_py_index(self, count));
>>>>>>> 2198cfdb
	}
	else {
		switch (RNA_property_type(prop)) {
		case PROP_FLOAT:
			{
				float values_stack[PYRNA_STACK_ARRAY];
				float *values;
				if(length > PYRNA_STACK_ARRAY)	{	values= PyMem_MALLOC(sizeof(float) * length); }
				else							{	values= values_stack; }
				RNA_property_float_get_array(ptr, prop, values);

				for(count=start; count<stop; count++)
					PyTuple_SET_ITEM(tuple, count-start, PyFloat_FromDouble(values[count]));

				if(values != values_stack) {
					PyMem_FREE(values);
				}
				break;
			}
		case PROP_BOOLEAN:
			{
				int values_stack[PYRNA_STACK_ARRAY];
				int *values;
				if(length > PYRNA_STACK_ARRAY)	{	values= PyMem_MALLOC(sizeof(int) * length); }
				else							{	values= values_stack; }

				RNA_property_boolean_get_array(ptr, prop, values);
				for(count=start; count<stop; count++)
					PyTuple_SET_ITEM(tuple, count-start, PyBool_FromLong(values[count]));

				if(values != values_stack) {
					PyMem_FREE(values);
				}
				break;
			}
		case PROP_INT:
			{
				int values_stack[PYRNA_STACK_ARRAY];
				int *values;
				if(length > PYRNA_STACK_ARRAY)	{	values= PyMem_MALLOC(sizeof(int) * length); }
				else							{	values= values_stack; }

				RNA_property_int_get_array(ptr, prop, values);
				for(count=start; count<stop; count++)
					PyTuple_SET_ITEM(tuple, count-start, PyLong_FromSsize_t(values[count]));

				if(values != values_stack) {
					PyMem_FREE(values);
				}
				break;
			}
		default:
			BLI_assert(!"Invalid array type");

			PyErr_SetString(PyExc_TypeError, "not an array type");
			Py_DECREF(tuple);
			tuple= NULL;
		}
	}
	return tuple;
}

static PyObject *pyrna_prop_collection_subscript(BPy_PropertyRNA *self, PyObject *key)
{
	if (PyUnicode_Check(key)) {
		return pyrna_prop_collection_subscript_str(self, _PyUnicode_AsString(key));
	}
	else if (PyIndex_Check(key)) {
		Py_ssize_t i = PyNumber_AsSsize_t(key, PyExc_IndexError);
		if (i == -1 && PyErr_Occurred())
			return NULL;

		return pyrna_prop_collection_subscript_int(self, i);
	}
	else if (PySlice_Check(key)) {
		PySliceObject *key_slice= (PySliceObject *)key;
		Py_ssize_t step= 1;

		if(key_slice->step != Py_None && !_PyEval_SliceIndex(key, &step)) {
			return NULL;
		}
		else if (step != 1) {
			PyErr_SetString(PyExc_TypeError, "bpy_prop_collection[slice]: slice steps not supported");
			return NULL;
		}
		else if(key_slice->start == Py_None && key_slice->stop == Py_None) {
			return pyrna_prop_collection_subscript_slice(self, 0, PY_SSIZE_T_MAX);
		}
		else {
			Py_ssize_t start= 0, stop= PY_SSIZE_T_MAX;

			/* avoid PySlice_GetIndicesEx because it needs to know the length ahead of time. */
			if(key_slice->start != Py_None && !_PyEval_SliceIndex(key_slice->start, &start))	return NULL;
			if(key_slice->stop != Py_None && !_PyEval_SliceIndex(key_slice->stop, &stop))		return NULL;

			if(start < 0 || stop < 0) {
				/* only get the length for negative values */
				Py_ssize_t len= (Py_ssize_t)RNA_property_collection_length(&self->ptr, self->prop);
				if(start < 0) start += len;
				if(stop < 0) start += len;
			}

			if (stop - start <= 0) {
				return PyList_New(0);
			}
			else {
				return pyrna_prop_collection_subscript_slice(self, start, stop);
			}
		}
	}
	else {
		PyErr_Format(PyExc_TypeError, "bpy_prop_collection[key]: invalid key, must be a string or an int, not %.200s", Py_TYPE(key)->tp_name);
		return NULL;
	}
}

static PyObject *pyrna_prop_array_subscript(BPy_PropertyArrayRNA *self, PyObject *key)
{
	/*if (PyUnicode_Check(key)) {
		return pyrna_prop_array_subscript_str(self, _PyUnicode_AsString(key));
	} else*/
	if (PyIndex_Check(key)) {
		Py_ssize_t i = PyNumber_AsSsize_t(key, PyExc_IndexError);
		if (i == -1 && PyErr_Occurred())
			return NULL;
		return pyrna_prop_array_subscript_int(self, PyLong_AsLong(key));
	}
	else if (PySlice_Check(key)) {
		Py_ssize_t step= 1;
		PySliceObject *key_slice= (PySliceObject *)key;

		if(key_slice->step != Py_None && !_PyEval_SliceIndex(key, &step)) {
			return NULL;
		}
		else if (step != 1) {
			PyErr_SetString(PyExc_TypeError, "bpy_prop_array[slice]: slice steps not supported");
			return NULL;
		}
		else if(key_slice->start == Py_None && key_slice->stop == Py_None) {
			/* note, no significant advantage with optimizing [:] slice as with collections but include here for consistency with collection slice func */
			Py_ssize_t len= (Py_ssize_t)pyrna_prop_array_length(self);
			return pyrna_prop_array_subscript_slice(self, &self->ptr, self->prop, 0, len, len);
		}
		else {
			int len= pyrna_prop_array_length(self);
			Py_ssize_t start, stop, slicelength;

			if (PySlice_GetIndicesEx((void *)key, len, &start, &stop, &step, &slicelength) < 0)
				return NULL;

			if (slicelength <= 0) {
				return PyTuple_New(0);
			}
			else {
				return pyrna_prop_array_subscript_slice(self, &self->ptr, self->prop, start, stop, len);
			}
		}
	}
	else {
		PyErr_SetString(PyExc_AttributeError, "bpy_prop_array[key]: invalid key, key must be an int");
		return NULL;
	}
}

/* could call (pyrna_py_to_prop_array_index(self, i, value) in a loop but it is slow */
static int prop_subscript_ass_array_slice(PointerRNA *ptr, PropertyRNA *prop, int start, int stop, int length, PyObject *value_orig)
{
	PyObject *value;
	int count;
	void *values_alloc= NULL;
	int ret= 0;

	if(value_orig == NULL) {
		PyErr_SetString(PyExc_TypeError, "bpy_prop_array[slice] = value: deleting with list types is not supported by bpy_struct");
		return -1;
	}

	if(!(value=PySequence_Fast(value_orig, "bpy_prop_array[slice] = value: assignment is not a sequence type"))) {
		return -1;
	}

	if(PySequence_Fast_GET_SIZE(value) != stop-start) {
		Py_DECREF(value);
		PyErr_SetString(PyExc_TypeError, "bpy_prop_array[slice] = value: resizing bpy_struct arrays isn't supported");
		return -1;
	}

	switch (RNA_property_type(prop)) {
		case PROP_FLOAT:
		{
			float values_stack[PYRNA_STACK_ARRAY];
			float *values, fval;

			float min, max;
			RNA_property_float_range(ptr, prop, &min, &max);

			if(length > PYRNA_STACK_ARRAY)	{	values= values_alloc= PyMem_MALLOC(sizeof(float) * length); }
			else							{	values= values_stack; }
			if(start != 0 || stop != length) /* partial assignment? - need to get the array */
				RNA_property_float_get_array(ptr, prop, values);

			for(count=start; count<stop; count++) {
				fval = PyFloat_AsDouble(PySequence_Fast_GET_ITEM(value, count-start));
				CLAMP(fval, min, max);
				values[count] = fval;
			}

			if(PyErr_Occurred())	ret= -1;
			else					RNA_property_float_set_array(ptr, prop, values);
			break;
		}
		case PROP_BOOLEAN:
		{
			int values_stack[PYRNA_STACK_ARRAY];
			int *values;
			if(length > PYRNA_STACK_ARRAY)	{	values= values_alloc= PyMem_MALLOC(sizeof(int) * length); }
			else							{	values= values_stack; }

			if(start != 0 || stop != length) /* partial assignment? - need to get the array */
				RNA_property_boolean_get_array(ptr, prop, values);

			for(count=start; count<stop; count++)
				values[count] = PyLong_AsLong(PySequence_Fast_GET_ITEM(value, count-start));

			if(PyErr_Occurred())	ret= -1;
			else					RNA_property_boolean_set_array(ptr, prop, values);
			break;
		}
		case PROP_INT:
		{
			int values_stack[PYRNA_STACK_ARRAY];
			int *values, ival;

			int min, max;
			RNA_property_int_range(ptr, prop, &min, &max);

			if(length > PYRNA_STACK_ARRAY)	{	values= values_alloc= PyMem_MALLOC(sizeof(int) * length); }
			else							{	values= values_stack; }

			if(start != 0 || stop != length) /* partial assignment? - need to get the array */
				RNA_property_int_get_array(ptr, prop, values);

			for(count=start; count<stop; count++) {
				ival = PyLong_AsLong(PySequence_Fast_GET_ITEM(value, count-start));
				CLAMP(ival, min, max);
				values[count] = ival;
			}

			if(PyErr_Occurred())	ret= -1;
			else					RNA_property_int_set_array(ptr, prop, values);
			break;
		}
		default:
			PyErr_SetString(PyExc_TypeError, "not an array type");
			ret= -1;
	}

	Py_DECREF(value);

	if(values_alloc) {
		PyMem_FREE(values_alloc);
	}

	return ret;

}

static int prop_subscript_ass_array_int(BPy_PropertyArrayRNA *self, Py_ssize_t keynum, PyObject *value)
{
	int len= pyrna_prop_array_length(self);

	if(keynum < 0) keynum += len;

	if(keynum >= 0 && keynum < len)
		return pyrna_py_to_prop_array_index(self, keynum, value);

	PyErr_SetString(PyExc_IndexError, "bpy_prop_array[index] = value: index out of range");
	return -1;
}

static int pyrna_prop_array_ass_subscript( BPy_PropertyArrayRNA *self, PyObject *key, PyObject *value )
{
	/* char *keyname = NULL; */ /* not supported yet */
	int ret= -1;

	if (!RNA_property_editable_flag(&self->ptr, self->prop)) {
		PyErr_Format(PyExc_AttributeError, "bpy_prop_collection: attribute \"%.200s\" from \"%.200s\" is read-only", RNA_property_identifier(self->prop), RNA_struct_identifier(self->ptr.type) );
		ret= -1;
	}

	else if (PyIndex_Check(key)) {
		Py_ssize_t i = PyNumber_AsSsize_t(key, PyExc_IndexError);
		if (i == -1 && PyErr_Occurred()) {
			ret= -1;
		}
		else {
			ret= prop_subscript_ass_array_int(self, i, value);
		}
	}
	else if (PySlice_Check(key)) {
		int len= RNA_property_array_length(&self->ptr, self->prop);
		Py_ssize_t start, stop, step, slicelength;

		if (PySlice_GetIndicesEx((void *)key, len, &start, &stop, &step, &slicelength) < 0) {
			ret= -1;
		}
		else if (slicelength <= 0) {
			ret= 0; /* do nothing */
		}
		else if (step == 1) {
			ret= prop_subscript_ass_array_slice(&self->ptr, self->prop, start, stop, len, value);
		}
		else {
			PyErr_SetString(PyExc_TypeError, "slice steps not supported with rna");
			ret= -1;
		}
	}
	else {
		PyErr_SetString(PyExc_AttributeError, "invalid key, key must be an int");
		ret= -1;
	}

	if(ret != -1) {
		if(RNA_property_update_check(self->prop)) {
			RNA_property_update(BPy_GetContext(), &self->ptr, self->prop);
		}
	}

	return ret;
}

/* for slice only */
static PyMappingMethods pyrna_prop_array_as_mapping = {
	( lenfunc ) pyrna_prop_array_length,	/* mp_length */
	( binaryfunc ) pyrna_prop_array_subscript,	/* mp_subscript */
	( objobjargproc ) pyrna_prop_array_ass_subscript,	/* mp_ass_subscript */
};

static PyMappingMethods pyrna_prop_collection_as_mapping = {
	( lenfunc ) pyrna_prop_collection_length,	/* mp_length */
	( binaryfunc ) pyrna_prop_collection_subscript,	/* mp_subscript */
	( objobjargproc ) NULL,	/* mp_ass_subscript */
};

/* only for fast bool's, large structs, assign nb_bool on init */
static PyNumberMethods pyrna_prop_array_as_number = {
	NULL, /* nb_add */
	NULL, /* nb_subtract */
	NULL, /* nb_multiply */
	NULL, /* nb_remainder */
	NULL, /* nb_divmod */
	NULL, /* nb_power */
	NULL, /* nb_negative */
	NULL, /* nb_positive */
	NULL, /* nb_absolute */
	(inquiry) pyrna_prop_array_bool, /* nb_bool */
};
static PyNumberMethods pyrna_prop_collection_as_number = {
	NULL, /* nb_add */
	NULL, /* nb_subtract */
	NULL, /* nb_multiply */
	NULL, /* nb_remainder */
	NULL, /* nb_divmod */
	NULL, /* nb_power */
	NULL, /* nb_negative */
	NULL, /* nb_positive */
	NULL, /* nb_absolute */
	(inquiry) pyrna_prop_collection_bool, /* nb_bool */
};

static int pyrna_prop_array_contains(BPy_PropertyRNA *self, PyObject *value)
{
	return pyrna_array_contains_py(&self->ptr, self->prop, value);
}

static int pyrna_prop_collection_contains(BPy_PropertyRNA *self, PyObject *value)
{
	PointerRNA newptr; /* not used, just so RNA_property_collection_lookup_string runs */

	/* key in dict style check */
	const char *keyname = _PyUnicode_AsString(value);

	if(keyname==NULL) {
		PyErr_SetString(PyExc_TypeError, "bpy_prop_collection.__contains__: expected a string");
		return -1;
	}

	if (RNA_property_collection_lookup_string(&self->ptr, self->prop, keyname, &newptr))
		return 1;

	return 0;
}

static int pyrna_struct_contains(BPy_StructRNA *self, PyObject *value)
{
	IDProperty *group;
	const char *name = _PyUnicode_AsString(value);

	if (!name) {
		PyErr_SetString(PyExc_TypeError, "bpy_struct.__contains__: expected a string");
		return -1;
	}

	if(RNA_struct_idprops_check(self->ptr.type)==0) {
		PyErr_SetString(PyExc_TypeError, "bpy_struct: this type doesnt support IDProperties");
		return -1;
	}

	group= RNA_struct_idprops(&self->ptr, 0);

	if(!group)
		return 0;

	return IDP_GetPropertyFromGroup(group, name) ? 1:0;
}

static PySequenceMethods pyrna_prop_array_as_sequence = {
	(lenfunc)pyrna_prop_array_length,		/* Cant set the len otherwise it can evaluate as false */
	NULL,		/* sq_concat */
	NULL,		/* sq_repeat */
	(ssizeargfunc)pyrna_prop_array_subscript_int, /* sq_item */ /* Only set this so PySequence_Check() returns True */
	NULL,		/* sq_slice */
	(ssizeobjargproc)prop_subscript_ass_array_int,		/* sq_ass_item */
	NULL,		/* *was* sq_ass_slice */
	(objobjproc)pyrna_prop_array_contains,	/* sq_contains */
	(binaryfunc) NULL, /* sq_inplace_concat */
	(ssizeargfunc) NULL, /* sq_inplace_repeat */
};

static PySequenceMethods pyrna_prop_collection_as_sequence = {
	(lenfunc)pyrna_prop_collection_length,		/* Cant set the len otherwise it can evaluate as false */
	NULL,		/* sq_concat */
	NULL,		/* sq_repeat */
	(ssizeargfunc)pyrna_prop_collection_subscript_int, /* sq_item */ /* Only set this so PySequence_Check() returns True */
	NULL,		/* *was* sq_slice */
	NULL,		/* sq_ass_item */
	NULL,		/* *was* sq_ass_slice */
	(objobjproc)pyrna_prop_collection_contains,	/* sq_contains */
	(binaryfunc) NULL, /* sq_inplace_concat */
	(ssizeargfunc) NULL, /* sq_inplace_repeat */
};

static PySequenceMethods pyrna_struct_as_sequence = {
	NULL,		/* Cant set the len otherwise it can evaluate as false */
	NULL,		/* sq_concat */
	NULL,		/* sq_repeat */
	NULL,		/* sq_item */ /* Only set this so PySequence_Check() returns True */
	NULL,		/* *was* sq_slice */
	NULL,		/* sq_ass_item */
	NULL,		/* *was* sq_ass_slice */
	(objobjproc)pyrna_struct_contains,	/* sq_contains */
	(binaryfunc) NULL, /* sq_inplace_concat */
	(ssizeargfunc) NULL, /* sq_inplace_repeat */
};

static PyObject *pyrna_struct_subscript( BPy_StructRNA *self, PyObject *key )
{
	/* mostly copied from BPy_IDGroup_Map_GetItem */
	IDProperty *group, *idprop;
	const char *name= _PyUnicode_AsString(key);

	if(RNA_struct_idprops_check(self->ptr.type)==0) {
		PyErr_SetString(PyExc_TypeError, "this type doesn't support IDProperties");
		return NULL;
	}

	if(name==NULL) {
		PyErr_SetString(PyExc_TypeError, "bpy_struct[key]: only strings are allowed as keys of ID properties");
		return NULL;
	}

	group= RNA_struct_idprops(&self->ptr, 0);

	if(group==NULL) {
		PyErr_Format(PyExc_KeyError, "bpy_struct[key]: key \"%s\" not found", name);
		return NULL;
	}

	idprop= IDP_GetPropertyFromGroup(group, name);

	if(idprop==NULL) {
		PyErr_Format(PyExc_KeyError, "bpy_struct[key]: key \"%s\" not found", name);
		return NULL;
	}

	return BPy_IDGroup_WrapData(self->ptr.id.data, idprop);
}

static int pyrna_struct_ass_subscript( BPy_StructRNA *self, PyObject *key, PyObject *value )
{
	IDProperty *group= RNA_struct_idprops(&self->ptr, 1);

#ifdef USE_PEDANTIC_WRITE
	if(rna_disallow_writes && rna_id_write_error(&self->ptr, key)) {
		return -1;
	}
#endif // USE_STRING_COERCE

	if(group==NULL) {
		PyErr_SetString(PyExc_TypeError, "bpy_struct[key] = val: id properties not supported for this type");
		return -1;
	}

	return BPy_Wrap_SetMapItem(group, key, value);
}

static PyMappingMethods pyrna_struct_as_mapping = {
	( lenfunc ) NULL,	/* mp_length */
	( binaryfunc ) pyrna_struct_subscript,	/* mp_subscript */
	( objobjargproc ) pyrna_struct_ass_subscript,	/* mp_ass_subscript */
};

static char pyrna_struct_keys_doc[] =
".. method:: keys()\n"
"\n"
"   Returns the keys of this objects custom properties (matches pythons dictionary function of the same name).\n"
"\n"
"   :return: custom property keys.\n"
"   :rtype: list of strings\n"
"\n"
"   .. note:: Only :class:`ID`, :class:`Bone` and :class:`PoseBone` classes support custom properties.\n";

static PyObject *pyrna_struct_keys(BPy_PropertyRNA *self)
{
	IDProperty *group;

	if(RNA_struct_idprops_check(self->ptr.type)==0) {
		PyErr_SetString(PyExc_TypeError, "bpy_struct.keys(): this type doesn't support IDProperties");
		return NULL;
	}

	group= RNA_struct_idprops(&self->ptr, 0);

	if(group==NULL)
		return PyList_New(0);

	return BPy_Wrap_GetKeys(group);
}

static char pyrna_struct_items_doc[] =
".. method:: items()\n"
"\n"
"   Returns the items of this objects custom properties (matches pythons dictionary function of the same name).\n"
"\n"
"   :return: custom property key, value pairs.\n"
"   :rtype: list of key, value tuples\n"
"\n"
"   .. note:: Only :class:`ID`, :class:`Bone` and :class:`PoseBone` classes support custom properties.\n";

static PyObject *pyrna_struct_items(BPy_PropertyRNA *self)
{
	IDProperty *group;

	if(RNA_struct_idprops_check(self->ptr.type)==0) {
		PyErr_SetString(PyExc_TypeError, "bpy_struct.items(): this type doesn't support IDProperties");
		return NULL;
	}

	group= RNA_struct_idprops(&self->ptr, 0);

	if(group==NULL)
		return PyList_New(0);

	return BPy_Wrap_GetItems(self->ptr.id.data, group);
}

static char pyrna_struct_values_doc[] =
".. method:: values()\n"
"\n"
"   Returns the values of this objects custom properties (matches pythons dictionary function of the same name).\n"
"\n"
"   :return: custom property values.\n"
"   :rtype: list\n"
"\n"
"   .. note:: Only :class:`ID`, :class:`Bone` and :class:`PoseBone` classes support custom properties.\n";

static PyObject *pyrna_struct_values(BPy_PropertyRNA *self)
{
	IDProperty *group;

	if(RNA_struct_idprops_check(self->ptr.type)==0) {
		PyErr_SetString(PyExc_TypeError, "bpy_struct.values(): this type doesn't support IDProperties");
		return NULL;
	}

	group= RNA_struct_idprops(&self->ptr, 0);

	if(group==NULL)
		return PyList_New(0);

	return BPy_Wrap_GetValues(self->ptr.id.data, group);
}

/* for keyframes and drivers */
static int pyrna_struct_anim_args_parse(PointerRNA *ptr, const char *error_prefix, const char *path,
	const char **path_full, int *index)
{
	const int is_idbase= RNA_struct_is_ID(ptr->type);
	PropertyRNA *prop;
	PointerRNA r_ptr;

	if (ptr->data==NULL) {
		PyErr_Format(PyExc_TypeError, "%.200s this struct has no data, can't be animated", error_prefix);
		return -1;
	}

	/* full paths can only be given from ID base */
	if(is_idbase) {
		int r_index= -1;
		if(RNA_path_resolve_full(ptr, path, &r_ptr, &prop, &r_index)==0) {
			prop= NULL;
		}
		else if(r_index != -1) {
			PyErr_Format(PyExc_ValueError, "%.200s path includes index, must be a separate argument", error_prefix, path);
			return -1;
		}
		else if(ptr->id.data != r_ptr.id.data) {
			PyErr_Format(PyExc_ValueError, "%.200s path spans ID blocks", error_prefix, path);
			return -1;
		}
	}
	else {
		prop = RNA_struct_find_property(ptr, path);
		r_ptr= *ptr;
	}

	if (prop==NULL) {
		PyErr_Format(PyExc_TypeError, "%.200s property \"%s\" not found", error_prefix, path);
		return -1;
	}

	if (!RNA_property_animateable(&r_ptr, prop)) {
		PyErr_Format(PyExc_TypeError, "%.200s property \"%s\" not animatable", error_prefix, path);
		return -1;
	}

	if(RNA_property_array_check(&r_ptr, prop) == 0) {
		if((*index) == -1) {
			*index= 0;
		}
		else {
			PyErr_Format(PyExc_TypeError, "%.200s index %d was given while property \"%s\" is not an array", error_prefix, *index, path);
			return -1;
		}
	}
	else {
		int array_len= RNA_property_array_length(&r_ptr, prop);
		if((*index) < -1 || (*index) >= array_len) {
			PyErr_Format(PyExc_TypeError, "%.200s index out of range \"%s\", given %d, array length is %d", error_prefix, path, *index, array_len);
			return -1;
		}
	}

	if(is_idbase) {
		*path_full= BLI_strdup(path);
	}
	else {
		*path_full= RNA_path_from_ID_to_property(&r_ptr, prop);

		if (*path_full==NULL) {
			PyErr_Format(PyExc_TypeError, "%.200s could not make path to \"%s\"", error_prefix, path);
			return -1;
		}
	}

	return 0;
}

/* internal use for insert and delete */
static int pyrna_struct_keyframe_parse(PointerRNA *ptr, PyObject *args, PyObject *kw,  const char *parse_str, const char *error_prefix,
	const char **path_full, int *index, float *cfra, const char **group_name) /* return values */
{
	static const char *kwlist[] = {"data_path", "index", "frame", "group", NULL};
	const char *path;

	/* note, parse_str MUST start with 's|ifs' */
	if (!PyArg_ParseTupleAndKeywords(args, kw, parse_str, (char **)kwlist, &path, index, cfra, group_name))
		return -1;

	if(pyrna_struct_anim_args_parse(ptr, error_prefix, path,  path_full, index) < 0)
		return -1;

	if(*cfra==FLT_MAX)
		*cfra= CTX_data_scene(BPy_GetContext())->r.cfra;

	return 0; /* success */
}

static char pyrna_struct_keyframe_insert_doc[] =
".. method:: keyframe_insert(data_path, index=-1, frame=bpy.context.scene.frame_current, group=\"\")\n"
"\n"
"   Insert a keyframe on the property given, adding fcurves and animation data when necessary.\n"
"\n"
"   :arg data_path: path to the property to key, analogous to the fcurve's data path.\n"
"   :type data_path: string\n"
"   :arg index: array index of the property to key. Defaults to -1 which will key all indices or a single channel if the property is not an array.\n"
"   :type index: int\n"
"   :arg frame: The frame on which the keyframe is inserted, defaulting to the current frame.\n"
"   :type frame: float\n"
"   :arg group: The name of the group the F-Curve should be added to if it doesn't exist yet.\n"
"   :type group: str\n"
"   :return: Success of keyframe insertion.\n"
"   :rtype: boolean\n"
;
static PyObject *pyrna_struct_keyframe_insert(BPy_StructRNA *self, PyObject *args, PyObject *kw)
{
	/* args, pyrna_struct_keyframe_parse handles these */
	const char *path_full= NULL;
	int index= -1;
	float cfra= FLT_MAX;
	const char *group_name= NULL;

	if(pyrna_struct_keyframe_parse(&self->ptr, args, kw, "s|ifs:bpy_struct.keyframe_insert()", "bpy_struct.keyframe_insert()", &path_full, &index, &cfra, &group_name) == -1) {
		return NULL;
	}
	else {
		short result;
		ReportList reports;

		BKE_reports_init(&reports, RPT_STORE);

		result= insert_keyframe(&reports, (ID *)self->ptr.id.data, NULL, group_name, path_full, index, cfra, 0);
		MEM_freeN((void *)path_full);

		if(BPy_reports_to_error(&reports, TRUE))
			return NULL;

		return PyBool_FromLong(result);
	}
}

static char pyrna_struct_keyframe_delete_doc[] =
".. method:: keyframe_delete(data_path, index=-1, frame=bpy.context.scene.frame_current, group=\"\")\n"
"\n"
"   Remove a keyframe from this properties fcurve.\n"
"\n"
"   :arg data_path: path to the property to remove a key, analogous to the fcurve's data path.\n"
"   :type data_path: string\n"
"   :arg index: array index of the property to remove a key. Defaults to -1 removing all indices or a single channel if the property is not an array.\n"
"   :type index: int\n"
"   :arg frame: The frame on which the keyframe is deleted, defaulting to the current frame.\n"
"   :type frame: float\n"
"   :arg group: The name of the group the F-Curve should be added to if it doesn't exist yet.\n"
"   :type group: str\n"
"   :return: Success of keyframe deleation.\n"
"   :rtype: boolean\n"
;
static PyObject *pyrna_struct_keyframe_delete(BPy_StructRNA *self, PyObject *args, PyObject *kw)
{
	/* args, pyrna_struct_keyframe_parse handles these */
	const char *path_full= NULL;
	int index= -1;
	float cfra= FLT_MAX;
	const char *group_name= NULL;

	if(pyrna_struct_keyframe_parse(&self->ptr, args, kw, "s|ifs:bpy_struct.keyframe_delete()", "bpy_struct.keyframe_insert()", &path_full, &index, &cfra, &group_name) == -1) {
		return NULL;
	}
	else {
		short result;
		ReportList reports;

		BKE_reports_init(&reports, RPT_STORE);

		result= delete_keyframe(&reports, (ID *)self->ptr.id.data, NULL, group_name, path_full, index, cfra, 0);
		MEM_freeN((void *)path_full);

		if(BPy_reports_to_error(&reports, TRUE))
			return NULL;

		return PyBool_FromLong(result);
	}

}

static char pyrna_struct_driver_add_doc[] =
".. method:: driver_add(path, index=-1)\n"
"\n"
"   Adds driver(s) to the given property\n"
"\n"
"   :arg path: path to the property to drive, analogous to the fcurve's data path.\n"
"   :type path: string\n"
"   :arg index: array index of the property drive. Defaults to -1 for all indices or a single channel if the property is not an array.\n"
"   :type index: int\n"
"   :return: The driver(s) added.\n"
"   :rtype: :class:`FCurve` or list if index is -1 with an array property.\n"
;
static PyObject *pyrna_struct_driver_add(BPy_StructRNA *self, PyObject *args)
{
	const char *path, *path_full;
	int index= -1;

	if (!PyArg_ParseTuple(args, "s|i:driver_add", &path, &index))
		return NULL;

	if(pyrna_struct_anim_args_parse(&self->ptr, "bpy_struct.driver_add():", path,  &path_full, &index) < 0) {
		return NULL;
	}
	else {
		PyObject *ret= NULL;
		ReportList reports;
		int result;

		BKE_reports_init(&reports, RPT_STORE);

		result= ANIM_add_driver(&reports, (ID *)self->ptr.id.data, path_full, index, 0, DRIVER_TYPE_PYTHON);

		if(BPy_reports_to_error(&reports, TRUE))
			return NULL;

		if(result) {
			ID *id= self->ptr.id.data;
			AnimData *adt= BKE_animdata_from_id(id);
			FCurve *fcu;

			PointerRNA tptr;
			PyObject *item;

			if(index == -1) { /* all, use a list */
				int i= 0;
				ret= PyList_New(0);
				while((fcu= list_find_fcurve(&adt->drivers, path_full, i++))) {
					RNA_pointer_create(id, &RNA_FCurve, fcu, &tptr);
					item= pyrna_struct_CreatePyObject(&tptr);
					PyList_Append(ret, item);
					Py_DECREF(item);
				}
			}
			else {
				fcu= list_find_fcurve(&adt->drivers, path_full, index);
				RNA_pointer_create(id, &RNA_FCurve, fcu, &tptr);
				ret= pyrna_struct_CreatePyObject(&tptr);
			}
		}
		else {
			/* XXX, should be handled by reports, */
			PyErr_SetString(PyExc_TypeError, "bpy_struct.driver_add(): failed because of an internal error");
			return NULL;
		}

		MEM_freeN((void *)path_full);

		return ret;
	}
}


static char pyrna_struct_driver_remove_doc[] =
".. method:: driver_remove(path, index=-1)\n"
"\n"
"   Remove driver(s) from the given property\n"
"\n"
"   :arg path: path to the property to drive, analogous to the fcurve's data path.\n"
"   :type path: string\n"
"   :arg index: array index of the property drive. Defaults to -1 for all indices or a single channel if the property is not an array.\n"
"   :type index: int\n"
"   :return: Success of driver removal.\n"
"   :rtype: boolean\n"
;
static PyObject *pyrna_struct_driver_remove(BPy_StructRNA *self, PyObject *args)
{
	const char *path, *path_full;
	int index= -1;

	if (!PyArg_ParseTuple(args, "s|i:driver_remove", &path, &index))
		return NULL;

	if(pyrna_struct_anim_args_parse(&self->ptr, "bpy_struct.driver_remove():", path,  &path_full, &index) < 0) {
		return NULL;
	}
	else {
		short result;
		ReportList reports;

		BKE_reports_init(&reports, RPT_STORE);

		result= ANIM_remove_driver(&reports, (ID *)self->ptr.id.data, path_full, index, 0);

		MEM_freeN((void *)path_full);

		if(BPy_reports_to_error(&reports, TRUE))
			return NULL;

		return PyBool_FromLong(result);
	}
}


static char pyrna_struct_is_property_set_doc[] =
".. method:: is_property_set(property)\n"
"\n"
"   Check if a property is set, use for testing operator properties.\n"
"\n"
"   :return: True when the property has been set.\n"
"   :rtype: boolean\n"
;
static PyObject *pyrna_struct_is_property_set(BPy_StructRNA *self, PyObject *args)
{
	PropertyRNA *prop;
	const char *name;
	int ret;

	if (!PyArg_ParseTuple(args, "s:is_property_set", &name))
		return NULL;

	if((prop= RNA_struct_find_property(&self->ptr, name)) == NULL) {
		PyErr_Format(PyExc_TypeError, "%.200s.is_property_set(\"%.200s\") not found", RNA_struct_identifier(self->ptr.type), name);
		return NULL;
	}

	/* double property lookup, could speed up */
	/* return PyBool_FromLong(RNA_property_is_set(&self->ptr, name)); */
	if(RNA_property_flag(prop) & PROP_IDPROPERTY) {
		IDProperty *group= RNA_struct_idprops(&self->ptr, 0);
		if(group) {
			ret= IDP_GetPropertyFromGroup(group, name) ? 1:0;
		}
		else {
			ret= 0;
		}
	}
	else {
		ret= 1;
	}

	return PyBool_FromLong(ret);
}

static char pyrna_struct_is_property_hidden_doc[] =
".. method:: is_property_hidden(property)\n"
"\n"
"   Check if a property is hidden.\n"
"\n"
"   :return: True when the property is hidden.\n"
"   :rtype: boolean\n"
;
static PyObject *pyrna_struct_is_property_hidden(BPy_StructRNA *self, PyObject *args)
{
	PropertyRNA *prop;
	const char *name;

	if (!PyArg_ParseTuple(args, "s:is_property_hidden", &name))
		return NULL;

	if((prop= RNA_struct_find_property(&self->ptr, name)) == NULL) {
		PyErr_Format(PyExc_TypeError, "%.200s.is_property_hidden(\"%.200s\") not found", RNA_struct_identifier(self->ptr.type), name);
		return NULL;
	}

	return PyBool_FromLong(RNA_property_flag(prop) & PROP_HIDDEN);
}

static char pyrna_struct_path_resolve_doc[] =
".. method:: path_resolve(path, coerce=True)\n"
<<<<<<< HEAD
"\n"
"   Returns the property from the path, raise an exception when not found.\n"
"\n"
"   :arg path: path which this property resolves.\n"
"   :type path: string\n"
"   :arg coerce: optional argument, when True, the property will be converted into its python representation.\n"
"   :type coerce: boolean\n";

static PyObject *pyrna_struct_path_resolve(BPy_StructRNA *self, PyObject *args)
{
	char *path;
=======
"\n"
"   Returns the property from the path, raise an exception when not found.\n"
"\n"
"   :arg path: path which this property resolves.\n"
"   :type path: string\n"
"   :arg coerce: optional argument, when True, the property will be converted into its python representation.\n"
"   :type coerce: boolean\n"
;
static PyObject *pyrna_struct_path_resolve(BPy_StructRNA *self, PyObject *args)
{
	const char *path;
>>>>>>> 2198cfdb
	PyObject *coerce= Py_True;
	PointerRNA r_ptr;
	PropertyRNA *r_prop;
	int index= -1;

	if (!PyArg_ParseTuple(args, "s|O!:path_resolve", &path, &PyBool_Type, &coerce))
		return NULL;

<<<<<<< HEAD
	if (RNA_path_resolve(&self->ptr, path, &r_ptr, &r_prop)) {
		if(r_prop) {
			if(coerce == Py_False) {
		return pyrna_prop_CreatePyObject(&r_ptr, r_prop);
}
			else {
				return pyrna_prop_to_py(&r_ptr, r_prop);
=======
	if (RNA_path_resolve_full(&self->ptr, path, &r_ptr, &r_prop, &index)) {
		if(r_prop) {
			if(index != -1) {
				if(index >= RNA_property_array_length(&r_ptr, r_prop) || index < 0) {
					PyErr_Format(PyExc_TypeError, "%.200s.path_resolve(\"%.200s\") index out of range", RNA_struct_identifier(self->ptr.type), path);
					return NULL;
				}
				else {
					return pyrna_array_index(&r_ptr, r_prop, index);
				}
			}
			else {
				if(coerce == Py_False) {
					return pyrna_prop_CreatePyObject(&r_ptr, r_prop);
				}
				else {
					return pyrna_prop_to_py(&r_ptr, r_prop);
				}
>>>>>>> 2198cfdb
			}
		}
		else {
			return pyrna_struct_CreatePyObject(&r_ptr);
		}
	}
	else {
		PyErr_Format(PyExc_TypeError, "%.200s.path_resolve(\"%.200s\") could not be resolved", RNA_struct_identifier(self->ptr.type), path);
		return NULL;
	}
}

static char pyrna_struct_path_from_id_doc[] =
".. method:: path_from_id(property=\"\")\n"
"\n"
"   Returns the data path from the ID to this object (string).\n"
"\n"
"   :arg property: Optional property name which can be used if the path is to a property of this object.\n"
"   :type property: string\n"
"   :return: The path from :class:`bpy_struct.id_data` to this struct and property (when given).\n"
"   :rtype: str\n"
;
static PyObject *pyrna_struct_path_from_id(BPy_StructRNA *self, PyObject *args)
{
	const char *name= NULL;
	const char *path;
	PropertyRNA *prop;
	PyObject *ret;

	if (!PyArg_ParseTuple(args, "|s:path_from_id", &name))
		return NULL;

	if(name) {
		prop= RNA_struct_find_property(&self->ptr, name);
		if(prop==NULL) {
			PyErr_Format(PyExc_TypeError, "%.200s.path_from_id(\"%.200s\") not found", RNA_struct_identifier(self->ptr.type), name);
			return NULL;
		}

		path= RNA_path_from_ID_to_property(&self->ptr, prop);
	}
	else {
		path= RNA_path_from_ID_to_struct(&self->ptr);
	}

	if(path==NULL) {
		if(name)	PyErr_Format(PyExc_TypeError, "%.200s.path_from_id(\"%s\") found but does not support path creation", RNA_struct_identifier(self->ptr.type), name);
		else		PyErr_Format(PyExc_TypeError, "%.200s.path_from_id() does not support path creation for this type", RNA_struct_identifier(self->ptr.type));
		return NULL;
	}

	ret= PyUnicode_FromString(path);
	MEM_freeN((void *)path);

	return ret;
}

static char pyrna_prop_path_from_id_doc[] =
".. method:: path_from_id()\n"
"\n"
"   Returns the data path from the ID to this property (string).\n"
"\n"
"   :return: The path from :class:`bpy_struct.id_data` to this property.\n"
"   :rtype: str\n"
;
static PyObject *pyrna_prop_path_from_id(BPy_PropertyRNA *self)
{
	const char *path;
	PropertyRNA *prop = self->prop;
	PyObject *ret;

	path= RNA_path_from_ID_to_property(&self->ptr, self->prop);

	if(path==NULL) {
		PyErr_Format(PyExc_TypeError, "%.200s.%.200s.path_from_id() does not support path creation for this type", RNA_struct_identifier(self->ptr.type), RNA_property_identifier(prop));
		return NULL;
	}

	ret= PyUnicode_FromString(path);
	MEM_freeN((void *)path);

	return ret;
}

static char pyrna_struct_type_recast_doc[] =
".. method:: type_recast()\n"
"\n"
"   Return a new instance, this is needed because types such as textures can be changed at runtime.\n"
"\n"
"   :return: a new instance of this object with the type initialized again.\n"
<<<<<<< HEAD
"   :rtype: subclass of :class:`bpy_struct`";

static PyObject *pyrna_struct_type_recast(BPy_StructRNA *self, PyObject *args)
=======
"   :rtype: subclass of :class:`bpy_struct`\n"
;
static PyObject *pyrna_struct_type_recast(BPy_StructRNA *self)
>>>>>>> 2198cfdb
{
	PointerRNA r_ptr;
	RNA_pointer_recast(&self->ptr, &r_ptr);
	return pyrna_struct_CreatePyObject(&r_ptr);
}

static void pyrna_dir_members_py(PyObject *list, PyObject *self)
{
	PyObject *dict;
	PyObject **dict_ptr;
	PyObject *list_tmp;

	dict_ptr= _PyObject_GetDictPtr((PyObject *)self);

	if(dict_ptr && (dict=*dict_ptr)) {
		list_tmp = PyDict_Keys(dict);
		PyList_SetSlice(list, INT_MAX, INT_MAX, list_tmp);
		Py_DECREF(list_tmp);
	}

	dict= ((PyTypeObject *)Py_TYPE(self))->tp_dict;
	if(dict) {
		list_tmp = PyDict_Keys(dict);
		PyList_SetSlice(list, INT_MAX, INT_MAX, list_tmp);
		Py_DECREF(list_tmp);
	}
}

static void pyrna_dir_members_rna(PyObject *list, PointerRNA *ptr)
{
	PyObject *pystring;
	const char *idname;

	/* for looping over attrs and funcs */
	PointerRNA tptr;
	PropertyRNA *iterprop;

	{
		RNA_pointer_create(NULL, &RNA_Struct, ptr->type, &tptr);
		iterprop= RNA_struct_find_property(&tptr, "functions");

		RNA_PROP_BEGIN(&tptr, itemptr, iterprop) {
			idname= RNA_function_identifier(itemptr.data);

			pystring = PyUnicode_FromString(idname);
			PyList_Append(list, pystring);
			Py_DECREF(pystring);
		}
		RNA_PROP_END;
	}

	{
		/*
		 * Collect RNA attributes
		 */
		char name[256], *nameptr;

		iterprop= RNA_struct_iterator_property(ptr->type);

		RNA_PROP_BEGIN(ptr, itemptr, iterprop) {
			nameptr= RNA_struct_name_get_alloc(&itemptr, name, sizeof(name));

			if(nameptr) {
				pystring = PyUnicode_FromString(nameptr);
				PyList_Append(list, pystring);
				Py_DECREF(pystring);

				if(name != nameptr)
					MEM_freeN(nameptr);
			}
		}
		RNA_PROP_END;
	}
}


static PyObject *pyrna_struct_dir(BPy_StructRNA *self)
{
	PyObject *ret;
	PyObject *pystring;

	/* Include this incase this instance is a subtype of a python class
	 * In these instances we may want to return a function or variable provided by the subtype
	 * */
	ret = PyList_New(0);

	if (!BPy_StructRNA_CheckExact(self))
		pyrna_dir_members_py(ret, (PyObject *)self);

	pyrna_dir_members_rna(ret, &self->ptr);

	if(self->ptr.type == &RNA_Context) {
		ListBase lb = CTX_data_dir_get(self->ptr.data);
		LinkData *link;

		for(link=lb.first; link; link=link->next) {
			pystring = PyUnicode_FromString(link->data);
			PyList_Append(ret, pystring);
			Py_DECREF(pystring);
		}

		BLI_freelistN(&lb);
	}

	{
		/* set(), this is needed to remove-doubles because the deferred
		 * register-props will be in both the python __dict__ and accessed as RNA */

		PyObject *set= PySet_New(ret);

		Py_DECREF(ret);
		ret= PySequence_List(set);
		Py_DECREF(set);
	}

	return ret;
}

//---------------getattr--------------------------------------------
static PyObject *pyrna_struct_getattro( BPy_StructRNA *self, PyObject *pyname )
{
	const char *name = _PyUnicode_AsString(pyname);
	PyObject *ret;
	PropertyRNA *prop;
	FunctionRNA *func;

	if(name == NULL) {
		PyErr_SetString(PyExc_AttributeError, "bpy_struct: __getattr__ must be a string");
		ret = NULL;
	}
	else if(name[0]=='_') { // rna can't start with a "_", so for __dict__ and similar we can skip using rna lookups
		/* annoying exception, maybe we need to have different types for this... */
		if((strcmp(name, "__getitem__")==0 || strcmp(name, "__setitem__")==0) && !RNA_struct_idprops_check(self->ptr.type)) {
			PyErr_SetString(PyExc_AttributeError, "bpy_struct: no __getitem__ support for this type");
			ret = NULL;
		}
		else {
			ret = PyObject_GenericGetAttr((PyObject *)self, pyname);
		}
	}
	else if ((prop = RNA_struct_find_property(&self->ptr, name))) {
		  ret = pyrna_prop_to_py(&self->ptr, prop);
	}
	/* RNA function only if callback is declared (no optional functions) */
	else if ((func = RNA_struct_find_function(&self->ptr, name)) && RNA_function_defined(func)) {
		ret = pyrna_func_to_py((BPy_DummyPointerRNA *)self, func);
	}
	else if (self->ptr.type == &RNA_Context) {
		bContext *C = self->ptr.data;
		if(C==NULL) {
			PyErr_Format(PyExc_AttributeError, "bpy_struct: Context is 'NULL', can't get \"%.200s\" from context", name);
			ret= NULL;
		}
		else {
			PointerRNA newptr;
			ListBase newlb;
			short newtype;

			int done= CTX_data_get(C, name, &newptr, &newlb, &newtype);

			if(done==1) { /* found */
				switch(newtype) {
				case CTX_DATA_TYPE_POINTER:
					if(newptr.data == NULL) {
						ret= Py_None;
						Py_INCREF(ret);
					}
					else {
						ret= pyrna_struct_CreatePyObject(&newptr);
					}
					break;
				case CTX_DATA_TYPE_COLLECTION:
					{
						CollectionPointerLink *link;
						PyObject *linkptr;

						ret = PyList_New(0);

						for(link=newlb.first; link; link=link->next) {
							linkptr= pyrna_struct_CreatePyObject(&link->ptr);
							PyList_Append(ret, linkptr);
							Py_DECREF(linkptr);
						}
					}
					break;
				default:
					/* should never happen */
					BLI_assert(!"Invalid context type");

					PyErr_Format(PyExc_AttributeError, "bpy_struct: Context type invalid %d, can't get \"%.200s\" from context", newtype, name);
					ret= NULL;
				}
			}
			else if (done==-1) { /* found but not set */
				ret = Py_None;
				Py_INCREF(ret);
			}
			else { /* not found in the context */
				/* lookup the subclass. raise an error if its not found */
				ret = PyObject_GenericGetAttr((PyObject *)self, pyname);
			}

			BLI_freelistN(&newlb);
		}
	}
	else {
#if 0
		PyErr_Format(PyExc_AttributeError, "bpy_struct: attribute \"%.200s\" not found", name);
		ret = NULL;
#endif
		/* Include this incase this instance is a subtype of a python class
		 * In these instances we may want to return a function or variable provided by the subtype
		 *
		 * Also needed to return methods when its not a subtype
		 * */

		/* The error raised here will be displayed */
		ret = PyObject_GenericGetAttr((PyObject *)self, pyname);
	}

	return ret;
}

#if 0
static int pyrna_struct_pydict_contains(PyObject *self, PyObject *pyname)
{
	 PyObject *dict= *(_PyObject_GetDictPtr((PyObject *)self));
	 if (dict==NULL) /* unlikely */
		 return 0;

	return PyDict_Contains(dict, pyname);
}
#endif

//--------------- setattr-------------------------------------------
static int pyrna_is_deferred_prop(PyObject *value)
{
	return PyTuple_CheckExact(value) && PyTuple_GET_SIZE(value)==2 && PyCallable_Check(PyTuple_GET_ITEM(value, 0)) && PyDict_CheckExact(PyTuple_GET_ITEM(value, 1));
}

#if 0
static PyObject *pyrna_struct_meta_idprop_getattro(PyObject *cls, PyObject *attr)
{
	PyObject *ret= PyType_Type.tp_getattro(cls, attr);

	/* Allows:
	 * >>> bpy.types.Scene.foo = BoolProperty()
	 * >>> bpy.types.Scene.foo
	 * <bpy_struct, BooleanProperty("foo")>
	 * ...rather then returning the defered class register tuple as checked by pyrna_is_deferred_prop()
	 *
	 * Disable for now, this is faking internal behavior in a way thats too tricky to maintain well. */
#if 0
	if(ret == NULL) { // || pyrna_is_deferred_prop(ret)
		StructRNA *srna= srna_from_self(cls, "StructRNA.__getattr__");
		if(srna) {
			PropertyRNA *prop= RNA_struct_type_find_property(srna, _PyUnicode_AsString(attr));
			if(prop) {
				PointerRNA tptr;
				PyErr_Clear(); /* clear error from tp_getattro */
				RNA_pointer_create(NULL, &RNA_Property, prop, &tptr);
				ret= pyrna_struct_CreatePyObject(&tptr);
			}
		}
	}
#endif

	return ret;
}
#endif

static int pyrna_struct_meta_idprop_setattro(PyObject *cls, PyObject *attr, PyObject *value)
{
	StructRNA *srna= srna_from_self(cls, "StructRNA.__setattr__");

	if(srna == NULL) {
		if(value && pyrna_is_deferred_prop(value)) {
			PyErr_Format(PyExc_AttributeError, "pyrna_struct_meta_idprop_setattro() unable to get srna from class '%.200s'", ((PyTypeObject *)cls)->tp_name);
			return -1;
		}

		/* srna_from_self may set an error */
		PyErr_Clear();
		return PyType_Type.tp_setattro(cls, attr, value);
	}

	if(value) {
		/* check if the value is a property */
		if(pyrna_is_deferred_prop(value)) {
			int ret= deferred_register_prop(srna, attr, value);
			if(ret == -1) {
				/* error set */
				return ret;
			}

			/* pass through and assign to the classes __dict__ as well
			 * when the value isn't assigned it still creates the RNA property
			 * but gets confusing from script writers POV if the assigned value cant be read back. */
		}
		else {
			/* remove existing property if its set or we also end up with confusement */
			const char *attr_str= _PyUnicode_AsString(attr);
			RNA_def_property_free_identifier(srna, attr_str); /* ignore on failier */
		}
	}
	else { /* __delattr__ */
		/* first find if this is a registered property */
		const char *attr_str= _PyUnicode_AsString(attr);
		int ret= RNA_def_property_free_identifier(srna, attr_str);
		if (ret == -1) {
			PyErr_Format(PyExc_TypeError, "struct_meta_idprop.detattr(): '%s' not a dynamic property", attr_str);
			return -1;
		}
	}

	/* fallback to standard py, delattr/setattr */
	return PyType_Type.tp_setattro(cls, attr, value);
}

static int pyrna_struct_setattro( BPy_StructRNA *self, PyObject *pyname, PyObject *value )
{
	const char *name = _PyUnicode_AsString(pyname);
	PropertyRNA *prop= NULL;

#ifdef USE_PEDANTIC_WRITE
	if(rna_disallow_writes && rna_id_write_error(&self->ptr, pyname)) {
		return -1;
	}
#endif // USE_STRING_COERCE

	if(name == NULL) {
		PyErr_SetString(PyExc_AttributeError, "bpy_struct: __setattr__ must be a string");
		return -1;
	}
	else if (name[0] != '_' && (prop= RNA_struct_find_property(&self->ptr, name))) {
		if (!RNA_property_editable_flag(&self->ptr, prop)) {
			PyErr_Format(PyExc_AttributeError, "bpy_struct: attribute \"%.200s\" from \"%.200s\" is read-only", RNA_property_identifier(prop), RNA_struct_identifier(self->ptr.type) );
			return -1;
		}
	}
	else if (self->ptr.type == &RNA_Context) {
		/* code just raises correct error, context prop's cant be set, unless its apart of the py class */
		bContext *C = self->ptr.data;
		if(C==NULL) {
			PyErr_Format(PyExc_AttributeError, "bpy_struct: Context is 'NULL', can't set \"%.200s\" from context", name);
			return -1;
		}
		else {
			PointerRNA newptr;
			ListBase newlb;
			short newtype;

			int done= CTX_data_get(C, name, &newptr, &newlb, &newtype);

			if(done==1) {
				PyErr_Format(PyExc_AttributeError, "bpy_struct: Context property \"%.200s\" is read-only", name);
				BLI_freelistN(&newlb);
				return -1;
			}

			BLI_freelistN(&newlb);
		}
	}

	/* pyrna_py_to_prop sets its own exceptions */
	if(prop) {
		if(value == NULL) {
			PyErr_SetString(PyExc_AttributeError, "bpy_struct: del not supported");
			return -1;
		}
<<<<<<< HEAD
		return pyrna_py_to_prop(&self->ptr, prop, NULL, NULL, value, "bpy_struct: item.attr = val:");
=======
		return pyrna_py_to_prop(&self->ptr, prop, NULL, value, "bpy_struct: item.attr = val:");
>>>>>>> 2198cfdb
	}
	else {
		return PyObject_GenericSetAttr((PyObject *)self, pyname, value);
	}
}
}

static PyObject *pyrna_prop_dir(BPy_PropertyRNA *self)
{
	PyObject *ret;
	PointerRNA r_ptr;

	/* Include this incase this instance is a subtype of a python class
	 * In these instances we may want to return a function or variable provided by the subtype
	 * */
	ret = PyList_New(0);

	if (!BPy_PropertyRNA_CheckExact(self))
		pyrna_dir_members_py(ret, (PyObject *)self);

	if(RNA_property_collection_type_get(&self->ptr, self->prop, &r_ptr))
		pyrna_dir_members_rna(ret, &r_ptr);

	return ret;
}


static PyObject *pyrna_prop_array_getattro( BPy_PropertyRNA *self, PyObject *pyname )
{
	return PyObject_GenericGetAttr((PyObject *)self, pyname);
}

static PyObject *pyrna_prop_collection_getattro( BPy_PropertyRNA *self, PyObject *pyname )
{
	const char *name = _PyUnicode_AsString(pyname);

	if(name == NULL) {
		PyErr_SetString(PyExc_AttributeError, "bpy_prop_collection: __getattr__ must be a string");
		return NULL;
	}
	else if(name[0] != '_') {
		PyObject *ret;
		PropertyRNA *prop;
		FunctionRNA *func;

		PointerRNA r_ptr;
		if(RNA_property_collection_type_get(&self->ptr, self->prop, &r_ptr)) {
			if ((prop = RNA_struct_find_property(&r_ptr, name))) {
				ret = pyrna_prop_to_py(&r_ptr, prop);

				return ret;
			}
			else if ((func = RNA_struct_find_function(&r_ptr, name))) {
				PyObject *self_collection= pyrna_struct_CreatePyObject(&r_ptr);
				ret = pyrna_func_to_py((BPy_DummyPointerRNA *)self_collection, func);
				Py_DECREF(self_collection);

				return ret;
			}
		}
	}

	/* The error raised here will be displayed */
	return PyObject_GenericGetAttr((PyObject *)self, pyname);
}

//--------------- setattr-------------------------------------------
static int pyrna_prop_collection_setattro( BPy_PropertyRNA *self, PyObject *pyname, PyObject *value )
{
	const char *name = _PyUnicode_AsString(pyname);
	PropertyRNA *prop;
	PointerRNA r_ptr;

<<<<<<< HEAD
	if(value == NULL) {
		PyErr_SetString(PyExc_AttributeError, "bpy_prop: del not supported");
		return -1;
	}
	
	if(RNA_property_collection_type_get(&self->ptr, self->prop, &r_ptr)) {
=======
#ifdef USE_PEDANTIC_WRITE
	if(rna_disallow_writes && rna_id_write_error(&self->ptr, pyname)) {
		return -1;
	}
#endif // USE_STRING_COERCE

	if(name == NULL) {
		PyErr_SetString(PyExc_AttributeError, "bpy_prop: __setattr__ must be a string");
		return -1;
	}
	else if(value == NULL) {
		PyErr_SetString(PyExc_AttributeError, "bpy_prop: del not supported");
		return -1;
	}
	else if(RNA_property_collection_type_get(&self->ptr, self->prop, &r_ptr)) {
>>>>>>> 2198cfdb
		if ((prop = RNA_struct_find_property(&r_ptr, name))) {
			/* pyrna_py_to_prop sets its own exceptions */
			return pyrna_py_to_prop(&r_ptr, prop, NULL, value, "BPy_PropertyRNA - Attribute (setattr):");
		}
	}

	PyErr_Format(PyExc_AttributeError, "bpy_prop_collection: attribute \"%.200s\" not found", name);
	return -1;
}

/* odd case, we need to be able return a python method from a tp_getset */
static PyObject *pyrna_prop_collection_idprop_add(BPy_PropertyRNA *self)
{
	PointerRNA r_ptr;

	RNA_property_collection_add(&self->ptr, self->prop, &r_ptr);
	if(!r_ptr.data) {
		PyErr_SetString(PyExc_TypeError, "bpy_prop_collection.add(): not supported for this collection");
		return NULL;
	}
	else {
		return pyrna_struct_CreatePyObject(&r_ptr);
	}
}

static PyObject *pyrna_prop_collection_idprop_remove(BPy_PropertyRNA *self, PyObject *value)
{
	int key= PyLong_AsLong(value);

	if (key==-1 && PyErr_Occurred()) {
		PyErr_SetString(PyExc_TypeError, "bpy_prop_collection.remove(): expected one int argument");
		return NULL;
	}

	if(!RNA_property_collection_remove(&self->ptr, self->prop, key)) {
		PyErr_SetString(PyExc_TypeError, "bpy_prop_collection.remove() not supported for this collection");
		return NULL;
	}

	Py_RETURN_NONE;
}

static PyObject *pyrna_prop_collection_idprop_move(BPy_PropertyRNA *self, PyObject *args)
{
	int key=0, pos=0;

	if (!PyArg_ParseTuple(args, "ii", &key, &pos)) {
		PyErr_SetString(PyExc_TypeError, "bpy_prop_collection.move(): expected two ints as arguments");
		return NULL;
	}

	if(!RNA_property_collection_move(&self->ptr, self->prop, key, pos)) {
		PyErr_SetString(PyExc_TypeError, "bpy_prop_collection.move() not supported for this collection");
		return NULL;
	}

	Py_RETURN_NONE;
}

static PyObject *pyrna_struct_get_id_data(BPy_DummyPointerRNA *self)
{
	/* used for struct and pointer since both have a ptr */
	if(self->ptr.id.data) {
		PointerRNA id_ptr;
		RNA_id_pointer_create((ID *)self->ptr.id.data, &id_ptr);
		return pyrna_struct_CreatePyObject(&id_ptr);
	}

	Py_RETURN_NONE;
}

/*****************************************************************************/
/* Python attributes get/set structure:                                      */
/*****************************************************************************/

static PyGetSetDef pyrna_prop_getseters[] = {
<<<<<<< HEAD
	{"id_data", (getter)pyrna_struct_get_id_data, (setter)NULL, "The :class:`ID` object this datablock is from or None, (not available for all data types)", NULL},
=======
	{(char *)"id_data", (getter)pyrna_struct_get_id_data, (setter)NULL, (char *)"The :class:`ID` object this datablock is from or None, (not available for all data types)", NULL},
>>>>>>> 2198cfdb
	{NULL,NULL,NULL,NULL,NULL}  /* Sentinel */
};


static PyGetSetDef pyrna_struct_getseters[] = {
	{(char *)"id_data", (getter)pyrna_struct_get_id_data, (setter)NULL, (char *)"The :class:`ID` object this datablock is from or None, (not available for all data types)", NULL},
	{NULL,NULL,NULL,NULL,NULL}  /* Sentinel */
};

static PyObject *pyrna_prop_collection_keys(BPy_PropertyRNA *self)
{
	PyObject *ret= PyList_New(0);
	PyObject *item;
	char name[256], *nameptr;

	RNA_PROP_BEGIN(&self->ptr, itemptr, self->prop) {
		nameptr= RNA_struct_name_get_alloc(&itemptr, name, sizeof(name));

		if(nameptr) {
			/* add to python list */
			item = PyUnicode_FromString( nameptr );
			PyList_Append(ret, item);
			Py_DECREF(item);
			/* done */

			if(name != nameptr)
				MEM_freeN(nameptr);
		}
	}
	RNA_PROP_END;

	return ret;
}

static PyObject *pyrna_prop_collection_items(BPy_PropertyRNA *self)
{
	PyObject *ret= PyList_New(0);
	PyObject *item;
	char name[256], *nameptr;
	int i= 0;

	RNA_PROP_BEGIN(&self->ptr, itemptr, self->prop) {
		if(itemptr.data) {
			/* add to python list */
			item= PyTuple_New(2);
			nameptr= RNA_struct_name_get_alloc(&itemptr, name, sizeof(name));
			if(nameptr) {
				PyTuple_SET_ITEM(item, 0, PyUnicode_FromString( nameptr ));
				if(name != nameptr)
					MEM_freeN(nameptr);
			}
			else {
				PyTuple_SET_ITEM(item, 0, PyLong_FromSsize_t(i)); /* a bit strange but better then returning an empty list */
			}
			PyTuple_SET_ITEM(item, 1, pyrna_struct_CreatePyObject(&itemptr));

			PyList_Append(ret, item);
			Py_DECREF(item);

			i++;
		}
	}
	RNA_PROP_END;

	return ret;
}

static PyObject *pyrna_prop_collection_values(BPy_PropertyRNA *self)
{
	/* re-use slice*/
	return pyrna_prop_collection_subscript_slice(self, 0, PY_SSIZE_T_MAX);
}

static char pyrna_struct_get_doc[] =
".. method:: get(key, default=None)\n"
"\n"
"   Returns the value of the custom property assigned to key or default when not found (matches pythons dictionary function of the same name).\n"
"\n"
"   :arg key: The key assosiated with the custom property.\n"
"   :type key: string\n"
"   :arg default: Optional argument for the value to return if *key* is not found.\n"
"   :type default: Undefined\n"
"\n"
"   .. note:: Only :class:`ID`, :class:`Bone` and :class:`PoseBone` classes support custom properties.\n"
;
static PyObject *pyrna_struct_get(BPy_StructRNA *self, PyObject *args)
{
	IDProperty *group, *idprop;

	const char *key;
	PyObject* def = Py_None;

	if (!PyArg_ParseTuple(args, "s|O:get", &key, &def))
		return NULL;

	/* mostly copied from BPy_IDGroup_Map_GetItem */
	if(RNA_struct_idprops_check(self->ptr.type)==0) {
		PyErr_SetString(PyExc_TypeError, "this type doesn't support IDProperties");
		return NULL;
	}

	group= RNA_struct_idprops(&self->ptr, 0);
	if(group) {
		idprop= IDP_GetPropertyFromGroup(group, key);

		if(idprop)
			return BPy_IDGroup_WrapData(self->ptr.id.data, idprop);
	}

	return Py_INCREF(def), def;
}

static char pyrna_struct_as_pointer_doc[] =
".. method:: as_pointer()\n"
"\n"
"   Returns the memory address which holds a pointer to blenders internal data\n"
"\n"
<<<<<<< HEAD
"   :return: capsule with a name set from the struct type.\n"
=======
"   :return: int (memory address).\n"
>>>>>>> 2198cfdb
"   :rtype: int\n"
"\n"
"   .. note:: This is intended only for advanced script writers who need to pass blender data to their own C/Python modules.\n"
;
static PyObject *pyrna_struct_as_pointer(BPy_StructRNA *self)
{
	return PyLong_FromVoidPtr(self->ptr.data);
}

static PyObject *pyrna_prop_collection_get(BPy_PropertyRNA *self, PyObject *args)
{
	PointerRNA newptr;

	const char *key;
	PyObject* def = Py_None;

	if (!PyArg_ParseTuple(args, "s|O:get", &key, &def))
		return NULL;

	if(RNA_property_collection_lookup_string(&self->ptr, self->prop, key, &newptr))
		return pyrna_struct_CreatePyObject(&newptr);

	return Py_INCREF(def), def;
}

static void foreach_attr_type(	BPy_PropertyRNA *self, const char *attr,
									/* values to assign */
									RawPropertyType *raw_type, int *attr_tot, int *attr_signed )
{
	PropertyRNA *prop;
	*raw_type= PROP_RAW_UNSET;
	*attr_tot= 0;
	*attr_signed= FALSE;

	/* note: this is fail with zero length lists, so dont let this get caled in that case */
	RNA_PROP_BEGIN(&self->ptr, itemptr, self->prop) {
		prop = RNA_struct_find_property(&itemptr, attr);
		*raw_type= RNA_property_raw_type(prop);
		*attr_tot = RNA_property_array_length(&itemptr, prop);
		*attr_signed= (RNA_property_subtype(prop)==PROP_UNSIGNED) ? FALSE:TRUE;
		break;
	}
	RNA_PROP_END;
}

/* pyrna_prop_collection_foreach_get/set both use this */
static int foreach_parse_args(
		BPy_PropertyRNA *self, PyObject *args,

		/*values to assign */
		const char **attr, PyObject **seq, int *tot, int *size, RawPropertyType *raw_type, int *attr_tot, int *attr_signed)
{
#if 0
	int array_tot;
	int target_tot;
#endif

	*size= *attr_tot= *attr_signed= FALSE;
	*raw_type= PROP_RAW_UNSET;

	if(!PyArg_ParseTuple(args, "sO", attr, seq) || (!PySequence_Check(*seq) && PyObject_CheckBuffer(*seq))) {
		PyErr_SetString(PyExc_TypeError, "foreach_get(attr, sequence) expects a string and a sequence");
		return -1;
	}

	*tot= PySequence_Size(*seq); // TODO - buffer may not be a sequence! array.array() is tho.

	if(*tot>0) {
		foreach_attr_type(self, *attr, raw_type, attr_tot, attr_signed);
		*size= RNA_raw_type_sizeof(*raw_type);

#if 0	// works fine but not strictly needed, we could allow RNA_property_collection_raw_* to do the checks
		if((*attr_tot) < 1)
			*attr_tot= 1;

		if (RNA_property_type(self->prop) == PROP_COLLECTION)
			array_tot = RNA_property_collection_length(&self->ptr, self->prop);
		else
			array_tot = RNA_property_array_length(&self->ptr, self->prop);


		target_tot= array_tot * (*attr_tot);

		/* rna_access.c - rna_raw_access(...) uses this same method */
		if(target_tot != (*tot)) {
			PyErr_Format(PyExc_TypeError, "foreach_get(attr, sequence) sequence length mismatch given %d, needed %d", *tot, target_tot);
			return -1;
		}
#endif
	}

	/* check 'attr_tot' otherwise we dont know if any values were set
	 * this isnt ideal because it means running on an empty list may fail silently when its not compatible. */
	if (*size == 0 && *attr_tot != 0) {
		PyErr_SetString(PyExc_AttributeError, "attribute does not support foreach method");
		return -1;
	}
	return 0;
}

static int foreach_compat_buffer(RawPropertyType raw_type, int attr_signed, const char *format)
{
	char f = format ? *format:'B'; /* B is assumed when not set */

	switch(raw_type) {
	case PROP_RAW_CHAR:
		if (attr_signed)	return (f=='b') ? 1:0;
		else				return (f=='B') ? 1:0;
	case PROP_RAW_SHORT:
		if (attr_signed)	return (f=='h') ? 1:0;
		else				return (f=='H') ? 1:0;
	case PROP_RAW_INT:
		if (attr_signed)	return (f=='i') ? 1:0;
		else				return (f=='I') ? 1:0;
	case PROP_RAW_FLOAT:
		return (f=='f') ? 1:0;
	case PROP_RAW_DOUBLE:
		return (f=='d') ? 1:0;
	case PROP_RAW_UNSET:
		return 0;
	}

	return 0;
}

static PyObject *foreach_getset(BPy_PropertyRNA *self, PyObject *args, int set)
{
	PyObject *item = NULL;
	int i=0, ok=0, buffer_is_compat;
	void *array= NULL;

	/* get/set both take the same args currently */
	const char *attr;
	PyObject *seq;
	int tot, size, attr_tot, attr_signed;
	RawPropertyType raw_type;

	if(foreach_parse_args(self, args,    &attr, &seq, &tot, &size, &raw_type, &attr_tot, &attr_signed) < 0)
		return NULL;

	if(tot==0)
		Py_RETURN_NONE;



	if(set) { /* get the array from python */
		buffer_is_compat = FALSE;
		if(PyObject_CheckBuffer(seq)) {
			Py_buffer buf;
			PyObject_GetBuffer(seq, &buf, PyBUF_SIMPLE | PyBUF_FORMAT);

			/* check if the buffer matches */

			buffer_is_compat = foreach_compat_buffer(raw_type, attr_signed, buf.format);

			if(buffer_is_compat) {
				ok = RNA_property_collection_raw_set(NULL, &self->ptr, self->prop, attr, buf.buf, raw_type, tot);
			}

			PyBuffer_Release(&buf);
		}

		/* could not use the buffer, fallback to sequence */
		if(!buffer_is_compat) {
			array= PyMem_Malloc(size * tot);

			for( ; i<tot; i++) {
				item= PySequence_GetItem(seq, i);
				switch(raw_type) {
				case PROP_RAW_CHAR:
					((char *)array)[i]= (char)PyLong_AsLong(item);
					break;
				case PROP_RAW_SHORT:
					((short *)array)[i]= (short)PyLong_AsLong(item);
					break;
				case PROP_RAW_INT:
					((int *)array)[i]= (int)PyLong_AsLong(item);
					break;
				case PROP_RAW_FLOAT:
					((float *)array)[i]= (float)PyFloat_AsDouble(item);
					break;
				case PROP_RAW_DOUBLE:
					((double *)array)[i]= (double)PyFloat_AsDouble(item);
					break;
				case PROP_RAW_UNSET:
					/* should never happen */
					BLI_assert(!"Invalid array type - set");
					break;
				}

				Py_DECREF(item);
			}

			ok = RNA_property_collection_raw_set(NULL, &self->ptr, self->prop, attr, array, raw_type, tot);
		}
	}
	else {
		buffer_is_compat = FALSE;
		if(PyObject_CheckBuffer(seq)) {
			Py_buffer buf;
			PyObject_GetBuffer(seq, &buf, PyBUF_SIMPLE | PyBUF_FORMAT);

			/* check if the buffer matches, TODO - signed/unsigned types */

			buffer_is_compat = foreach_compat_buffer(raw_type, attr_signed, buf.format);

			if(buffer_is_compat) {
				ok = RNA_property_collection_raw_get(NULL, &self->ptr, self->prop, attr, buf.buf, raw_type, tot);
			}

			PyBuffer_Release(&buf);
		}

		/* could not use the buffer, fallback to sequence */
		if(!buffer_is_compat) {
			array= PyMem_Malloc(size * tot);

			ok = RNA_property_collection_raw_get(NULL, &self->ptr, self->prop, attr, array, raw_type, tot);

			if(!ok) i= tot; /* skip the loop */

			for( ; i<tot; i++) {

				switch(raw_type) {
				case PROP_RAW_CHAR:
					item= PyLong_FromSsize_t(  (Py_ssize_t) ((char *)array)[i]  );
					break;
				case PROP_RAW_SHORT:
					item= PyLong_FromSsize_t(  (Py_ssize_t) ((short *)array)[i]  );
					break;
				case PROP_RAW_INT:
					item= PyLong_FromSsize_t(  (Py_ssize_t) ((int *)array)[i]  );
					break;
				case PROP_RAW_FLOAT:
					item= PyFloat_FromDouble(  (double) ((float *)array)[i]  );
					break;
				case PROP_RAW_DOUBLE:
					item= PyFloat_FromDouble(  (double) ((double *)array)[i]  );
					break;
				case PROP_RAW_UNSET:
					/* should never happen */
					BLI_assert(!"Invalid array type - get");
					break;
				}

				PySequence_SetItem(seq, i, item);
				Py_DECREF(item);
			}
		}
	}

	if(array)
		PyMem_Free(array);

	if(PyErr_Occurred()) {
		/* Maybe we could make our own error */
		PyErr_Print();
		PyErr_SetString(PyExc_TypeError, "could not access the py sequence");
		return NULL;
	}
	if (!ok) {
		PyErr_SetString(PyExc_RuntimeError, "internal error setting the array");
		return NULL;
	}

	Py_RETURN_NONE;
}

static char pyrna_prop_collection_foreach_get_doc[] =
".. method:: foreach_get(attr, seq)\n"
"\n"
"   This is a function to give fast access to attribites within a collection.\n"
"\n"
"   .. code-block:: python\n"
"\n"
"      collection.foreach_get(someseq, attr)\n"
"\n"
"      # Python equivelent\n"
"      for i in range(len(seq)): someseq[i] = getattr(collection, attr)\n"
"\n"
;
static PyObject *pyrna_prop_collection_foreach_get(BPy_PropertyRNA *self, PyObject *args)
{
	return foreach_getset(self, args, 0);
}

static char pyrna_prop_collection_foreach_set_doc[] =
".. method:: foreach_set(attr, seq)\n"
"\n"
"   This is a function to give fast access to attribites within a collection.\n"
"\n"
"   .. code-block:: python\n"
"\n"
"      collection.foreach_set(seq, attr)\n"
"\n"
"      # Python equivelent\n"
"      for i in range(len(seq)): setattr(collection[i], attr, seq[i])\n"
"\n"
;
static  PyObject *pyrna_prop_collection_foreach_set(BPy_PropertyRNA *self, PyObject *args)
{
	return foreach_getset(self, args, 1);
}

/* A bit of a kludge, make a list out of a collection or array,
 * then return the lists iter function, not especially fast but convenient for now */
<<<<<<< HEAD
PyObject *pyrna_prop_array_iter(BPy_PropertyArrayRNA *self)
=======
static PyObject *pyrna_prop_array_iter(BPy_PropertyArrayRNA *self)
>>>>>>> 2198cfdb
{
	/* Try get values from a collection */
	PyObject *ret;
	PyObject *iter= NULL;
	int len= pyrna_prop_array_length(self);
	ret = pyrna_prop_array_subscript_slice(self, &self->ptr, self->prop, 0, len, len);

	/* we know this is a list so no need to PyIter_Check
	 * otherwise it could be NULL (unlikely) if conversion failed */
	if(ret) {
		iter = PyObject_GetIter(ret);
		Py_DECREF(ret);
	}

	return iter;
}

static PyObject *pyrna_prop_collection_iter(BPy_PropertyRNA *self)
{
	/* Try get values from a collection */
	PyObject *ret;
	PyObject *iter= NULL;
	ret= pyrna_prop_collection_values(self);

	/* we know this is a list so no need to PyIter_Check
	 * otherwise it could be NULL (unlikely) if conversion failed */
	if(ret) {
		iter = PyObject_GetIter(ret);
		Py_DECREF(ret);
	}

	return iter;
}

static struct PyMethodDef pyrna_struct_methods[] = {

	/* only for PointerRNA's with ID'props */
	{"keys", (PyCFunction)pyrna_struct_keys, METH_NOARGS, pyrna_struct_keys_doc},
	{"values", (PyCFunction)pyrna_struct_values, METH_NOARGS, pyrna_struct_values_doc},
	{"items", (PyCFunction)pyrna_struct_items, METH_NOARGS, pyrna_struct_items_doc},

	{"get", (PyCFunction)pyrna_struct_get, METH_VARARGS, pyrna_struct_get_doc},

	{"as_pointer", (PyCFunction)pyrna_struct_as_pointer, METH_NOARGS, pyrna_struct_as_pointer_doc},

	{"keyframe_insert", (PyCFunction)pyrna_struct_keyframe_insert, METH_VARARGS|METH_KEYWORDS, pyrna_struct_keyframe_insert_doc},
	{"keyframe_delete", (PyCFunction)pyrna_struct_keyframe_delete, METH_VARARGS|METH_KEYWORDS, pyrna_struct_keyframe_delete_doc},
	{"driver_add", (PyCFunction)pyrna_struct_driver_add, METH_VARARGS, pyrna_struct_driver_add_doc},
	{"driver_remove", (PyCFunction)pyrna_struct_driver_remove, METH_VARARGS, pyrna_struct_driver_remove_doc},
	{"is_property_set", (PyCFunction)pyrna_struct_is_property_set, METH_VARARGS, pyrna_struct_is_property_set_doc},
	{"is_property_hidden", (PyCFunction)pyrna_struct_is_property_hidden, METH_VARARGS, pyrna_struct_is_property_hidden_doc},
	{"path_resolve", (PyCFunction)pyrna_struct_path_resolve, METH_VARARGS, pyrna_struct_path_resolve_doc},
	{"path_from_id", (PyCFunction)pyrna_struct_path_from_id, METH_VARARGS, pyrna_struct_path_from_id_doc},
	{"type_recast", (PyCFunction)pyrna_struct_type_recast, METH_NOARGS, pyrna_struct_type_recast_doc},
	{"__dir__", (PyCFunction)pyrna_struct_dir, METH_NOARGS, NULL},

	/* experemental */
	{"callback_add", (PyCFunction)pyrna_callback_add, METH_VARARGS, NULL},
	{"callback_remove", (PyCFunction)pyrna_callback_remove, METH_VARARGS, NULL},
<<<<<<< HEAD

	/* class methods, only valid for subclasses */
	{"BoolProperty", (PyCFunction)BPy_BoolProperty, METH_VARARGS|METH_KEYWORDS|METH_CLASS, BPy_BoolProperty_doc},
	{"BoolVectorProperty", (PyCFunction)BPy_BoolVectorProperty, METH_VARARGS|METH_KEYWORDS|METH_CLASS, BPy_BoolVectorProperty_doc},
	{"IntProperty", (PyCFunction)BPy_IntProperty, METH_VARARGS|METH_KEYWORDS|METH_CLASS, BPy_IntProperty_doc},
	{"IntVectorProperty", (PyCFunction)BPy_IntVectorProperty, METH_VARARGS|METH_KEYWORDS|METH_CLASS, BPy_IntVectorProperty_doc},
	{"FloatProperty", (PyCFunction)BPy_FloatProperty, METH_VARARGS|METH_KEYWORDS|METH_CLASS, BPy_FloatProperty_doc},
	{"FloatVectorProperty", (PyCFunction)BPy_FloatVectorProperty, METH_VARARGS|METH_KEYWORDS|METH_CLASS, BPy_FloatVectorProperty_doc},
	{"StringProperty", (PyCFunction)BPy_StringProperty, METH_VARARGS|METH_KEYWORDS|METH_CLASS, BPy_StringProperty_doc},
	{"EnumProperty", (PyCFunction)BPy_EnumProperty, METH_VARARGS|METH_KEYWORDS|METH_CLASS, BPy_EnumProperty_doc},
	{"PointerProperty", (PyCFunction)BPy_PointerProperty, METH_VARARGS|METH_KEYWORDS|METH_CLASS, BPy_PointerProperty_doc},
	{"CollectionProperty", (PyCFunction)BPy_CollectionProperty, METH_VARARGS|METH_KEYWORDS|METH_CLASS, BPy_CollectionProperty_doc},
	
	{"RemoveProperty", (PyCFunction)BPy_RemoveProperty, METH_VARARGS|METH_KEYWORDS|METH_CLASS, BPy_RemoveProperty_doc},

=======
>>>>>>> 2198cfdb
	{NULL, NULL, 0, NULL}
};

static struct PyMethodDef pyrna_prop_methods[] = {
	{"path_from_id", (PyCFunction)pyrna_prop_path_from_id, METH_NOARGS, pyrna_prop_path_from_id_doc},
	{"__dir__", (PyCFunction)pyrna_prop_dir, METH_NOARGS, NULL},
	{NULL, NULL, 0, NULL}
};

static struct PyMethodDef pyrna_prop_array_methods[] = {
	{NULL, NULL, 0, NULL}
};

static struct PyMethodDef pyrna_prop_collection_methods[] = {
	{"foreach_get", (PyCFunction)pyrna_prop_collection_foreach_get, METH_VARARGS, pyrna_prop_collection_foreach_get_doc},
	{"foreach_set", (PyCFunction)pyrna_prop_collection_foreach_set, METH_VARARGS, pyrna_prop_collection_foreach_set_doc},

<<<<<<< HEAD
	{"keys", (PyCFunction)pyrna_prop_keys, METH_NOARGS, NULL},
	{"items", (PyCFunction)pyrna_prop_items, METH_NOARGS,NULL},
	{"values", (PyCFunction)pyrna_prop_values, METH_NOARGS, NULL},
	
	{"get", (PyCFunction)pyrna_prop_get, METH_VARARGS, NULL},
=======
	{"keys", (PyCFunction)pyrna_prop_collection_keys, METH_NOARGS, NULL},
	{"items", (PyCFunction)pyrna_prop_collection_items, METH_NOARGS,NULL},
	{"values", (PyCFunction)pyrna_prop_collection_values, METH_NOARGS, NULL},

	{"get", (PyCFunction)pyrna_prop_collection_get, METH_VARARGS, NULL},
>>>>>>> 2198cfdb
	{NULL, NULL, 0, NULL}
};

static struct PyMethodDef pyrna_prop_collection_idprop_methods[] = {
	{"add", (PyCFunction)pyrna_prop_collection_idprop_add, METH_NOARGS, NULL},
	{"remove", (PyCFunction)pyrna_prop_collection_idprop_remove, METH_O, NULL},
	{"move", (PyCFunction)pyrna_prop_collection_idprop_move, METH_VARARGS, NULL},
	{NULL, NULL, 0, NULL}
};

/* only needed for subtyping, so a new class gets a valid BPy_StructRNA
 * todo - also accept useful args */
static PyObject * pyrna_struct_new(PyTypeObject *type, PyObject *args, PyObject *UNUSED(kwds))
{
	if(PyTuple_GET_SIZE(args) == 1) {
		BPy_StructRNA *base= (BPy_StructRNA *)PyTuple_GET_ITEM(args, 0);
		if (type == Py_TYPE(base)) {
			Py_INCREF(base);
			return (PyObject *)base;
		}
		else if (PyType_IsSubtype(type, &pyrna_struct_Type)) {
			/* this almost never runs, only when using user defined subclasses of built-in object.
			 * this isnt common since its NOT related to registerable subclasses. eg:

				>>> class MyObSubclass(bpy.types.Object):
				...     def test_func(self):
				...         print(100)
				... 
				>>> myob = MyObSubclass(bpy.context.object)
				>>> myob.test_func()
				100
			 * 
			 * Keep this since it could be useful.
			 */
			BPy_StructRNA *ret;
			if((ret= (BPy_StructRNA *)type->tp_alloc(type, 0))) {
				ret->ptr = base->ptr;
			}
			/* pass on exception & NULL if tp_alloc fails */
			return (PyObject *)ret;
		}

		/* error, invalid type given */
		PyErr_Format(PyExc_TypeError, "bpy_struct.__new__(type): type '%.200s' is not a subtype of bpy_struct", type->tp_name);
		return NULL;
	}
	else {
		PyErr_Format(PyExc_TypeError, "bpy_struct.__new__(type): expected a single argument");
		return NULL;
	}
}

/* only needed for subtyping, so a new class gets a valid BPy_StructRNA
 * todo - also accept useful args */
static PyObject * pyrna_prop_new(PyTypeObject *type, PyObject *args, PyObject *UNUSED(kwds)) {

	BPy_PropertyRNA *base;

	if (!PyArg_ParseTuple(args, "O!:bpy_prop.__new__", &pyrna_prop_Type, &base))
		return NULL;

	if (type == Py_TYPE(base)) {
		Py_INCREF(base);
		return (PyObject *)base;
	} else if (PyType_IsSubtype(type, &pyrna_prop_Type)) {
		BPy_PropertyRNA *ret = (BPy_PropertyRNA *) type->tp_alloc(type, 0);
		ret->ptr = base->ptr;
		ret->prop = base->prop;
		return (PyObject *)ret;
	}
	else {
		PyErr_Format(PyExc_TypeError, "bpy_prop.__new__(type): type '%.200s' is not a subtype of bpy_prop", type->tp_name);
		return NULL;
	}
}

static PyObject *pyrna_param_to_py(PointerRNA *ptr, PropertyRNA *prop, void *data)
{
	PyObject *ret;
	int type = RNA_property_type(prop);
	int flag = RNA_property_flag(prop);

	if(RNA_property_array_check(ptr, prop)) {
		int a, len;

		if (flag & PROP_DYNAMIC) {
			ParameterDynAlloc *data_alloc= data;
			len= data_alloc->array_tot;
			data= data_alloc->array;
		}
		else
			len= RNA_property_array_length(ptr, prop);

		/* resolve the array from a new pytype */

		/* kazanbas: TODO make multidim sequences here */

		switch (type) {
		case PROP_BOOLEAN:
			ret = PyTuple_New(len);
			for(a=0; a<len; a++)
				PyTuple_SET_ITEM(ret, a, PyBool_FromLong( ((int*)data)[a] ));
			break;
		case PROP_INT:
			ret = PyTuple_New(len);
			for(a=0; a<len; a++)
				PyTuple_SET_ITEM(ret, a, PyLong_FromSsize_t( (Py_ssize_t)((int*)data)[a] ));
			break;
		case PROP_FLOAT:
			switch(RNA_property_subtype(prop)) {
#ifdef USE_MATHUTILS
				case PROP_ALL_VECTOR_SUBTYPES:
					ret= newVectorObject(data, len, Py_NEW, NULL);
					break;
				case PROP_MATRIX:
					if(len==16) {
						ret= newMatrixObject(data, 4, 4, Py_NEW, NULL);
						break;
					}
					else if (len==9) {
						ret= newMatrixObject(data, 3, 3, Py_NEW, NULL);
						break;
					}
					/* pass through */
#endif
				default:
					ret = PyTuple_New(len);
					for(a=0; a<len; a++)
						PyTuple_SET_ITEM(ret, a, PyFloat_FromDouble( ((float*)data)[a] ));

			}
			break;
		default:
			PyErr_Format(PyExc_TypeError, "RNA Error: unknown array type \"%d\" (pyrna_param_to_py)", type);
			ret = NULL;
			break;
		}
	}
	else {
		/* see if we can coorce into a python type - PropertyType */
		switch (type) {
		case PROP_BOOLEAN:
			ret = PyBool_FromLong( *(int*)data );
			break;
		case PROP_INT:
			ret = PyLong_FromSsize_t( (Py_ssize_t)*(int*)data );
			break;
		case PROP_FLOAT:
			ret = PyFloat_FromDouble( *(float*)data );
			break;
		case PROP_STRING:
		{
			char *data_ch;
			PyObject *value_coerce= NULL;
			int subtype= RNA_property_subtype(prop);

<<<<<<< HEAD
			if(flag & PROP_THICK_WRAP)
=======
			if (flag & PROP_THICK_WRAP)
>>>>>>> 2198cfdb
				data_ch= (char *)data;
			else
				data_ch= *(char **)data;

#ifdef USE_STRING_COERCE
			if(ELEM3(subtype, PROP_FILEPATH, PROP_DIRPATH, PROP_FILENAME)) {
				ret= PyC_UnicodeFromByte(data_ch);
			}
			else {
				ret= PyUnicode_FromString(data_ch);
			}
#else
			ret = PyUnicode_FromString(data_ch);
#endif

#ifdef USE_STRING_COERCE
			Py_XDECREF(value_coerce);
#endif

			break;
		}
		case PROP_ENUM:
		{
			ret= pyrna_enum_to_py(ptr, prop, *(int*)data);
			break;
		}
		case PROP_POINTER:
		{
			PointerRNA newptr;
			StructRNA *ptype= RNA_property_pointer_type(ptr, prop);

			if(flag & PROP_RNAPTR) {
				/* in this case we get the full ptr */
				newptr= *(PointerRNA*)data;
			}
			else {
				if(RNA_struct_is_ID(ptype)) {
					RNA_id_pointer_create(*(void**)data, &newptr);
				} else {
					/* note: this is taken from the function's ID pointer
					 * and will break if a function returns a pointer from
					 * another ID block, watch this! - it should at least be
					 * easy to debug since they are all ID's */
					RNA_pointer_create(ptr->id.data, ptype, *(void**)data, &newptr);
				}
			}

			if (newptr.data) {
				ret = pyrna_struct_CreatePyObject(&newptr);
			} else {
				ret = Py_None;
				Py_INCREF(ret);
			}
			break;
		}
		case PROP_COLLECTION:
		{
			ListBase *lb= (ListBase*)data;
			CollectionPointerLink *link;
			PyObject *linkptr;

			ret = PyList_New(0);

			for(link=lb->first; link; link=link->next) {
				linkptr= pyrna_struct_CreatePyObject(&link->ptr);
				PyList_Append(ret, linkptr);
				Py_DECREF(linkptr);
			}

			break;
		}
		default:
			PyErr_Format(PyExc_TypeError, "RNA Error: unknown type \"%d\" (pyrna_param_to_py)", type);
			ret = NULL;
			break;
		}
	}

	return ret;
}

static PyObject * pyrna_func_call(PyObject *self, PyObject *args, PyObject *kw)
{
	/* Note, both BPy_StructRNA and BPy_PropertyRNA can be used here */
	PointerRNA *self_ptr= &(((BPy_DummyPointerRNA *)PyTuple_GET_ITEM(self, 0))->ptr);
	FunctionRNA *self_func=  PyCapsule_GetPointer(PyTuple_GET_ITEM(self, 1), NULL);

	PointerRNA funcptr;
	ParameterList parms;
	ParameterIterator iter;
	PropertyRNA *parm;
	PyObject *ret, *item;
	int i, pyargs_len, pykw_len, parms_len, ret_len, flag, err= 0, kw_tot= 0, kw_arg;
	const char *parm_id;

	PropertyRNA *pret_single= NULL;
	void *retdata_single= NULL;

	/* Should never happen but it does in rare cases */
	BLI_assert(self_ptr != NULL);

	if(self_ptr==NULL) {
		PyErr_SetString(PyExc_RuntimeError, "rna functions internal rna pointer is NULL, this is a bug. aborting");
		return NULL;
	}

	if(self_func==NULL) {
		PyErr_Format(PyExc_RuntimeError, "%.200s.<unknown>(): rna function internal function is NULL, this is a bug. aborting", RNA_struct_identifier(self_ptr->type));
		return NULL;
	}

	/* for testing */
	/*
	{
		const char *fn;
		int lineno;
		PyC_FileAndNum(&fn, &lineno);
		printf("pyrna_func_call > %.200s.%.200s : %.200s:%d\n", RNA_struct_identifier(self_ptr->type), RNA_function_identifier(self_func), fn, lineno);
	}
	*/

	/* include the ID pointer for pyrna_param_to_py() so we can include the
	 * ID pointer on return values, this only works when returned values have
	 * the same ID as the functions. */
	RNA_pointer_create(self_ptr->id.data, &RNA_Function, self_func, &funcptr);

	pyargs_len= PyTuple_GET_SIZE(args);
	pykw_len= kw ? PyDict_Size(kw) : 0;

	RNA_parameter_list_create(&parms, self_ptr, self_func);
	RNA_parameter_list_begin(&parms, &iter);
	parms_len= RNA_parameter_list_arg_count(&parms);
	ret_len= 0;

	if(pyargs_len + pykw_len > parms_len) {
		RNA_parameter_list_end(&iter);
		PyErr_Format(PyExc_TypeError, "%.200s.%.200s(): takes at most %d arguments, got %d", RNA_struct_identifier(self_ptr->type), RNA_function_identifier(self_func), parms_len, pyargs_len + pykw_len);
		err= -1;
	}

	/* parse function parameters */
	for (i= 0; iter.valid && err==0; RNA_parameter_list_next(&iter)) {
		parm= iter.parm;
		flag= RNA_property_flag(parm);

		/* only useful for single argument returns, we'll need another list loop for multiple */
		if (flag & PROP_OUTPUT) {
			ret_len++;
			if (pret_single==NULL) {
				pret_single= parm;
				retdata_single= iter.data;
			}

			continue;
		}

		parm_id= RNA_property_identifier(parm);
		item= NULL;

		if (i < pyargs_len) {
			item= PyTuple_GET_ITEM(args, i);
			i++;

			kw_arg= FALSE;
		}
		else if (kw != NULL) {
			item= PyDict_GetItemString(kw, parm_id);  /* borrow ref */
			if(item)
				kw_tot++; /* make sure invalid keywords are not given */

			kw_arg= TRUE;
		}

		if (item==NULL) {
			if(flag & PROP_REQUIRED) {
				PyErr_Format(PyExc_TypeError, "%.200s.%.200s(): required parameter \"%.200s\" not specified", RNA_struct_identifier(self_ptr->type), RNA_function_identifier(self_func), parm_id);
				err= -1;
				break;
			}
			else /* PyDict_GetItemString wont raise an error */
				continue;
		}

		err= pyrna_py_to_prop(&funcptr, parm, iter.data, item, "");

		if(err!=0) {
			/* the error generated isnt that useful, so generate it again with a useful prefix
			 * could also write a function to prepend to error messages */
			char error_prefix[512];
			PyErr_Clear(); /* re-raise */

			if(kw_arg==TRUE)
				snprintf(error_prefix, sizeof(error_prefix), "%s.%s(): error with keyword argument \"%s\" - ", RNA_struct_identifier(self_ptr->type), RNA_function_identifier(self_func), parm_id);
			else
				snprintf(error_prefix, sizeof(error_prefix), "%s.%s(): error with argument %d, \"%s\" - ", RNA_struct_identifier(self_ptr->type), RNA_function_identifier(self_func), i, parm_id);

			pyrna_py_to_prop(&funcptr, parm, iter.data, item, error_prefix);

			break;
		}
	}

	RNA_parameter_list_end(&iter);

	/* Check if we gave args that dont exist in the function
	 * printing the error is slow but it should only happen when developing.
	 * the if below is quick, checking if it passed less keyword args then we gave.
	 * (Dont overwrite the error if we have one, otherwise can skip important messages and confuse with args)
	 */
	if(err == 0 && kw && (pykw_len > kw_tot)) {
		PyObject *key, *value;
		Py_ssize_t pos = 0;

		DynStr *bad_args= BLI_dynstr_new();
		DynStr *good_args= BLI_dynstr_new();

		const char *arg_name, *bad_args_str, *good_args_str;
		int found= FALSE, first= TRUE;

		while (PyDict_Next(kw, &pos, &key, &value)) {

			arg_name= _PyUnicode_AsString(key);
			found= FALSE;

			if(arg_name==NULL) { /* unlikely the argname is not a string but ignore if it is*/
				PyErr_Clear();
			}
			else {
				/* Search for arg_name */
				RNA_parameter_list_begin(&parms, &iter);
				for(; iter.valid; RNA_parameter_list_next(&iter)) {
					parm= iter.parm;
					if (strcmp(arg_name, RNA_property_identifier(parm))==0) {
						found= TRUE;
						break;
					}
				}

				RNA_parameter_list_end(&iter);

				if(found==FALSE) {
					BLI_dynstr_appendf(bad_args, first ? "%s" : ", %s", arg_name);
					first= FALSE;
				}
			}
		}

		/* list good args */
		first= TRUE;

		RNA_parameter_list_begin(&parms, &iter);
		for(; iter.valid; RNA_parameter_list_next(&iter)) {
			parm= iter.parm;
			if(RNA_property_flag(parm) & PROP_OUTPUT)
				continue;

			BLI_dynstr_appendf(good_args, first ? "%s" : ", %s", RNA_property_identifier(parm));
			first= FALSE;
		}
		RNA_parameter_list_end(&iter);


		bad_args_str= BLI_dynstr_get_cstring(bad_args);
		good_args_str= BLI_dynstr_get_cstring(good_args);

		PyErr_Format(PyExc_TypeError, "%.200s.%.200s(): was called with invalid keyword arguments(s) (%s), expected (%s)", RNA_struct_identifier(self_ptr->type), RNA_function_identifier(self_func), bad_args_str, good_args_str);

		BLI_dynstr_free(bad_args);
		BLI_dynstr_free(good_args);
		MEM_freeN((void *)bad_args_str);
		MEM_freeN((void *)good_args_str);

		err= -1;
	}

	ret= NULL;
	if (err==0) {
		/* call function */
		ReportList reports;
		bContext *C= BPy_GetContext();

		BKE_reports_init(&reports, RPT_STORE);
		RNA_function_call(C, &reports, self_ptr, self_func, &parms);

		err= (BPy_reports_to_error(&reports, TRUE))? -1: 0;

		/* return value */
		if(err==0) {
			if (ret_len > 0) {
				if (ret_len > 1) {
					ret= PyTuple_New(ret_len);
					i= 0; /* arg index */

					RNA_parameter_list_begin(&parms, &iter);

					for(; iter.valid; RNA_parameter_list_next(&iter)) {
						parm= iter.parm;
						flag= RNA_property_flag(parm);

						if (flag & PROP_OUTPUT)
							PyTuple_SET_ITEM(ret, i++, pyrna_param_to_py(&funcptr, parm, iter.data));
					}

					RNA_parameter_list_end(&iter);
				}
				else
					ret= pyrna_param_to_py(&funcptr, pret_single, retdata_single);

				/* possible there is an error in conversion */
				if(ret==NULL)
					err= -1;
			}
		}
	}

	/* cleanup */
	RNA_parameter_list_end(&iter);
	RNA_parameter_list_free(&parms);

	if (ret)
		return ret;

	if (err==-1)
		return NULL;

	Py_RETURN_NONE;
}


/* subclasses of pyrna_struct_Type which support idprop definitions use this as a metaclass */
/* note: tp_base member is set to &PyType_Type on init */
PyTypeObject pyrna_struct_meta_idprop_Type = {
	PyVarObject_HEAD_INIT(NULL, 0)
	"bpy_struct_meta_idprop",	/* tp_name */
	sizeof(PyHeapTypeObject),		/* tp_basicsize */ // XXX, would be PyTypeObject, but subtypes of Type must be PyHeapTypeObject's
	0,							/* tp_itemsize */
	/* methods */
	NULL,						/* tp_dealloc */
	NULL,                       /* printfunc tp_print; */
	NULL,						/* getattrfunc tp_getattr; */
	NULL,						/* setattrfunc tp_setattr; */
	NULL,						/* tp_compare */ /* DEPRECATED in python 3.0! */
	NULL,						/* tp_repr */

	/* Method suites for standard classes */
	NULL,                       /* PyNumberMethods *tp_as_number; */
	NULL,						/* PySequenceMethods *tp_as_sequence; */
	NULL,						/* PyMappingMethods *tp_as_mapping; */

	/* More standard operations (here for binary compatibility) */
	NULL,						/* hashfunc tp_hash; */
	NULL,						/* ternaryfunc tp_call; */
	NULL,						/* reprfunc tp_str; */
	NULL /*(getattrofunc) pyrna_struct_meta_idprop_getattro*/,	/* getattrofunc tp_getattro; */
	(setattrofunc) pyrna_struct_meta_idprop_setattro,	/* setattrofunc tp_setattro; */

	/* Functions to access object as input/output buffer */
	NULL,                       /* PyBufferProcs *tp_as_buffer; */

  /*** Flags to define presence of optional/expanded features ***/
	Py_TPFLAGS_DEFAULT | Py_TPFLAGS_BASETYPE,         /* long tp_flags; */

	NULL,						/*  char *tp_doc;  Documentation string */
  /*** Assigned meaning in release 2.0 ***/
	/* call function for all accessible objects */
	NULL,                       /* traverseproc tp_traverse; */

	/* delete references to contained objects */
	NULL,                       /* inquiry tp_clear; */

  /***  Assigned meaning in release 2.1 ***/
  /*** rich comparisons ***/
	NULL,	/* richcmpfunc tp_richcompare; */

  /***  weak reference enabler ***/
	0,                          /* long tp_weaklistoffset; */

  /*** Added in release 2.2 ***/
	/*   Iterators */
	NULL,                       /* getiterfunc tp_iter; */
	NULL,                       /* iternextfunc tp_iternext; */

  /*** Attribute descriptor and subclassing stuff ***/
	NULL,						/* struct PyMethodDef *tp_methods; */
	NULL,                       /* struct PyMemberDef *tp_members; */
	NULL,						/* struct PyGetSetDef *tp_getset; */
	NULL,                       /* struct _typeobject *tp_base; */
	NULL,                       /* PyObject *tp_dict; */
	NULL,                       /* descrgetfunc tp_descr_get; */
	NULL,                       /* descrsetfunc tp_descr_set; */
	0,                          /* long tp_dictoffset; */
	NULL,                       /* initproc tp_init; */
	NULL,                       /* allocfunc tp_alloc; */
	NULL,						/* newfunc tp_new; */
	/*  Low-level free-memory routine */
	NULL,                       /* freefunc tp_free;  */
	/* For PyObject_IS_GC */
	NULL,                       /* inquiry tp_is_gc;  */
	NULL,                       /* PyObject *tp_bases; */
	/* method resolution order */
	NULL,                       /* PyObject *tp_mro;  */
	NULL,                       /* PyObject *tp_cache; */
	NULL,                       /* PyObject *tp_subclasses; */
	NULL,                       /* PyObject *tp_weaklist; */
	NULL
};


/*-----------------------BPy_StructRNA method def------------------------------*/
PyTypeObject pyrna_struct_Type = {
	PyVarObject_HEAD_INIT(NULL, 0)
	"bpy_struct",			/* tp_name */
	sizeof(BPy_StructRNA),	/* tp_basicsize */
	0,			/* tp_itemsize */
	/* methods */
	(destructor) pyrna_struct_dealloc,/* tp_dealloc */
	NULL,                       /* printfunc tp_print; */
	NULL,						/* getattrfunc tp_getattr; */
	NULL,						/* setattrfunc tp_setattr; */
	NULL,						/* tp_compare */ /* DEPRECATED in python 3.0! */
	( reprfunc ) pyrna_struct_repr,	/* tp_repr */

	/* Method suites for standard classes */

	NULL,                       /* PyNumberMethods *tp_as_number; */
	&pyrna_struct_as_sequence,	/* PySequenceMethods *tp_as_sequence; */
	&pyrna_struct_as_mapping,	/* PyMappingMethods *tp_as_mapping; */

	/* More standard operations (here for binary compatibility) */

	( hashfunc )pyrna_struct_hash,	/* hashfunc tp_hash; */
	NULL,						/* ternaryfunc tp_call; */
	(reprfunc) pyrna_struct_str, /* reprfunc tp_str; */
	( getattrofunc ) pyrna_struct_getattro,	/* getattrofunc tp_getattro; */
	( setattrofunc ) pyrna_struct_setattro,	/* setattrofunc tp_setattro; */

	/* Functions to access object as input/output buffer */
	NULL,                       /* PyBufferProcs *tp_as_buffer; */

  /*** Flags to define presence of optional/expanded features ***/
	Py_TPFLAGS_DEFAULT | Py_TPFLAGS_BASETYPE,         /* long tp_flags; */

	NULL,						/*  char *tp_doc;  Documentation string */
  /*** Assigned meaning in release 2.0 ***/
	/* call function for all accessible objects */
	NULL,                       /* traverseproc tp_traverse; */

	/* delete references to contained objects */
	NULL,                       /* inquiry tp_clear; */

  /***  Assigned meaning in release 2.1 ***/
  /*** rich comparisons ***/
	(richcmpfunc)pyrna_struct_richcmp,	/* richcmpfunc tp_richcompare; */

  /***  weak reference enabler ***/
#ifdef USE_WEAKREFS
	offsetof(BPy_StructRNA, in_weakreflist),	/* long tp_weaklistoffset; */
#else
	0,
#endif
  /*** Added in release 2.2 ***/
	/*   Iterators */
	NULL,                       /* getiterfunc tp_iter; */
	NULL,                       /* iternextfunc tp_iternext; */

  /*** Attribute descriptor and subclassing stuff ***/
	pyrna_struct_methods,			/* struct PyMethodDef *tp_methods; */
	NULL,                       /* struct PyMemberDef *tp_members; */
	pyrna_struct_getseters,		/* struct PyGetSetDef *tp_getset; */
	NULL,                       /* struct _typeobject *tp_base; */
	NULL,                       /* PyObject *tp_dict; */
	NULL,                       /* descrgetfunc tp_descr_get; */
	NULL,                       /* descrsetfunc tp_descr_set; */
	0,                          /* long tp_dictoffset; */
	NULL,                       /* initproc tp_init; */
	NULL,                       /* allocfunc tp_alloc; */
	pyrna_struct_new,			/* newfunc tp_new; */
	/*  Low-level free-memory routine */
	NULL,                       /* freefunc tp_free;  */
	/* For PyObject_IS_GC */
	NULL,                       /* inquiry tp_is_gc;  */
	NULL,                       /* PyObject *tp_bases; */
	/* method resolution order */
	NULL,                       /* PyObject *tp_mro;  */
	NULL,                       /* PyObject *tp_cache; */
	NULL,                       /* PyObject *tp_subclasses; */
	NULL,                       /* PyObject *tp_weaklist; */
	NULL
};

/*-----------------------BPy_PropertyRNA method def------------------------------*/
PyTypeObject pyrna_prop_Type = {
	PyVarObject_HEAD_INIT(NULL, 0)
	"bpy_prop",		/* tp_name */
	sizeof(BPy_PropertyRNA),			/* tp_basicsize */
	0,			/* tp_itemsize */
	/* methods */
	(destructor) pyrna_prop_dealloc, /* tp_dealloc */
	NULL,						/* printfunc tp_print; */
	NULL,						/* getattrfunc tp_getattr; */
	NULL,                       /* setattrfunc tp_setattr; */
	NULL,						/* tp_compare */ /* DEPRECATED in python 3.0! */
	(reprfunc) pyrna_prop_repr,	/* tp_repr */

	/* Method suites for standard classes */

	NULL,                       /* PyNumberMethods *tp_as_number; */
	NULL,						/* PySequenceMethods *tp_as_sequence; */
	NULL,						/* PyMappingMethods *tp_as_mapping; */

	/* More standard operations (here for binary compatibility) */

	( hashfunc ) pyrna_prop_hash,	/* hashfunc tp_hash; */
	NULL,                       /* ternaryfunc tp_call; */
	(reprfunc) pyrna_prop_str,  /* reprfunc tp_str; */

	/* will only use these if this is a subtype of a py class */
	NULL,						/* getattrofunc tp_getattro; */
	NULL,						/* setattrofunc tp_setattro; */

	/* Functions to access object as input/output buffer */
	NULL,                       /* PyBufferProcs *tp_as_buffer; */

  /*** Flags to define presence of optional/expanded features ***/
	Py_TPFLAGS_DEFAULT | Py_TPFLAGS_BASETYPE,         /* long tp_flags; */

	NULL,						/*  char *tp_doc;  Documentation string */
  /*** Assigned meaning in release 2.0 ***/
	/* call function for all accessible objects */
	NULL,                       /* traverseproc tp_traverse; */

	/* delete references to contained objects */
	NULL,                       /* inquiry tp_clear; */

  /***  Assigned meaning in release 2.1 ***/
  /*** rich comparisons ***/
	(richcmpfunc)pyrna_prop_richcmp,	/* richcmpfunc tp_richcompare; */

  /***  weak reference enabler ***/
#ifdef USE_WEAKREFS
	offsetof(BPy_PropertyRNA, in_weakreflist),	/* long tp_weaklistoffset; */
#else
	0,
#endif

  /*** Added in release 2.2 ***/
	/*   Iterators */
	NULL,						/* getiterfunc tp_iter; */
	NULL,                       /* iternextfunc tp_iternext; */

  /*** Attribute descriptor and subclassing stuff ***/
	pyrna_prop_methods,			/* struct PyMethodDef *tp_methods; */
	NULL,                       /* struct PyMemberDef *tp_members; */
	pyrna_prop_getseters,      	/* struct PyGetSetDef *tp_getset; */
	NULL,                       /* struct _typeobject *tp_base; */
	NULL,                       /* PyObject *tp_dict; */
	NULL,                       /* descrgetfunc tp_descr_get; */
	NULL,                       /* descrsetfunc tp_descr_set; */
	0,                          /* long tp_dictoffset; */
	NULL,                       /* initproc tp_init; */
	NULL,                       /* allocfunc tp_alloc; */
	pyrna_prop_new,				/* newfunc tp_new; */
	/*  Low-level free-memory routine */
	NULL,                       /* freefunc tp_free;  */
	/* For PyObject_IS_GC */
	NULL,                       /* inquiry tp_is_gc;  */
	NULL,                       /* PyObject *tp_bases; */
	/* method resolution order */
	NULL,                       /* PyObject *tp_mro;  */
	NULL,                       /* PyObject *tp_cache; */
	NULL,                       /* PyObject *tp_subclasses; */
	NULL,                       /* PyObject *tp_weaklist; */
	NULL
};

PyTypeObject pyrna_prop_array_Type = {
	PyVarObject_HEAD_INIT(NULL, 0)
	"bpy_prop_array",		/* tp_name */
<<<<<<< HEAD
	sizeof( BPy_PropertyArrayRNA ),			/* tp_basicsize */
	0,			/* tp_itemsize */
=======
	sizeof(BPy_PropertyArrayRNA),			/* tp_basicsize */
	0,							/* tp_itemsize */
>>>>>>> 2198cfdb
	/* methods */
	(destructor)pyrna_prop_array_dealloc, /* tp_dealloc */
	NULL,                       /* printfunc tp_print; */
	NULL,						/* getattrfunc tp_getattr; */
	NULL,                       /* setattrfunc tp_setattr; */
	NULL,						/* tp_compare */ /* DEPRECATED in python 3.0! */
	NULL,/* subclassed */		/* tp_repr */

	/* Method suites for standard classes */

	&pyrna_prop_array_as_number,    /* PyNumberMethods *tp_as_number; */
	&pyrna_prop_array_as_sequence,	/* PySequenceMethods *tp_as_sequence; */
	&pyrna_prop_array_as_mapping,	/* PyMappingMethods *tp_as_mapping; */

	/* More standard operations (here for binary compatibility) */

	NULL,						/* hashfunc tp_hash; */
	NULL,                       /* ternaryfunc tp_call; */
	NULL,                       /* reprfunc tp_str; */

	/* will only use these if this is a subtype of a py class */
	( getattrofunc ) pyrna_prop_array_getattro,	/* getattrofunc tp_getattro; */
	NULL,						/* setattrofunc tp_setattro; */

	/* Functions to access object as input/output buffer */
	NULL,                       /* PyBufferProcs *tp_as_buffer; */

  /*** Flags to define presence of optional/expanded features ***/
	Py_TPFLAGS_DEFAULT | Py_TPFLAGS_BASETYPE,         /* long tp_flags; */

	NULL,						/*  char *tp_doc;  Documentation string */
  /*** Assigned meaning in release 2.0 ***/
	/* call function for all accessible objects */
	NULL,                       /* traverseproc tp_traverse; */

	/* delete references to contained objects */
	NULL,                       /* inquiry tp_clear; */

  /***  Assigned meaning in release 2.1 ***/
  /*** rich comparisons ***/
	NULL, /* subclassed */		/* richcmpfunc tp_richcompare; */

  /***  weak reference enabler ***/
#ifdef USE_WEAKREFS
	offsetof(BPy_PropertyArrayRNA, in_weakreflist),	/* long tp_weaklistoffset; */
#else
	0,
#endif
  /*** Added in release 2.2 ***/
	/*   Iterators */
	(getiterfunc)pyrna_prop_array_iter,	/* getiterfunc tp_iter; */
	NULL,                       /* iternextfunc tp_iternext; */

  /*** Attribute descriptor and subclassing stuff ***/
	pyrna_prop_array_methods,			/* struct PyMethodDef *tp_methods; */
	NULL,                       /* struct PyMemberDef *tp_members; */
	NULL /*pyrna_prop_getseters*/,      	/* struct PyGetSetDef *tp_getset; */
	&pyrna_prop_Type,                       /* struct _typeobject *tp_base; */
	NULL,                       /* PyObject *tp_dict; */
	NULL,                       /* descrgetfunc tp_descr_get; */
	NULL,                       /* descrsetfunc tp_descr_set; */
	0,                          /* long tp_dictoffset; */
	NULL,                       /* initproc tp_init; */
	NULL,                       /* allocfunc tp_alloc; */
	NULL,						/* newfunc tp_new; */
	/*  Low-level free-memory routine */
	NULL,                       /* freefunc tp_free;  */
	/* For PyObject_IS_GC */
	NULL,                       /* inquiry tp_is_gc;  */
	NULL,			/* PyObject *tp_bases; */
	/* method resolution order */
	NULL,                       /* PyObject *tp_mro;  */
	NULL,                       /* PyObject *tp_cache; */
	NULL,                       /* PyObject *tp_subclasses; */
	NULL,                       /* PyObject *tp_weaklist; */
	NULL
};

PyTypeObject pyrna_prop_collection_Type = {
	PyVarObject_HEAD_INIT(NULL, 0)
	"bpy_prop_collection",		/* tp_name */
	sizeof(BPy_PropertyRNA),			/* tp_basicsize */
	0,			/* tp_itemsize */
	/* methods */
	(destructor)pyrna_prop_dealloc, /* tp_dealloc */
	NULL,                       /* printfunc tp_print; */
	NULL,						/* getattrfunc tp_getattr; */
	NULL,                       /* setattrfunc tp_setattr; */
	NULL,						/* tp_compare */ /* DEPRECATED in python 3.0! */
	NULL, /* subclassed */		/* tp_repr */

	/* Method suites for standard classes */

	&pyrna_prop_collection_as_number,   /* PyNumberMethods *tp_as_number; */
	&pyrna_prop_collection_as_sequence,	/* PySequenceMethods *tp_as_sequence; */
	&pyrna_prop_collection_as_mapping,	/* PyMappingMethods *tp_as_mapping; */

	/* More standard operations (here for binary compatibility) */

	NULL,						/* hashfunc tp_hash; */
	NULL,                       /* ternaryfunc tp_call; */
	NULL,                       /* reprfunc tp_str; */

	/* will only use these if this is a subtype of a py class */
	( getattrofunc ) pyrna_prop_collection_getattro,	/* getattrofunc tp_getattro; */
	( setattrofunc ) pyrna_prop_collection_setattro,	/* setattrofunc tp_setattro; */

	/* Functions to access object as input/output buffer */
	NULL,                       /* PyBufferProcs *tp_as_buffer; */

  /*** Flags to define presence of optional/expanded features ***/
	Py_TPFLAGS_DEFAULT | Py_TPFLAGS_BASETYPE,         /* long tp_flags; */

	NULL,						/*  char *tp_doc;  Documentation string */
  /*** Assigned meaning in release 2.0 ***/
	/* call function for all accessible objects */
	NULL,                       /* traverseproc tp_traverse; */

	/* delete references to contained objects */
	NULL,                       /* inquiry tp_clear; */

  /***  Assigned meaning in release 2.1 ***/
  /*** rich comparisons ***/
	NULL, /* subclassed */		/* richcmpfunc tp_richcompare; */

  /***  weak reference enabler ***/
#ifdef USE_WEAKREFS
	offsetof(BPy_PropertyRNA, in_weakreflist),	/* long tp_weaklistoffset; */
#else
	0,
#endif

  /*** Added in release 2.2 ***/
	/*   Iterators */
	(getiterfunc)pyrna_prop_collection_iter,	/* getiterfunc tp_iter; */
	NULL,                       /* iternextfunc tp_iternext; */

  /*** Attribute descriptor and subclassing stuff ***/
	pyrna_prop_collection_methods,			/* struct PyMethodDef *tp_methods; */
	NULL,                       /* struct PyMemberDef *tp_members; */
	NULL /*pyrna_prop_getseters*/,      	/* struct PyGetSetDef *tp_getset; */
	&pyrna_prop_Type,                       /* struct _typeobject *tp_base; */
	NULL,                       /* PyObject *tp_dict; */
	NULL,                       /* descrgetfunc tp_descr_get; */
	NULL,                       /* descrsetfunc tp_descr_set; */
	0,                          /* long tp_dictoffset; */
	NULL,                       /* initproc tp_init; */
	NULL,                       /* allocfunc tp_alloc; */
	NULL,						/* newfunc tp_new; */
	/*  Low-level free-memory routine */
	NULL,                       /* freefunc tp_free;  */
	/* For PyObject_IS_GC */
	NULL,                       /* inquiry tp_is_gc;  */
	NULL,						/* PyObject *tp_bases; */
	/* method resolution order */
	NULL,                       /* PyObject *tp_mro;  */
	NULL,                       /* PyObject *tp_cache; */
	NULL,                       /* PyObject *tp_subclasses; */
	NULL,                       /* PyObject *tp_weaklist; */
	NULL
};

/* only for add/remove/move methods */
<<<<<<< HEAD
PyTypeObject pyrna_prop_collection_idprop_Type = {
	PyVarObject_HEAD_INIT(NULL, 0)
	"bpy_prop_collection_idprop",		/* tp_name */
	sizeof( BPy_PropertyRNA ),			/* tp_basicsize */
	0,			/* tp_itemsize */
	/* methods */
	NULL,						/* tp_dealloc */
=======
static PyTypeObject pyrna_prop_collection_idprop_Type = {
	PyVarObject_HEAD_INIT(NULL, 0)
	"bpy_prop_collection_idprop",		/* tp_name */
	sizeof(BPy_PropertyRNA),			/* tp_basicsize */
	0,							/* tp_itemsize */
	/* methods */
	(destructor)pyrna_prop_dealloc, /* tp_dealloc */
>>>>>>> 2198cfdb
	NULL,                       /* printfunc tp_print; */
	NULL,						/* getattrfunc tp_getattr; */
	NULL,                       /* setattrfunc tp_setattr; */
	NULL,						/* tp_compare */ /* DEPRECATED in python 3.0! */
	NULL, /* subclassed */		/* tp_repr */
<<<<<<< HEAD
	
	/* Method suites for standard classes */

=======

	/* Method suites for standard classes */

>>>>>>> 2198cfdb
	NULL,   /* PyNumberMethods *tp_as_number; */
	NULL,	/* PySequenceMethods *tp_as_sequence; */
	NULL,	/* PyMappingMethods *tp_as_mapping; */

	/* More standard operations (here for binary compatibility) */

	NULL,						/* hashfunc tp_hash; */
	NULL,                       /* ternaryfunc tp_call; */
	NULL,                       /* reprfunc tp_str; */

	/* will only use these if this is a subtype of a py class */
	NULL,						/* getattrofunc tp_getattro; */
	NULL,						/* setattrofunc tp_setattro; */

	/* Functions to access object as input/output buffer */
	NULL,                       /* PyBufferProcs *tp_as_buffer; */

  /*** Flags to define presence of optional/expanded features ***/
	Py_TPFLAGS_DEFAULT | Py_TPFLAGS_BASETYPE,         /* long tp_flags; */

	NULL,						/*  char *tp_doc;  Documentation string */
  /*** Assigned meaning in release 2.0 ***/
	/* call function for all accessible objects */
	NULL,                       /* traverseproc tp_traverse; */

	/* delete references to contained objects */
	NULL,                       /* inquiry tp_clear; */

  /***  Assigned meaning in release 2.1 ***/
  /*** rich comparisons ***/
	NULL, /* subclassed */		/* richcmpfunc tp_richcompare; */

  /***  weak reference enabler ***/
<<<<<<< HEAD
	0,                          /* long tp_weaklistoffset; */
=======
#ifdef USE_WEAKREFS
	offsetof(BPy_PropertyRNA, in_weakreflist),	/* long tp_weaklistoffset; */
#else
	0,
#endif
>>>>>>> 2198cfdb

  /*** Added in release 2.2 ***/
	/*   Iterators */
	NULL,						/* getiterfunc tp_iter; */
	NULL,                       /* iternextfunc tp_iternext; */

  /*** Attribute descriptor and subclassing stuff ***/
	pyrna_prop_collection_idprop_methods, /* struct PyMethodDef *tp_methods; */
	NULL,                       /* struct PyMemberDef *tp_members; */
	NULL /*pyrna_prop_getseters*/,      	/* struct PyGetSetDef *tp_getset; */
	&pyrna_prop_collection_Type,            /* struct _typeobject *tp_base; */
	NULL,                       /* PyObject *tp_dict; */
	NULL,                       /* descrgetfunc tp_descr_get; */
	NULL,                       /* descrsetfunc tp_descr_set; */
	0,                          /* long tp_dictoffset; */
	NULL,                       /* initproc tp_init; */
	NULL,                       /* allocfunc tp_alloc; */
	NULL,						/* newfunc tp_new; */
	/*  Low-level free-memory routine */
	NULL,                       /* freefunc tp_free;  */
	/* For PyObject_IS_GC */
	NULL,                       /* inquiry tp_is_gc;  */
	NULL,						/* PyObject *tp_bases; */
	/* method resolution order */
	NULL,                       /* PyObject *tp_mro;  */
	NULL,                       /* PyObject *tp_cache; */
	NULL,                       /* PyObject *tp_subclasses; */
	NULL,                       /* PyObject *tp_weaklist; */
	NULL
};

static void pyrna_subtype_set_rna(PyObject *newclass, StructRNA *srna)
{
	PointerRNA ptr;
	PyObject *item;
	PyObject *newclass_dict= ((PyTypeObject *)newclass)->tp_dict;
	
	Py_INCREF(newclass);

	if (RNA_struct_py_type_get(srna))
		PyC_ObSpit("RNA WAS SET - ", RNA_struct_py_type_get(srna));
	
	Py_XDECREF(((PyObject *)RNA_struct_py_type_get(srna)));
	
	RNA_struct_py_type_set(srna, (void *)newclass); /* Store for later use */

	/* Not 100% needed but useful,
	 * having an instance within a type looks wrong however this instance IS an rna type */

	/* python deals with the curcular ref */
	RNA_pointer_create(NULL, &RNA_Struct, srna, &ptr);
	item = pyrna_struct_CreatePyObject(&ptr);

<<<<<<< HEAD
	//item = PyCapsule_New(srna, NULL, NULL);
	PyDict_SetItemString(newclass_dict, "bl_rna", item);
=======
	/* note, must set the class not the __dict__ else the internal slots are not updated correctly */
	PyObject_SetAttrString(newclass, "bl_rna", item);
>>>>>>> 2198cfdb
	Py_DECREF(item);
	
	/* done with rna instance */
<<<<<<< HEAD
		}
=======
}
>>>>>>> 2198cfdb

static PyObject* pyrna_srna_Subtype(StructRNA *srna);

/* return a borrowed reference */
static PyObject* pyrna_srna_PyBase(StructRNA *srna) //, PyObject *bpy_types_dict)
{
	/* Assume RNA_struct_py_type_get(srna) was already checked */
	StructRNA *base;

	PyObject *py_base= NULL;

	/* get the base type */
	base= RNA_struct_base(srna);

	if(base && base != srna) {
		/*/printf("debug subtype %s %p\n", RNA_struct_identifier(srna), srna); */
		py_base= pyrna_srna_Subtype(base); //, bpy_types_dict);
		Py_DECREF(py_base); /* srna owns, this is only to pass as an arg */
	}

	if(py_base==NULL) {
		py_base= (PyObject *)&pyrna_struct_Type;
	}

	return py_base;
}

/* check if we have a native python subclass, use it when it exists
 * return a borrowed reference */
static PyObject *bpy_types_dict= NULL;

static PyObject* pyrna_srna_ExternalType(StructRNA *srna)
{
	const char *idname= RNA_struct_identifier(srna);
	PyObject *newclass;

	if(bpy_types_dict==NULL) {
		PyObject *bpy_types= PyImport_ImportModuleLevel((char *)"bpy_types", NULL, NULL, NULL, 0);

		if(bpy_types==NULL) {
			PyErr_Print();
			PyErr_Clear();
			fprintf(stderr, "pyrna_srna_ExternalType: failed to find 'bpy_types' module\n");
			return NULL;
		}
		bpy_types_dict = PyModule_GetDict(bpy_types); // borrow
		Py_DECREF(bpy_types); // fairly safe to assume the dict is kept
	}

	newclass= PyDict_GetItemString(bpy_types_dict, idname);

	/* sanity check, could skip this unless in debug mode */
	if(newclass) {
		PyObject *base_compare= pyrna_srna_PyBase(srna);
		//PyObject *slots= PyObject_GetAttrString(newclass, "__slots__"); // cant do this because it gets superclasses values!
		//PyObject *bases= PyObject_GetAttrString(newclass, "__bases__"); // can do this but faster not to.
		PyObject *bases= ((PyTypeObject *)newclass)->tp_bases;
		PyObject *slots = PyDict_GetItemString(((PyTypeObject *)newclass)->tp_dict, "__slots__");

		if(slots==NULL) {
			fprintf(stderr, "pyrna_srna_ExternalType: expected class '%s' to have __slots__ defined\n\nSee bpy_types.py\n", idname);
			newclass= NULL;
		}
		else if(PyTuple_GET_SIZE(bases)) {
			PyObject *base= PyTuple_GET_ITEM(bases, 0);

			if(base_compare != base) {
				fprintf(stderr, "pyrna_srna_ExternalType: incorrect subclassing of SRNA '%s'\nSee bpy_types.py\n", idname);
				PyC_ObSpit("Expected! ", base_compare);
				newclass= NULL;
			}
			else {
				if(G.f & G_DEBUG)
					fprintf(stderr, "SRNA Subclassed: '%s'\n", idname);
			}
		}
	}

	return newclass;
}

static PyObject* pyrna_srna_Subtype(StructRNA *srna)
{
	PyObject *newclass = NULL;

		/* stupid/simple case */
	if (srna == NULL) {
		newclass= NULL; /* Nothing to do */
	}	/* the class may have alredy been declared & allocated */
	else if ((newclass= RNA_struct_py_type_get(srna))) {
		Py_INCREF(newclass);
	}	/* check if bpy_types.py module has the class defined in it */
	else if ((newclass= pyrna_srna_ExternalType(srna))) {
		pyrna_subtype_set_rna(newclass, srna);
		Py_INCREF(newclass);
	}	/* create a new class instance with the C api
		 * maintly for the purposing of matching the C/rna type hierarchy */
	else {
		/* subclass equivelents
		- class myClass(myBase):
			some='value' # or ...
		- myClass = type(name='myClass', bases=(myBase,), dict={'__module__':'bpy.types'})
		*/

		/* Assume RNA_struct_py_type_get(srna) was already checked */
		PyObject *py_base= pyrna_srna_PyBase(srna);
		PyObject *metaclass;
		const char *idname= RNA_struct_identifier(srna);

		/* remove __doc__ for now */
		// const char *descr= RNA_struct_ui_description(srna);
		// if(!descr) descr= "(no docs)";
		// "__doc__",descr
<<<<<<< HEAD
		
		/* always use O not N when calling, N causes refcount errors */
		newclass = PyObject_CallFunction((PyObject*)&PyType_Type, "s(O){sss()}", idname, py_base, "__module__","bpy.types", "__slots__");
=======

		if(RNA_struct_idprops_check(srna) && !PyObject_IsSubclass(py_base, (PyObject *)&pyrna_struct_meta_idprop_Type)) {
			metaclass= (PyObject *)&pyrna_struct_meta_idprop_Type;
		}
		else {
			metaclass= (PyObject *)&PyType_Type;
		}

		/* always use O not N when calling, N causes refcount errors */
		newclass = PyObject_CallFunction(metaclass, (char *)"s(O){sss()}", idname, py_base, "__module__","bpy.types", "__slots__");

>>>>>>> 2198cfdb
		/* newclass will now have 2 ref's, ???, probably 1 is internal since decrefing here segfaults */

		/* PyC_ObSpit("new class ref", newclass); */

		if (newclass) {
			/* srna owns one, and the other is owned by the caller */
			pyrna_subtype_set_rna(newclass, srna);

			// XXX, adding this back segfaults blender on load.
			// Py_DECREF(newclass); /* let srna own */
		}
		else {
			/* this should not happen */
			printf("Error registering '%s'\n", idname);
			PyErr_Print();
			PyErr_Clear();
		}
	}
	
	return newclass;
}

/* use for subtyping so we know which srna is used for a PointerRNA */
static StructRNA *srna_from_ptr(PointerRNA *ptr)
{
	if(ptr->type == &RNA_Struct) {
		return ptr->data;
	}
	else {
		return ptr->type;
	}
}

/* always returns a new ref, be sure to decref when done */
static PyObject* pyrna_struct_Subtype(PointerRNA *ptr)
{
	return pyrna_srna_Subtype(srna_from_ptr(ptr));
}

/*-----------------------CreatePyObject---------------------------------*/
PyObject *pyrna_struct_CreatePyObject( PointerRNA *ptr )
{
	BPy_StructRNA *pyrna= NULL;

	/* note: don't rely on this to return None since NULL data with a valid type can often crash */
	if (ptr->data==NULL && ptr->type==NULL) { /* Operator RNA has NULL data */
		Py_RETURN_NONE;
	}
	else {
		PyTypeObject *tp = (PyTypeObject *)pyrna_struct_Subtype(ptr);
		
		if (tp) {
			pyrna = (BPy_StructRNA *) tp->tp_alloc(tp, 0);
			Py_DECREF(tp); /* srna owns, cant hold a ref */
		}
		else {
			fprintf(stderr, "Could not make type\n");
			pyrna = ( BPy_StructRNA * ) PyObject_NEW( BPy_StructRNA, &pyrna_struct_Type );
#ifdef USE_WEAKREFS
			pyrna->in_weakreflist= NULL;
#endif
		}
	}

	if( !pyrna ) {
		PyErr_SetString(PyExc_MemoryError, "couldn't create bpy_struct object");
		return NULL;
	}
	
	pyrna->ptr= *ptr;
	pyrna->freeptr= FALSE;
	
	// PyC_ObSpit("NewStructRNA: ", (PyObject *)pyrna);
	
	return ( PyObject * ) pyrna;
}

PyObject *pyrna_prop_CreatePyObject( PointerRNA *ptr, PropertyRNA *prop )
{
	BPy_PropertyRNA *pyrna;
<<<<<<< HEAD

	if (RNA_property_array_check(ptr, prop) == 0) {
	PyTypeObject *type;

		if (RNA_property_type(prop) != PROP_COLLECTION) {
			type= &pyrna_prop_Type;
		}
		else {
			if((RNA_property_flag(prop) & PROP_IDPROPERTY) == 0) {
				type= &pyrna_prop_collection_Type;
			}
			else {
				type= &pyrna_prop_collection_idprop_Type;			
			}
		}

	pyrna = ( BPy_PropertyRNA * ) PyObject_NEW(BPy_PropertyRNA, type);
=======

	if (RNA_property_array_check(ptr, prop) == 0) {
		PyTypeObject *type;

		if (RNA_property_type(prop) != PROP_COLLECTION) {
			type= &pyrna_prop_Type;
		}
		else {
			if((RNA_property_flag(prop) & PROP_IDPROPERTY) == 0) {
				type= &pyrna_prop_collection_Type;
			}
			else {
				type= &pyrna_prop_collection_idprop_Type;			
			}
		}

		pyrna = (BPy_PropertyRNA *) PyObject_NEW(BPy_PropertyRNA, type);
#ifdef USE_WEAKREFS
		pyrna->in_weakreflist= NULL;
#endif
>>>>>>> 2198cfdb
	}
	else {
		pyrna = (BPy_PropertyRNA *) PyObject_NEW(BPy_PropertyArrayRNA, &pyrna_prop_array_Type);
		((BPy_PropertyArrayRNA *)pyrna)->arraydim= 0;
		((BPy_PropertyArrayRNA *)pyrna)->arrayoffset= 0;
<<<<<<< HEAD
=======
#ifdef USE_WEAKREFS
		((BPy_PropertyArrayRNA *)pyrna)->in_weakreflist= NULL;
#endif
>>>>>>> 2198cfdb
	}

	if( !pyrna ) {
		PyErr_SetString(PyExc_MemoryError, "couldn't create BPy_rna object");
		return NULL;
	}
	
	pyrna->ptr = *ptr;
	pyrna->prop = prop;
<<<<<<< HEAD

=======
		
>>>>>>> 2198cfdb
	return ( PyObject * ) pyrna;
}

void BPY_rna_init(void)
{
#ifdef USE_MATHUTILS // register mathutils callbacks, ok to run more then once.
	mathutils_rna_array_cb_index= Mathutils_RegisterCallback(&mathutils_rna_array_cb);
	mathutils_rna_matrix_cb_index= Mathutils_RegisterCallback(&mathutils_rna_matrix_cb);
#endif
	
	/* metaclass */
	pyrna_struct_meta_idprop_Type.tp_base= &PyType_Type;
	if( PyType_Ready( &pyrna_struct_meta_idprop_Type ) < 0 )
		return;
	
	if( PyType_Ready( &pyrna_struct_Type ) < 0 )
		return;

	if( PyType_Ready( &pyrna_prop_Type ) < 0 )
		return;

	if( PyType_Ready( &pyrna_prop_array_Type ) < 0 )
		return;

	if( PyType_Ready( &pyrna_prop_collection_Type ) < 0 )
		return;

	if( PyType_Ready( &pyrna_prop_collection_idprop_Type ) < 0 )
		return;
}

/* bpy.data from python */
static PointerRNA *rna_module_ptr= NULL;
PyObject *BPY_rna_module(void)
{
	BPy_StructRNA *pyrna;
	PointerRNA ptr;

	/* for now, return the base RNA type rather then a real module */
	RNA_main_pointer_create(G.main, &ptr);
	pyrna= (BPy_StructRNA *)pyrna_struct_CreatePyObject(&ptr);
	
	rna_module_ptr= &pyrna->ptr;
	return (PyObject *)pyrna;
}

void BPY_update_rna_module(void)
{
	RNA_main_pointer_create(G.main, rna_module_ptr);
}

#if 0
/* This is a way we can access docstrings for RNA types
 * without having the datatypes in blender */
PyObject *BPY_rna_doc( void )
{
	PointerRNA ptr;
	
	/* for now, return the base RNA type rather then a real module */
	RNA_blender_rna_pointer_create(&ptr);
	
	return pyrna_struct_CreatePyObject(&ptr);
}
#endif


/* pyrna_basetype_* - BPy_BaseTypeRNA is just a BPy_PropertyRNA struct with a differnt type
 * the self->ptr and self->prop are always set to the "structs" collection */
//---------------getattr--------------------------------------------
static PyObject *pyrna_basetype_getattro( BPy_BaseTypeRNA *self, PyObject *pyname )
{
	PointerRNA newptr;
	PyObject *ret;
	const char *name= _PyUnicode_AsString(pyname);

	if(name == NULL) {
		PyErr_SetString(PyExc_AttributeError, "bpy.types: __getattr__ must be a string");
		ret = NULL;
	}
	else if (RNA_property_collection_lookup_string(&self->ptr, self->prop, name, &newptr)) {
		ret= pyrna_struct_Subtype(&newptr);
		if (ret==NULL) {
			PyErr_Format(PyExc_RuntimeError, "bpy.types.%.200s subtype could not be generated, this is a bug!", _PyUnicode_AsString(pyname));
		}
	}
	else {
#if 0
		PyErr_Format(PyExc_AttributeError, "bpy.types.%.200s RNA_Struct does not exist", _PyUnicode_AsString(pyname));
		return NULL;
#endif
		/* The error raised here will be displayed */
		ret= PyObject_GenericGetAttr((PyObject *)self, pyname);
	}

	return ret;
}

static PyObject *pyrna_basetype_dir(BPy_BaseTypeRNA *self);
static PyObject *pyrna_register_class(PyObject *self, PyObject *py_class);
static PyObject *pyrna_unregister_class(PyObject *self, PyObject *py_class);

static struct PyMethodDef pyrna_basetype_methods[] = {
	{"__dir__", (PyCFunction)pyrna_basetype_dir, METH_NOARGS, ""},
	{NULL, NULL, 0, NULL}
};

static PyObject *pyrna_basetype_dir(BPy_BaseTypeRNA *self)
{
	PyObject *list;
#if 0
	PyObject *name;
	PyMethodDef *meth;
#endif

	list= pyrna_prop_collection_keys(self); /* like calling structs.keys(), avoids looping here */

#if 0 /* for now only contains __dir__ */
	for(meth=pyrna_basetype_methods; meth->ml_name; meth++) {
		name = PyUnicode_FromString(meth->ml_name);
		PyList_Append(list, name);
		Py_DECREF(name);
	}
#endif
	return list;
}

static PyTypeObject pyrna_basetype_Type = BLANK_PYTHON_TYPE;

PyObject *BPY_rna_types(void)
{
	BPy_BaseTypeRNA *self;

	if ((pyrna_basetype_Type.tp_flags & Py_TPFLAGS_READY)==0)  {
		pyrna_basetype_Type.tp_name = "RNA_Types";
		pyrna_basetype_Type.tp_basicsize = sizeof(BPy_BaseTypeRNA);
		pyrna_basetype_Type.tp_getattro = ( getattrofunc )pyrna_basetype_getattro;
		pyrna_basetype_Type.tp_flags = Py_TPFLAGS_DEFAULT;
		pyrna_basetype_Type.tp_methods = pyrna_basetype_methods;
		
		if( PyType_Ready( &pyrna_basetype_Type ) < 0 )
			return NULL;
	}
	
	self= (BPy_BaseTypeRNA *)PyObject_NEW( BPy_BaseTypeRNA, &pyrna_basetype_Type );

	/* avoid doing this lookup for every getattr */
	RNA_blender_rna_pointer_create(&self->ptr);
	self->prop = RNA_struct_find_property(&self->ptr, "structs");
#ifdef USE_WEAKREFS
	self->in_weakreflist= NULL;
#endif
	return (PyObject *)self;
}

StructRNA *pyrna_struct_as_srna(PyObject *self, int parent, const char *error_prefix)
{
	BPy_StructRNA *py_srna = NULL;
	StructRNA *srna;
	
	/* ack, PyObject_GetAttrString wont look up this types tp_dict first :/ */
	if(PyType_Check(self)) {
		py_srna = (BPy_StructRNA *)PyDict_GetItemString(((PyTypeObject *)self)->tp_dict, "bl_rna");
		Py_XINCREF(py_srna);
	}

	if(parent) {
		/* be very careful with this since it will return a parent classes srna.
		 * modifying this will do confusing stuff! */
		if(py_srna==NULL)
			py_srna = (BPy_StructRNA*)PyObject_GetAttrString(self, "bl_rna");
	}

	if(py_srna==NULL) {
		 PyErr_Format(PyExc_RuntimeError, "%.200s, missing bl_rna attribute from '%.200s' instance (may not be registered)", error_prefix, Py_TYPE(self)->tp_name);
		return NULL;
	}

	if(!BPy_StructRNA_Check(py_srna)) {
		 PyErr_Format(PyExc_TypeError, "%.200s, bl_rna attribute wrong type '%.200s' on '%.200s'' instance", error_prefix, Py_TYPE(py_srna)->tp_name, Py_TYPE(self)->tp_name);
		 Py_DECREF(py_srna);
		return NULL;
	}

	if(py_srna->ptr.type != &RNA_Struct) {
		PyErr_Format(PyExc_TypeError, "%.200s, bl_rna attribute not a RNA_Struct, on '%.200s'' instance", error_prefix, Py_TYPE(self)->tp_name);
		 Py_DECREF(py_srna);
		return NULL;
	}

	srna= py_srna->ptr.data;
	Py_DECREF(py_srna);

	return srna;
}

/* Orphan functions, not sure where they should go */
/* get the srna for methods attached to types */
/*
 * Caller needs to raise error.*/
StructRNA *srna_from_self(PyObject *self, const char *error_prefix)
{

	if(self==NULL) {
		return NULL;
	}
	else if (PyCapsule_CheckExact(self)) {
		return PyCapsule_GetPointer(self, NULL);
	}
	else if (PyType_Check(self)==0) {
		return NULL;
	}
	else {
		/* These cases above not errors, they just mean the type was not compatible
		 * After this any errors will be raised in the script */

		PyObject *error_type, *error_value, *error_traceback;
		StructRNA *srna;

		PyErr_Fetch(&error_type, &error_value, &error_traceback);
		PyErr_Clear();

		srna= pyrna_struct_as_srna(self, 0, error_prefix);

		if(!PyErr_Occurred()) {
			PyErr_Restore(error_type, error_value, error_traceback);
		}

		return srna;
	}
}

static int deferred_register_prop(StructRNA *srna, PyObject *key, PyObject *item)
{
	/* We only care about results from C which
	 * are for sure types, save some time with error */
	if(pyrna_is_deferred_prop(item)) {

		PyObject *py_func, *py_kw, *py_srna_cobject, *py_ret;

		if(PyArg_ParseTuple(item, "OO!", &py_func, &PyDict_Type, &py_kw)) {
			PyObject *args_fake;

			if(*_PyUnicode_AsString(key)=='_') {
				PyErr_Format(PyExc_ValueError, "bpy_struct \"%.200s\" registration error: %.200s could not register because the property starts with an '_'\n", RNA_struct_identifier(srna), _PyUnicode_AsString(key));
				return -1;
			}
			py_srna_cobject = PyCapsule_New(srna, NULL, NULL);

			/* not 100% nice :/, modifies the dict passed, should be ok */
			PyDict_SetItemString(py_kw, "attr", key);
			
			args_fake= PyTuple_New(1);
			PyTuple_SET_ITEM(args_fake, 0, py_srna_cobject);

			py_ret = PyObject_Call(py_func, args_fake, py_kw);

			Py_DECREF(args_fake); /* free's py_srna_cobject too */

			if(py_ret) {
				Py_DECREF(py_ret);
			}
			else {
				PyErr_Print();
				PyErr_Clear();

				// PyC_LineSpit();
				PyErr_Format(PyExc_ValueError, "bpy_struct \"%.200s\" registration error: %.200s could not register\n", RNA_struct_identifier(srna), _PyUnicode_AsString(key));
				return -1;
			}
		}
		else {
			/* Since this is a class dict, ignore args that can't be passed */

			/* for testing only */
			/* PyC_ObSpit("Why doesn't this work??", item);
			PyErr_Print(); */
			PyErr_Clear();
		}
	}

	return 0;
}

static int pyrna_deferred_register_props(StructRNA *srna, PyObject *class_dict)
{
	PyObject *item, *key;
	PyObject *order;
	Py_ssize_t pos = 0;
	int ret= 0;

	/* in both cases PyDict_CheckExact(class_dict) will be true even
	 * though Operators have a metaclass dict namespace */

	if((order= PyDict_GetItemString(class_dict, "order")) && PyList_CheckExact(order)) {
		for(pos= 0; pos<PyList_GET_SIZE(order); pos++) {
			key= PyList_GET_ITEM(order, pos);
			item= PyDict_GetItem(class_dict, key);
			ret= deferred_register_prop(srna, key, item);
			if(ret != 0)
				break;
		}
	}
	else {
		while (PyDict_Next(class_dict, &pos, &key, &item)) {
			ret= deferred_register_prop(srna, key, item);

			if(ret != 0)
				break;
		}
	}

	return ret;
}

static int pyrna_deferred_register_class_recursive(StructRNA *srna, PyTypeObject *py_class)
{
	const int len= PyTuple_GET_SIZE(py_class->tp_bases);
	int i, ret;

	/* first scan base classes for registerable properties */
	for(i=0; i<len; i++) {
		PyTypeObject *py_superclass= (PyTypeObject *)PyTuple_GET_ITEM(py_class->tp_bases, i);

		/* the rules for using these base classes are not clear,
		 * 'object' is ofcourse not worth looking into and
		 * existing subclasses of RNA would cause a lot more dictionary
		 * looping then is needed (SomeOperator would scan Operator.__dict__)
		 * which is harmless but not at all useful.
		 *
		 * So only scan base classes which are not subclasses if blender types.
		 * This best fits having 'mix-in' classes for operators and render engines.
		 * */
		if(	py_superclass != &PyBaseObject_Type &&
			!PyObject_IsSubclass((PyObject *)py_superclass, (PyObject *)&pyrna_struct_Type)
		) {
			ret= pyrna_deferred_register_class_recursive(srna, py_superclass);
			
			if(ret != 0) {
				return ret;
			}
		}
	}

	/* not register out own properties */
	return pyrna_deferred_register_props(srna, py_class->tp_dict); /* getattr(..., "__dict__") returns a proxy */	
}

int pyrna_deferred_register_class(StructRNA *srna, PyObject *py_class)
{
	/* Panels and Menus dont need this
	 * save some time and skip the checks here */
	if(!RNA_struct_idprops_register_check(srna))
		return 0;

	return pyrna_deferred_register_class_recursive(srna, (PyTypeObject *)py_class);
}

/*-------------------- Type Registration ------------------------*/

static int rna_function_arg_count(FunctionRNA *func)
{
	const ListBase *lb= RNA_function_defined_parameters(func);
	PropertyRNA *parm;
	Link *link;
	int count= (RNA_function_flag(func) & FUNC_NO_SELF) ? 0 : 1;

	for(link=lb->first; link; link=link->next) {
		parm= (PropertyRNA*)link;
		if(!(RNA_property_flag(parm) & PROP_OUTPUT))
			count++;
	}
	
	return count;
}

static int bpy_class_validate(PointerRNA *dummyptr, void *py_data, int *have_function)
{
	const ListBase *lb;
	Link *link;
	FunctionRNA *func;
	PropertyRNA *prop;
	StructRNA *srna= dummyptr->type;
	const char *class_type= RNA_struct_identifier(srna);
	PyObject *py_class= (PyObject*)py_data;
	PyObject *base_class= RNA_struct_py_type_get(srna);
	PyObject *item;
	PyObject *py_arg_count;
	int i, flag, arg_count, func_arg_count;
	const char *py_class_name = ((PyTypeObject *)py_class)->tp_name; // __name__


	if (base_class) {
		if (!PyObject_IsSubclass(py_class, base_class)) {
			PyErr_Format(PyExc_TypeError, "expected %.200s subclass of class \"%.200s\"", class_type, py_class_name);
			return -1;
		}
	}

	/* verify callback functions */
	lb= RNA_struct_type_functions(srna);
	i= 0;
	for(link=lb->first; link; link=link->next) {
		func= (FunctionRNA*)link;
		flag= RNA_function_flag(func);

		if(!(flag & FUNC_REGISTER))
			continue;

		item = PyObject_GetAttrString(py_class, RNA_function_identifier(func));

		have_function[i]= (item != NULL);
		i++;

		if (item==NULL) {
			if ((flag & FUNC_REGISTER_OPTIONAL)==0) {
				PyErr_Format(PyExc_AttributeError, "expected %.200s, %.200s class to have an \"%.200s\" attribute", class_type, py_class_name, RNA_function_identifier(func));
				return -1;
			}

			PyErr_Clear();
		}
		else {
			Py_DECREF(item); /* no need to keep a ref, the class owns it (technically we should keep a ref but...) */
			if(flag & FUNC_NO_SELF) {
				if (PyMethod_Check(item)==0) {
					PyErr_Format(PyExc_TypeError, "expected %.200s, %.200s class \"%.200s\" attribute to be a method, not a %.200s", class_type, py_class_name, RNA_function_identifier(func), Py_TYPE(item)->tp_name);
					return -1;
				}
				item= ((PyMethodObject *)item)->im_func;
			}
			else {
				if (PyFunction_Check(item)==0) {
					PyErr_Format(PyExc_TypeError, "expected %.200s, %.200s class \"%.200s\" attribute to be a function, not a %.200s", class_type, py_class_name, RNA_function_identifier(func), Py_TYPE(item)->tp_name);
					return -1;
				}
			}

			func_arg_count= rna_function_arg_count(func);

			if (func_arg_count >= 0) { /* -1 if we dont care*/
				py_arg_count = PyObject_GetAttrString(PyFunction_GET_CODE(item), "co_argcount");
				arg_count = PyLong_AsLong(py_arg_count);
				Py_DECREF(py_arg_count);

				/* note, the number of args we check for and the number of args we give to
				 * @classmethods are different (quirk of python), this is why rna_function_arg_count() doesn't return the value -1*/
				if(flag & FUNC_NO_SELF)
					func_arg_count++;

				if (arg_count != func_arg_count) {
					PyErr_Format(PyExc_ValueError, "expected %.200s, %.200s class \"%.200s\" function to have %d args, found %d", class_type, py_class_name, RNA_function_identifier(func), func_arg_count, arg_count);
					return -1;
				}
			}
		}
	}

	/* verify properties */
	lb= RNA_struct_type_properties(srna);
	for(link=lb->first; link; link=link->next) {
		const char *identifier;
		prop= (PropertyRNA*)link;
		flag= RNA_property_flag(prop);

		if(!(flag & PROP_REGISTER))
			continue;

		identifier= RNA_property_identifier(prop);
		item = PyObject_GetAttrString(py_class, identifier);

		if (item==NULL) {
			/* Sneaky workaround to use the class name as the bl_idname */

#define		BPY_REPLACEMENT_STRING(rna_attr, py_attr) \
			if(strcmp(identifier, rna_attr) == 0) { \
				item= PyObject_GetAttrString(py_class, py_attr); \
				if(item && item != Py_None) { \
					if(pyrna_py_to_prop(dummyptr, prop, NULL, item, "validating class:") != 0) { \
						Py_DECREF(item); \
						return -1; \
					} \
				} \
				Py_XDECREF(item); \
			} \


			BPY_REPLACEMENT_STRING("bl_idname", "__name__");
			BPY_REPLACEMENT_STRING("bl_description", "__doc__");

#undef		BPY_REPLACEMENT_STRING

			if (item == NULL && (((flag & PROP_REGISTER_OPTIONAL) != PROP_REGISTER_OPTIONAL))) {
				PyErr_Format(PyExc_AttributeError, "expected %.200s, %.200s class to have an \"%.200s\" attribute", class_type, py_class_name, identifier);
				return -1;
			}

			PyErr_Clear();
		}
		else {
			Py_DECREF(item); /* no need to keep a ref, the class owns it */

			if(pyrna_py_to_prop(dummyptr, prop, NULL, item, "validating class:") != 0)
				return -1;
		}
	}

	return 0;
}

/* TODO - multiple return values like with rna functions */
static int bpy_class_call(bContext *C, PointerRNA *ptr, FunctionRNA *func, ParameterList *parms)
{
	PyObject *args;
	PyObject *ret= NULL, *py_srna= NULL, *py_class_instance= NULL, *parmitem;
	PyTypeObject *py_class;
	void **py_class_instance_store= NULL;
	PropertyRNA *parm;
	ParameterIterator iter;
	PointerRNA funcptr;
	int err= 0, i, flag, ret_len=0;
	int is_static = RNA_function_flag(func) & FUNC_NO_SELF;

	PropertyRNA *pret_single= NULL;
	void *retdata_single= NULL;

	PyGILState_STATE gilstate;

#ifdef USE_PEDANTIC_WRITE
	const char *func_id= RNA_function_identifier(func);
	/* testing, for correctness, not operator and not draw function */
	const short is_readonly= strstr("draw", func_id) || /*strstr("render", func_id) ||*/ !RNA_struct_is_a(ptr->type, &RNA_Operator);
#endif
	
	py_class= RNA_struct_py_type_get(ptr->type);
	
	/* rare case. can happen when registering subclasses */
	if(py_class==NULL) {
		fprintf(stderr, "bpy_class_call(): unable to get python class for rna struct '%.200s'\n", RNA_struct_identifier(ptr->type));
		return -1;
	}

	/* XXX, this is needed because render engine calls without a context
	 * this should be supported at some point but at the moment its not! */
	if(C==NULL)
		C= BPy_GetContext();

	bpy_context_set(C, &gilstate);

	if (!is_static) {
		/* exception, operators store their PyObjects for re-use */
		if(ptr->data) {
			if(RNA_struct_is_a(ptr->type, &RNA_Operator)) {
				wmOperator *op= ptr->data;
				if(op->py_instance) {
					py_class_instance= op->py_instance;
					Py_INCREF(py_class_instance);
				}
				else {
					/* store the instance here once its created */
					py_class_instance_store= &op->py_instance;
				}
			}
		}
		/* end exception */
	
		if(py_class_instance==NULL)
			py_srna= pyrna_struct_CreatePyObject(ptr);
	
		if(py_class_instance) {
			/* special case, instance is cached */
		}
		else if(py_srna == NULL) {
			py_class_instance = NULL;
		}
		else if(py_srna == Py_None) { /* probably wont ever happen but possible */
			Py_DECREF(py_srna);
			py_class_instance = NULL;
		}
		else {
#if 1
			/* Skip the code below and call init directly on the allocated 'py_srna'
			 * otherwise __init__() always needs to take a second self argument, see pyrna_struct_new().
			 * Although this is annoying to have to impliment a part of pythons typeobject.c:type_call().
			 */
			if(py_class->tp_init) {
				/* true in most cases even when the class its self doesnt define an __init__ function. */
				args = PyTuple_New(0);
		        if (py_class->tp_init(py_srna, args, NULL) < 0) {
		            Py_DECREF(py_srna);
		            py_srna= NULL;
					/* err set below */
				}
				Py_DECREF(args);
			}

			py_class_instance= py_srna;

#else
			/* 'almost' all the time calling the class isnt needed.
			 * We could just do...
			py_class_instance = py_srna;
			Py_INCREF(py_class_instance);
			 * This would work fine but means __init__ functions wouldnt run.
			 * none of blenders default scripts use __init__ but its nice to call it
			 * for general correctness. just to note why this is here when it could be safely removed.
			 */
			args = PyTuple_New(1);
			PyTuple_SET_ITEM(args, 0, py_srna);
			py_class_instance= PyObject_Call(py_class, args, NULL);
			Py_DECREF(args);

#endif		
			if(py_class_instance == NULL) {
				err= -1; /* so the error is not overridden below */
			}
			else if(py_class_instance_store) {
				*py_class_instance_store = py_class_instance;
				Py_INCREF(py_class_instance);
			}
		}
	}

	if (err != -1 && (is_static || py_class_instance)) { /* Initializing the class worked, now run its invoke function */
		PyObject *item= PyObject_GetAttrString((PyObject *)py_class, RNA_function_identifier(func));
//		flag= RNA_function_flag(func);

		if(item) {
			RNA_pointer_create(NULL, &RNA_Function, func, &funcptr);

			args = PyTuple_New(rna_function_arg_count(func)); /* first arg is included in 'item' */
	
			if(is_static) {
				i= 0;
			}
			else {
				PyTuple_SET_ITEM(args, 0, py_class_instance);
				i= 1;
			}

			RNA_parameter_list_begin(parms, &iter);

			/* parse function parameters */
			for (; iter.valid; RNA_parameter_list_next(&iter)) {
				parm= iter.parm;
				flag= RNA_property_flag(parm);

				/* only useful for single argument returns, we'll need another list loop for multiple */
				if (flag & PROP_OUTPUT) {
					ret_len++;
					if (pret_single==NULL) {
						pret_single= parm;
						retdata_single= iter.data;
					}

					continue;
				}

				parmitem= pyrna_param_to_py(&funcptr, parm, iter.data);
				PyTuple_SET_ITEM(args, i, parmitem);
				i++;
			}

#ifdef USE_PEDANTIC_WRITE
			rna_disallow_writes= is_readonly ? TRUE:FALSE;	
#endif
			/* *** Main Caller *** */
			
			ret = PyObject_Call(item, args, NULL);

			/* *** Done Calling *** */

#ifdef USE_PEDANTIC_WRITE
			rna_disallow_writes= FALSE;
#endif

			RNA_parameter_list_end(&iter);
			Py_DECREF(item);
			Py_DECREF(args);
		}
		else {
			PyErr_Print();
			PyErr_Clear();
			PyErr_Format(PyExc_TypeError, "could not find function %.200s in %.200s to execute callback", RNA_function_identifier(func), RNA_struct_identifier(ptr->type));
			err= -1;
		}
	}
	else {
		/* the error may be alredy set if the class instance couldnt be created */
		if(err != -1) {
			PyErr_Format(PyExc_RuntimeError, "could not create instance of %.200s to call callback function %.200s", RNA_struct_identifier(ptr->type), RNA_function_identifier(func));
			err= -1;
		}
	}

	if (ret == NULL) { /* covers py_class_instance failing too */
		err= -1;
	}
	else {
		if(ret_len==0 && ret != Py_None) {
			PyErr_Format(PyExc_RuntimeError, "expected class %.200s, function %.200s to return None, not %.200s", RNA_struct_identifier(ptr->type), RNA_function_identifier(func), Py_TYPE(ret)->tp_name);
			err= -1;
		}
		else if(ret_len==1) {
			err= pyrna_py_to_prop(&funcptr, pret_single, retdata_single, ret, "calling class function:");
		}
		else if (ret_len > 1) {

			if(PyTuple_Check(ret)==0) {
				PyErr_Format(PyExc_RuntimeError, "expected class %.200s, function %.200s to return a tuple of size %d, not %.200s", RNA_struct_identifier(ptr->type), RNA_function_identifier(func), ret_len, Py_TYPE(ret)->tp_name);
				err= -1;
			}
			else if (PyTuple_GET_SIZE(ret) != ret_len) {
				PyErr_Format(PyExc_RuntimeError, "class %.200s, function %.200s to returned %d items, expected %d", RNA_struct_identifier(ptr->type), RNA_function_identifier(func), PyTuple_GET_SIZE(ret), ret_len);
				err= -1;
			}
			else {

				RNA_parameter_list_begin(parms, &iter);

				/* parse function parameters */
				for (i= 0; iter.valid; RNA_parameter_list_next(&iter)) {
					parm= iter.parm;
					flag= RNA_property_flag(parm);

					/* only useful for single argument returns, we'll need another list loop for multiple */
					if (flag & PROP_OUTPUT) {
						err= pyrna_py_to_prop(&funcptr, parm, iter.data, PyTuple_GET_ITEM(ret, i++), "calling class function:");
						if(err)
							break;
					}
				}

				RNA_parameter_list_end(&iter);
			}
		}
		Py_DECREF(ret);
	}

	if(err != 0) {
		ReportList *reports;
		/* alert the user, else they wont know unless they see the console. */
		if (!is_static && ptr->data && RNA_struct_is_a(ptr->type, &RNA_Operator)) {
			wmOperator *op= ptr->data;
			reports= op->reports;
		}
		else {
			/* wont alert users but they can view in 'info' space */
			reports= CTX_wm_reports(C);
		}

		BPy_errors_to_report(reports);

		/* also print in the console for py */
		PyErr_Print();
		PyErr_Clear();
	}

	bpy_context_clear(C, &gilstate);
	
	return err;
}

static void bpy_class_free(void *pyob_ptr)
{
	PyObject *self= (PyObject *)pyob_ptr;
	PyGILState_STATE gilstate;

	gilstate = PyGILState_Ensure();

	// breaks re-registering classes
	// PyDict_Clear(((PyTypeObject*)self)->tp_dict);
	//
	// remove the rna attribute instead.
	PyDict_DelItemString(((PyTypeObject *)self)->tp_dict, "bl_rna");
	if(PyErr_Occurred())
		PyErr_Clear();

#if 0 /* needs further investigation, too annoying so quiet for now */
	if(G.f&G_DEBUG) {
		if(self->ob_refcnt > 1) {
			PyC_ObSpit("zombie class - ref should be 1", self);
		}
	}
#endif
	Py_DECREF((PyObject *)pyob_ptr);

	PyGILState_Release(gilstate);
}

void pyrna_alloc_types(void)
{
	PyGILState_STATE gilstate;

	PointerRNA ptr;
	PropertyRNA *prop;
	
	gilstate = PyGILState_Ensure();

	/* avoid doing this lookup for every getattr */
	RNA_blender_rna_pointer_create(&ptr);
	prop = RNA_struct_find_property(&ptr, "structs");

	RNA_PROP_BEGIN(&ptr, itemptr, prop) {
		PyObject *item= pyrna_struct_Subtype(&itemptr);
		if(item == NULL) {
			if(PyErr_Occurred()) {
				PyErr_Print();
				PyErr_Clear();
			}
		}
		else {
			Py_DECREF(item);
		}
	}
	RNA_PROP_END;

	PyGILState_Release(gilstate);
}


void pyrna_free_types(void)
{
	PointerRNA ptr;
	PropertyRNA *prop;

	/* avoid doing this lookup for every getattr */
	RNA_blender_rna_pointer_create(&ptr);
	prop = RNA_struct_find_property(&ptr, "structs");


	RNA_PROP_BEGIN(&ptr, itemptr, prop) {
		StructRNA *srna= srna_from_ptr(&itemptr);
		void *py_ptr= RNA_struct_py_type_get(srna);

		if(py_ptr) {
#if 0	// XXX - should be able to do this but makes python crash on exit
			bpy_class_free(py_ptr);
#endif
			RNA_struct_py_type_set(srna, NULL);
		}
	}
	RNA_PROP_END;

}

/* Note! MemLeak XXX
 *
 * There is currently a bug where moving registering a python class does
 * not properly manage refcounts from the python class, since the srna owns
 * the python class this should not be so tricky but changing the references as
 * youd expect when changing ownership crashes blender on exit so I had to comment out
 * the decref. This is not so bad because the leak only happens when re-registering (hold F8)
 * - Should still be fixed - Campbell
 * */
static char pyrna_register_class_doc[] =
".. method:: register_class(cls)\n"
"\n"
"   Register a subclass of a blender type in (:class:`Panel`, :class:`Menu`, :class:`Header`, :class:`Operator`, :class:`KeyingSetInfo`, :class:`RenderEngine`).\n"
"\n"
"   .. note:: :exc:`ValueError` exception is raised if the class is not a subclass of a registerable blender class.\n"
"\n"
;
PyMethodDef meth_bpy_register_class = {"register_class", pyrna_register_class, METH_O, pyrna_register_class_doc};
static PyObject *pyrna_register_class(PyObject *UNUSED(self), PyObject *py_class)
{
	bContext *C= NULL;
	ReportList reports;
	StructRegisterFunc reg;
	StructRNA *srna;
	StructRNA *srna_new;
	const char *identifier;

	if(PyDict_GetItemString(((PyTypeObject*)py_class)->tp_dict, "bl_rna")) {
		PyErr_SetString(PyExc_AttributeError, "register_class(...): already registered as a subclass");
		return NULL;
	}

	/* warning: gets parent classes srna, only for the register function */
	srna= pyrna_struct_as_srna(py_class, 1, "register_class(...):");
	if(srna==NULL)
		return NULL;
	
	/* fails in cases, cant use this check but would like to :| */
	/*
	if(RNA_struct_py_type_get(srna)) {
		PyErr_Format(PyExc_ValueError, "register_class(...): %.200s's parent class %.200s is alredy registered, this is not allowed", ((PyTypeObject*)py_class)->tp_name, RNA_struct_identifier(srna));
		return NULL;
	}
	*/

	/* check that we have a register callback for this type */
	reg= RNA_struct_register(srna);

	if(!reg) {
		PyErr_Format(PyExc_ValueError, "register_class(...): expected a subclass of a registerable rna type (%.200s does not support registration)", RNA_struct_identifier(srna));
		return NULL;
	}
	
	/* get the context, so register callback can do necessary refreshes */
	C= BPy_GetContext();

	/* call the register callback with reports & identifier */
	BKE_reports_init(&reports, RPT_STORE);

	identifier= ((PyTypeObject*)py_class)->tp_name;

	srna_new= reg(C, &reports, py_class, identifier, bpy_class_validate, bpy_class_call, bpy_class_free);

	if(BPy_reports_to_error(&reports, TRUE))
		return NULL;

	/* python errors validating are not converted into reports so the check above will fail.
	 * the cause for returning NULL will be printed as an error */
	if(srna_new == NULL)
		return NULL;

	pyrna_subtype_set_rna(py_class, srna_new); /* takes a ref to py_class */

	/* old srna still references us, keep the check incase registering somehow can free it  */
	if(RNA_struct_py_type_get(srna)) {
		RNA_struct_py_type_set(srna, NULL);
		// Py_DECREF(py_class); // shuld be able to do this XXX since the old rna adds a new ref.
	}

	/* Can't use this because it returns a dict proxy
	 *
	 * item= PyObject_GetAttrString(py_class, "__dict__");
	 */
	if(pyrna_deferred_register_class(srna_new, py_class)!=0)
		return NULL;

	Py_RETURN_NONE;
}


static int pyrna_srna_contains_pointer_prop_srna(StructRNA *srna_props, StructRNA *srna, const char **prop_identifier)
{
	PropertyRNA *prop;
	LinkData *link;

	/* verify properties */
	const ListBase *lb= RNA_struct_type_properties(srna);

	for(link=lb->first; link; link=link->next) {
		prop= (PropertyRNA*)link;
		if(RNA_property_type(prop) == PROP_POINTER && !(RNA_property_flag(prop) & PROP_BUILTIN)) {
			PointerRNA tptr;
			RNA_pointer_create(NULL, &RNA_Struct, srna_props, &tptr);

			if(RNA_property_pointer_type(&tptr, prop) == srna) {
				*prop_identifier= RNA_property_identifier(prop);
				return 1;
			}
		}
	}

	return 0;
}

static char pyrna_unregister_class_doc[] =
".. method:: unregister_class(cls)\n"
"\n"
"   Unload the python class from blender.\n"
;
PyMethodDef meth_bpy_unregister_class = {"unregister_class", pyrna_unregister_class, METH_O, pyrna_unregister_class_doc};
static PyObject *pyrna_unregister_class(PyObject *UNUSED(self), PyObject *py_class)
{
	bContext *C= NULL;
	StructUnregisterFunc unreg;
	StructRNA *srna;

	/*if(PyDict_GetItemString(((PyTypeObject*)py_class)->tp_dict, "bl_rna")==NULL) {
		PWM_cursor_wait(0);
<<<<<<< HEAD
		PyErr_SetString(PyExc_ValueError, "bpy.types.unregister(): not a registered as a subclass.");
=======
		PyErr_SetString(PyExc_ValueError, "unregister_class(): not a registered as a subclass");
>>>>>>> 2198cfdb
		return NULL;
	}*/

	srna= pyrna_struct_as_srna(py_class, 0, "unregister_class(...):");
	if(srna==NULL)
		return NULL;
	
	/* check that we have a unregister callback for this type */
	unreg= RNA_struct_unregister(srna);

	if(!unreg) {
		PyErr_SetString(PyExc_ValueError, "unregister_class(...): expected a Type subclassed from a registerable rna type (no unregister supported)");
		return NULL;
	}
	
	/* should happen all the time but very slow */
	if(G.f & G_DEBUG) {
		/* remove all properties using this class */
		StructRNA *srna_iter;
		PointerRNA ptr_rna;
		PropertyRNA *prop_rna;
		const char *prop_identifier= NULL;

		RNA_blender_rna_pointer_create(&ptr_rna);
		prop_rna = RNA_struct_find_property(&ptr_rna, "structs");
		
		
		
		/* loop over all structs */
		RNA_PROP_BEGIN(&ptr_rna, itemptr, prop_rna) {
			srna_iter = itemptr.data;
			if(pyrna_srna_contains_pointer_prop_srna(srna_iter, srna, &prop_identifier)) {
				break;
			}
		}
		RNA_PROP_END;
		
		if(prop_identifier) {
			PyErr_Format(PyExc_RuntimeError, "unregister_class(...): can't unregister %s because %s.%s pointer property is using this", RNA_struct_identifier(srna), RNA_struct_identifier(srna_iter), prop_identifier);
			return NULL;
		}		
	}
	
	/* get the context, so register callback can do necessary refreshes */
	C= BPy_GetContext();

	/* call unregister */
	unreg(C, srna); /* calls bpy_class_free, this decref's py_class */

	PyDict_DelItemString(((PyTypeObject *)py_class)->tp_dict, "bl_rna");
	if(PyErr_Occurred())
		PyErr_Clear(); //return NULL;

	Py_RETURN_NONE;
}<|MERGE_RESOLUTION|>--- conflicted
+++ resolved
@@ -62,16 +62,6 @@
 #define USE_MATHUTILS
 #define USE_STRING_COERCE
 
-<<<<<<< HEAD
-#ifdef USE_MATHUTILS
-#include "../generic/mathutils.h" /* so we can have mathutils callbacks */
-#include "../generic/IDProp.h" /* for IDprop lookups */
-#include "../generic/py_capi_utils.h"
-
-static int pyrna_py_to_prop(PointerRNA *ptr, PropertyRNA *prop, ParameterList *parms, void *data, PyObject *value, const char *error_prefix);
-static PyObject *pyrna_prop_array_subscript_slice(BPy_PropertyArrayRNA *self, PointerRNA *ptr, PropertyRNA *prop, int start, int stop, int length);
-static Py_ssize_t pyrna_prop_array_length(BPy_PropertyArrayRNA *self);
-=======
 static PyObject *pyrna_prop_collection_values(BPy_PropertyRNA *self);
 
 #ifdef USE_PEDANTIC_WRITE
@@ -112,7 +102,6 @@
 }
 #endif // USE_PEDANTIC_WRITE
 
->>>>>>> 2198cfdb
 static Py_ssize_t pyrna_prop_collection_length(BPy_PropertyRNA *self);
 static Py_ssize_t pyrna_prop_array_length(BPy_PropertyArrayRNA *self);
 static int pyrna_py_to_prop(PointerRNA *ptr, PropertyRNA *prop, void *data, PyObject *value, const char *error_prefix);
@@ -164,15 +153,12 @@
 	if(self->prop==NULL)
 		return 0;
 
-<<<<<<< HEAD
-=======
 #ifdef USE_PEDANTIC_WRITE
 	if(rna_disallow_writes && rna_id_write_error(&self->ptr, NULL)) {
 		return 0;
 	}
 #endif // USE_PEDANTIC_WRITE
 
->>>>>>> 2198cfdb
 	if (!RNA_property_editable_flag(&self->ptr, self->prop)) {
 		PyErr_Format(PyExc_AttributeError, "bpy_prop \"%.200s.%.200s\" is read-only", RNA_struct_identifier(self->ptr.type), RNA_property_identifier(self->prop));
 		return 0;
@@ -225,15 +211,12 @@
 	if(self->prop==NULL)
 		return 0;
 
-<<<<<<< HEAD
-=======
 #ifdef USE_PEDANTIC_WRITE
 	if(rna_disallow_writes && rna_id_write_error(&self->ptr, NULL)) {
 		return 0;
 	}
 #endif // USE_PEDANTIC_WRITE
 
->>>>>>> 2198cfdb
 	if (!RNA_property_editable_flag(&self->ptr, self->prop)) {
 		PyErr_Format(PyExc_AttributeError, "bpy_prop \"%.200s.%.200s\" is read-only", RNA_struct_identifier(self->ptr.type), RNA_property_identifier(self->prop));
 		return 0;
@@ -278,9 +261,6 @@
 
 	if(self->prop==NULL)
 		return 0;
-<<<<<<< HEAD
-	
-=======
 
 #ifdef USE_PEDANTIC_WRITE
 	if(rna_disallow_writes && rna_id_write_error(&self->ptr, NULL)) {
@@ -288,16 +268,11 @@
 	}
 #endif // USE_PEDANTIC_WRITE
 
->>>>>>> 2198cfdb
 	if (!RNA_property_editable_flag(&self->ptr, self->prop)) {
 		PyErr_Format(PyExc_AttributeError, "bpy_prop \"%.200s.%.200s\" is read-only", RNA_struct_identifier(self->ptr.type), RNA_property_identifier(self->prop));
 		return 0;
 	}
-<<<<<<< HEAD
-	
-=======
-
->>>>>>> 2198cfdb
+
 	/* can ignore clamping here */
 	RNA_property_float_set_array(&self->ptr, self->prop, bmo->data);
 
@@ -930,11 +905,7 @@
 	case PROP_STRING:
 	{
 		int subtype= RNA_property_subtype(prop);
-<<<<<<< HEAD
-		char *buf;
-=======
 		const char *buf;
->>>>>>> 2198cfdb
 		buf = RNA_property_string_get_alloc(ptr, prop, NULL, -1);
 #ifdef USE_STRING_COERCE
 		/* only file paths get special treatment, they may contain non utf-8 chars */
@@ -942,21 +913,12 @@
 			ret= PyC_UnicodeFromByte(buf);
 		}
 		else {
-<<<<<<< HEAD
-		ret = PyUnicode_FromString( buf );
-		}
-#else
-		ret= PyUnicode_FromString(buf);
-#endif
-		MEM_freeN(buf);
-=======
 			ret= PyUnicode_FromString(buf);
 		}
 #else // USE_STRING_COERCE
 		ret= PyUnicode_FromString(buf);
 #endif // USE_STRING_COERCE
 		MEM_freeN((void *)buf);
->>>>>>> 2198cfdb
 		break;
 	}
 	case PROP_ENUM:
@@ -1073,11 +1035,7 @@
 
 
 
-<<<<<<< HEAD
-static int pyrna_py_to_prop(PointerRNA *ptr, PropertyRNA *prop, ParameterList *parms, void *data, PyObject *value, const char *error_prefix)
-=======
 static int pyrna_py_to_prop(PointerRNA *ptr, PropertyRNA *prop, void *data, PyObject *value, const char *error_prefix)
->>>>>>> 2198cfdb
 {
 	/* XXX hard limits should be checked here */
 	int type = RNA_property_type(prop);
@@ -1157,45 +1115,29 @@
 			PyObject *value_coerce= NULL;
 			int subtype= RNA_property_subtype(prop);
 			if(ELEM3(subtype, PROP_FILEPATH, PROP_DIRPATH, PROP_FILENAME)) {
-<<<<<<< HEAD
-				param= PuC_UnicodeAsByte(value, &value_coerce);
-=======
 				/* TODO, get size */
+				PyObject *PyC_UnicodeAsByte(PyObject *value, PyObject **value_coerce);
+
 				param= PyC_UnicodeAsByte(value, &value_coerce);
->>>>>>> 2198cfdb
 			}
 			else {
 				param= _PyUnicode_AsString(value);
 			}
-<<<<<<< HEAD
-#else
-			param= _PyUnicode_AsString(value);
-#endif
-=======
 #else // USE_STRING_COERCE
 			param= _PyUnicode_AsStringSize(value);
 #endif // USE_STRING_COERCE
->>>>>>> 2198cfdb
 
 			if (param==NULL) {
 				PyErr_Format(PyExc_TypeError, "%.200s %.200s.%.200s expected a string type, not %.200s", error_prefix, RNA_struct_identifier(ptr->type), RNA_property_identifier(prop), Py_TYPE(value)->tp_name);
 				return -1;
 			}
 			else {
-<<<<<<< HEAD
-				if(data)	*((char**)data)= param; /*XXX, this assignes a pointer, wouldnt it be better to copy??? */
-=======
 				if(data)	*((char**)data)= (char *)param; /*XXX, this is suspect but needed for function calls, need to see if theres a better way */
->>>>>>> 2198cfdb
 				else		RNA_property_string_set(ptr, prop, param);
 			}
 #ifdef USE_STRING_COERCE
 			Py_XDECREF(value_coerce);
-<<<<<<< HEAD
-#endif
-=======
 #endif // USE_STRING_COERCE
->>>>>>> 2198cfdb
 			break;
 		}
 		case PROP_ENUM:
@@ -1232,13 +1174,8 @@
 		case PROP_POINTER:
 		{
 			PyObject *value_new= NULL;
-<<<<<<< HEAD
-					
-			StructRNA *ptype= RNA_property_pointer_type(ptr, prop);
-=======
 
 			StructRNA *ptr_type= RNA_property_pointer_type(ptr, prop);
->>>>>>> 2198cfdb
 			int flag = RNA_property_flag(prop);
 
 			/* this is really nasty!, so we can fake the operator having direct properties eg:
@@ -1276,27 +1213,16 @@
 					value_new= value;
 				}
 				else {
-<<<<<<< HEAD
-					PyErr_Format(PyExc_TypeError, "%.200s %.200s.%.200s collection has no type, cant be used as a %.200s type", error_prefix, RNA_struct_identifier(ptr->type), RNA_property_identifier(prop), RNA_struct_identifier(ptype));
-=======
 					PyErr_Format(PyExc_TypeError, "%.200s %.200s.%.200s collection has no type, cant be used as a %.200s type", error_prefix, RNA_struct_identifier(ptr->type), RNA_property_identifier(prop), RNA_struct_identifier(ptr_type));
->>>>>>> 2198cfdb
 					return -1;
 				}
 			}
 
 			if(!BPy_StructRNA_Check(value) && value != Py_None) {
-<<<<<<< HEAD
-				PyErr_Format(PyExc_TypeError, "%.200s %.200s.%.200s expected a %.200s type", error_prefix, RNA_struct_identifier(ptr->type), RNA_property_identifier(prop), RNA_struct_identifier(ptype));
-				Py_XDECREF(value_new); return -1;
-			} else if((flag & PROP_NEVER_NULL) && value == Py_None) {
-				PyErr_Format(PyExc_TypeError, "%.200s %.200s.%.200s does not support a 'None' assignment %.200s type", error_prefix, RNA_struct_identifier(ptr->type), RNA_property_identifier(prop), RNA_struct_identifier(ptype));
-=======
 				PyErr_Format(PyExc_TypeError, "%.200s %.200s.%.200s expected a %.200s type, not %.200s", error_prefix, RNA_struct_identifier(ptr->type), RNA_property_identifier(prop), RNA_struct_identifier(ptr_type), Py_TYPE(value)->tp_name);
 				Py_XDECREF(value_new); return -1;
 			} else if((flag & PROP_NEVER_NULL) && value == Py_None) {
 				PyErr_Format(PyExc_TypeError, "%.200s %.200s.%.200s does not support a 'None' assignment %.200s type", error_prefix, RNA_struct_identifier(ptr->type), RNA_property_identifier(prop), RNA_struct_identifier(ptr_type));
->>>>>>> 2198cfdb
 				Py_XDECREF(value_new); return -1;
 			} else if(value != Py_None && ((flag & PROP_ID_SELF_CHECK) && ptr->id.data == ((BPy_StructRNA*)value)->ptr.id.data)) {
 				PyErr_Format(PyExc_TypeError, "%.200s %.200s.%.200s ID type does not support assignment to its self", error_prefix, RNA_struct_identifier(ptr->type), RNA_property_identifier(prop));
@@ -1333,35 +1259,22 @@
 					}
 					else {
 						PointerRNA tmp;
-<<<<<<< HEAD
-						RNA_pointer_create(NULL, ptype, NULL, &tmp);
-						PyErr_Format(PyExc_TypeError, "%.200s %.200s.%.200s expected a %.200s type", error_prefix, RNA_struct_identifier(ptr->type), RNA_property_identifier(prop), RNA_struct_identifier(tmp.type));
-=======
 						RNA_pointer_create(NULL, ptr_type, NULL, &tmp);
 						PyErr_Format(PyExc_TypeError, "%.200s %.200s.%.200s expected a %.200s type. not %.200s", error_prefix, RNA_struct_identifier(ptr->type), RNA_property_identifier(prop), RNA_struct_identifier(tmp.type), RNA_struct_identifier(param->ptr.type));
->>>>>>> 2198cfdb
 						Py_XDECREF(value_new); return -1;
 					}
 				}
 
 				if(raise_error) {
 					PointerRNA tmp;
-<<<<<<< HEAD
-					RNA_pointer_create(NULL, ptype, NULL, &tmp);
-					PyErr_Format(PyExc_TypeError, "%.200s %.200s.%.200s expected a %.200s type", error_prefix, RNA_struct_identifier(ptr->type), RNA_property_identifier(prop), RNA_struct_identifier(tmp.type));
-=======
 					RNA_pointer_create(NULL, ptr_type, NULL, &tmp);
 					PyErr_Format(PyExc_TypeError, "%.200s %.200s.%.200s expected a %.200s type, not %.200s", error_prefix, RNA_struct_identifier(ptr->type), RNA_property_identifier(prop), RNA_struct_identifier(tmp.type), RNA_struct_identifier(param->ptr.type));
->>>>>>> 2198cfdb
 					Py_XDECREF(value_new); return -1;
 				}
 			}
 
-<<<<<<< HEAD
-=======
 			Py_XDECREF(value_new);
 
->>>>>>> 2198cfdb
 			break;
 		}
 		case PROP_COLLECTION:
@@ -1406,11 +1319,7 @@
 
 				if(pyrna_pydict_to_props(&itemptr, item, 1, "Converting a python list to an RNA collection")==-1) {
 					PyObject *msg= PyC_ExceptionBuffer();
-<<<<<<< HEAD
-					char *msg_char= _PyUnicode_AsString(msg);
-=======
 					const char *msg_char= _PyUnicode_AsString(msg);
->>>>>>> 2198cfdb
 
 					PyErr_Format(PyExc_TypeError, "%.200s %.200s.%.200s error converting a member of a collection from a dicts into an RNA collection, failed with: %s", error_prefix, RNA_struct_identifier(ptr->type), RNA_property_identifier(prop), msg_char);
 
@@ -1641,11 +1550,7 @@
  * note: could also use pyrna_prop_array_to_py_index(self, count) in a loop but its a lot slower
  * since at the moment it reads (and even allocates) the entire array for each index.
  */
-<<<<<<< HEAD
-static PyObject *pyrna_prop_array_subscript_slice(BPy_PropertyArrayRNA *self, PointerRNA *ptr, PropertyRNA *prop, int start, int stop, int length)
-=======
 static PyObject *pyrna_prop_array_subscript_slice(BPy_PropertyArrayRNA *self, PointerRNA *ptr, PropertyRNA *prop, Py_ssize_t start, Py_ssize_t stop, Py_ssize_t length)
->>>>>>> 2198cfdb
 {
 	int count, totdim;
 
@@ -1655,11 +1560,7 @@
 
 	if (totdim > 1) {
 		for (count = start; count < stop; count++)
-<<<<<<< HEAD
-			PyList_SET_ITEM(list, count - start, pyrna_prop_array_to_py_index(self, count));
-=======
 			PyTuple_SET_ITEM(tuple, count - start, pyrna_prop_array_to_py_index(self, count));
->>>>>>> 2198cfdb
 	}
 	else {
 		switch (RNA_property_type(prop)) {
@@ -2614,19 +2515,6 @@
 
 static char pyrna_struct_path_resolve_doc[] =
 ".. method:: path_resolve(path, coerce=True)\n"
-<<<<<<< HEAD
-"\n"
-"   Returns the property from the path, raise an exception when not found.\n"
-"\n"
-"   :arg path: path which this property resolves.\n"
-"   :type path: string\n"
-"   :arg coerce: optional argument, when True, the property will be converted into its python representation.\n"
-"   :type coerce: boolean\n";
-
-static PyObject *pyrna_struct_path_resolve(BPy_StructRNA *self, PyObject *args)
-{
-	char *path;
-=======
 "\n"
 "   Returns the property from the path, raise an exception when not found.\n"
 "\n"
@@ -2638,7 +2526,6 @@
 static PyObject *pyrna_struct_path_resolve(BPy_StructRNA *self, PyObject *args)
 {
 	const char *path;
->>>>>>> 2198cfdb
 	PyObject *coerce= Py_True;
 	PointerRNA r_ptr;
 	PropertyRNA *r_prop;
@@ -2647,15 +2534,6 @@
 	if (!PyArg_ParseTuple(args, "s|O!:path_resolve", &path, &PyBool_Type, &coerce))
 		return NULL;
 
-<<<<<<< HEAD
-	if (RNA_path_resolve(&self->ptr, path, &r_ptr, &r_prop)) {
-		if(r_prop) {
-			if(coerce == Py_False) {
-		return pyrna_prop_CreatePyObject(&r_ptr, r_prop);
-}
-			else {
-				return pyrna_prop_to_py(&r_ptr, r_prop);
-=======
 	if (RNA_path_resolve_full(&self->ptr, path, &r_ptr, &r_prop, &index)) {
 		if(r_prop) {
 			if(index != -1) {
@@ -2674,7 +2552,6 @@
 				else {
 					return pyrna_prop_to_py(&r_ptr, r_prop);
 				}
->>>>>>> 2198cfdb
 			}
 		}
 		else {
@@ -2765,15 +2642,9 @@
 "   Return a new instance, this is needed because types such as textures can be changed at runtime.\n"
 "\n"
 "   :return: a new instance of this object with the type initialized again.\n"
-<<<<<<< HEAD
-"   :rtype: subclass of :class:`bpy_struct`";
-
-static PyObject *pyrna_struct_type_recast(BPy_StructRNA *self, PyObject *args)
-=======
 "   :rtype: subclass of :class:`bpy_struct`\n"
 ;
 static PyObject *pyrna_struct_type_recast(BPy_StructRNA *self)
->>>>>>> 2198cfdb
 {
 	PointerRNA r_ptr;
 	RNA_pointer_recast(&self->ptr, &r_ptr);
@@ -3144,16 +3015,11 @@
 			PyErr_SetString(PyExc_AttributeError, "bpy_struct: del not supported");
 			return -1;
 		}
-<<<<<<< HEAD
-		return pyrna_py_to_prop(&self->ptr, prop, NULL, NULL, value, "bpy_struct: item.attr = val:");
-=======
 		return pyrna_py_to_prop(&self->ptr, prop, NULL, value, "bpy_struct: item.attr = val:");
->>>>>>> 2198cfdb
 	}
 	else {
 		return PyObject_GenericSetAttr((PyObject *)self, pyname, value);
 	}
-}
 }
 
 static PyObject *pyrna_prop_dir(BPy_PropertyRNA *self)
@@ -3222,14 +3088,6 @@
 	PropertyRNA *prop;
 	PointerRNA r_ptr;
 
-<<<<<<< HEAD
-	if(value == NULL) {
-		PyErr_SetString(PyExc_AttributeError, "bpy_prop: del not supported");
-		return -1;
-	}
-	
-	if(RNA_property_collection_type_get(&self->ptr, self->prop, &r_ptr)) {
-=======
 #ifdef USE_PEDANTIC_WRITE
 	if(rna_disallow_writes && rna_id_write_error(&self->ptr, pyname)) {
 		return -1;
@@ -3245,7 +3103,6 @@
 		return -1;
 	}
 	else if(RNA_property_collection_type_get(&self->ptr, self->prop, &r_ptr)) {
->>>>>>> 2198cfdb
 		if ((prop = RNA_struct_find_property(&r_ptr, name))) {
 			/* pyrna_py_to_prop sets its own exceptions */
 			return pyrna_py_to_prop(&r_ptr, prop, NULL, value, "BPy_PropertyRNA - Attribute (setattr):");
@@ -3322,11 +3179,7 @@
 /*****************************************************************************/
 
 static PyGetSetDef pyrna_prop_getseters[] = {
-<<<<<<< HEAD
-	{"id_data", (getter)pyrna_struct_get_id_data, (setter)NULL, "The :class:`ID` object this datablock is from or None, (not available for all data types)", NULL},
-=======
 	{(char *)"id_data", (getter)pyrna_struct_get_id_data, (setter)NULL, (char *)"The :class:`ID` object this datablock is from or None, (not available for all data types)", NULL},
->>>>>>> 2198cfdb
 	{NULL,NULL,NULL,NULL,NULL}  /* Sentinel */
 };
 
@@ -3444,11 +3297,7 @@
 "\n"
 "   Returns the memory address which holds a pointer to blenders internal data\n"
 "\n"
-<<<<<<< HEAD
-"   :return: capsule with a name set from the struct type.\n"
-=======
 "   :return: int (memory address).\n"
->>>>>>> 2198cfdb
 "   :rtype: int\n"
 "\n"
 "   .. note:: This is intended only for advanced script writers who need to pass blender data to their own C/Python modules.\n"
@@ -3755,11 +3604,7 @@
 
 /* A bit of a kludge, make a list out of a collection or array,
  * then return the lists iter function, not especially fast but convenient for now */
-<<<<<<< HEAD
-PyObject *pyrna_prop_array_iter(BPy_PropertyArrayRNA *self)
-=======
 static PyObject *pyrna_prop_array_iter(BPy_PropertyArrayRNA *self)
->>>>>>> 2198cfdb
 {
 	/* Try get values from a collection */
 	PyObject *ret;
@@ -3819,24 +3664,6 @@
 	/* experemental */
 	{"callback_add", (PyCFunction)pyrna_callback_add, METH_VARARGS, NULL},
 	{"callback_remove", (PyCFunction)pyrna_callback_remove, METH_VARARGS, NULL},
-<<<<<<< HEAD
-
-	/* class methods, only valid for subclasses */
-	{"BoolProperty", (PyCFunction)BPy_BoolProperty, METH_VARARGS|METH_KEYWORDS|METH_CLASS, BPy_BoolProperty_doc},
-	{"BoolVectorProperty", (PyCFunction)BPy_BoolVectorProperty, METH_VARARGS|METH_KEYWORDS|METH_CLASS, BPy_BoolVectorProperty_doc},
-	{"IntProperty", (PyCFunction)BPy_IntProperty, METH_VARARGS|METH_KEYWORDS|METH_CLASS, BPy_IntProperty_doc},
-	{"IntVectorProperty", (PyCFunction)BPy_IntVectorProperty, METH_VARARGS|METH_KEYWORDS|METH_CLASS, BPy_IntVectorProperty_doc},
-	{"FloatProperty", (PyCFunction)BPy_FloatProperty, METH_VARARGS|METH_KEYWORDS|METH_CLASS, BPy_FloatProperty_doc},
-	{"FloatVectorProperty", (PyCFunction)BPy_FloatVectorProperty, METH_VARARGS|METH_KEYWORDS|METH_CLASS, BPy_FloatVectorProperty_doc},
-	{"StringProperty", (PyCFunction)BPy_StringProperty, METH_VARARGS|METH_KEYWORDS|METH_CLASS, BPy_StringProperty_doc},
-	{"EnumProperty", (PyCFunction)BPy_EnumProperty, METH_VARARGS|METH_KEYWORDS|METH_CLASS, BPy_EnumProperty_doc},
-	{"PointerProperty", (PyCFunction)BPy_PointerProperty, METH_VARARGS|METH_KEYWORDS|METH_CLASS, BPy_PointerProperty_doc},
-	{"CollectionProperty", (PyCFunction)BPy_CollectionProperty, METH_VARARGS|METH_KEYWORDS|METH_CLASS, BPy_CollectionProperty_doc},
-	
-	{"RemoveProperty", (PyCFunction)BPy_RemoveProperty, METH_VARARGS|METH_KEYWORDS|METH_CLASS, BPy_RemoveProperty_doc},
-
-=======
->>>>>>> 2198cfdb
 	{NULL, NULL, 0, NULL}
 };
 
@@ -3854,19 +3681,11 @@
 	{"foreach_get", (PyCFunction)pyrna_prop_collection_foreach_get, METH_VARARGS, pyrna_prop_collection_foreach_get_doc},
 	{"foreach_set", (PyCFunction)pyrna_prop_collection_foreach_set, METH_VARARGS, pyrna_prop_collection_foreach_set_doc},
 
-<<<<<<< HEAD
-	{"keys", (PyCFunction)pyrna_prop_keys, METH_NOARGS, NULL},
-	{"items", (PyCFunction)pyrna_prop_items, METH_NOARGS,NULL},
-	{"values", (PyCFunction)pyrna_prop_values, METH_NOARGS, NULL},
-	
-	{"get", (PyCFunction)pyrna_prop_get, METH_VARARGS, NULL},
-=======
 	{"keys", (PyCFunction)pyrna_prop_collection_keys, METH_NOARGS, NULL},
 	{"items", (PyCFunction)pyrna_prop_collection_items, METH_NOARGS,NULL},
 	{"values", (PyCFunction)pyrna_prop_collection_values, METH_NOARGS, NULL},
 
 	{"get", (PyCFunction)pyrna_prop_collection_get, METH_VARARGS, NULL},
->>>>>>> 2198cfdb
 	{NULL, NULL, 0, NULL}
 };
 
@@ -4023,11 +3842,7 @@
 			PyObject *value_coerce= NULL;
 			int subtype= RNA_property_subtype(prop);
 
-<<<<<<< HEAD
-			if(flag & PROP_THICK_WRAP)
-=======
 			if (flag & PROP_THICK_WRAP)
->>>>>>> 2198cfdb
 				data_ch= (char *)data;
 			else
 				data_ch= *(char **)data;
@@ -4606,13 +4421,8 @@
 PyTypeObject pyrna_prop_array_Type = {
 	PyVarObject_HEAD_INIT(NULL, 0)
 	"bpy_prop_array",		/* tp_name */
-<<<<<<< HEAD
-	sizeof( BPy_PropertyArrayRNA ),			/* tp_basicsize */
-	0,			/* tp_itemsize */
-=======
 	sizeof(BPy_PropertyArrayRNA),			/* tp_basicsize */
 	0,							/* tp_itemsize */
->>>>>>> 2198cfdb
 	/* methods */
 	(destructor)pyrna_prop_array_dealloc, /* tp_dealloc */
 	NULL,                       /* printfunc tp_print; */
@@ -4776,15 +4586,6 @@
 };
 
 /* only for add/remove/move methods */
-<<<<<<< HEAD
-PyTypeObject pyrna_prop_collection_idprop_Type = {
-	PyVarObject_HEAD_INIT(NULL, 0)
-	"bpy_prop_collection_idprop",		/* tp_name */
-	sizeof( BPy_PropertyRNA ),			/* tp_basicsize */
-	0,			/* tp_itemsize */
-	/* methods */
-	NULL,						/* tp_dealloc */
-=======
 static PyTypeObject pyrna_prop_collection_idprop_Type = {
 	PyVarObject_HEAD_INIT(NULL, 0)
 	"bpy_prop_collection_idprop",		/* tp_name */
@@ -4792,21 +4593,14 @@
 	0,							/* tp_itemsize */
 	/* methods */
 	(destructor)pyrna_prop_dealloc, /* tp_dealloc */
->>>>>>> 2198cfdb
 	NULL,                       /* printfunc tp_print; */
 	NULL,						/* getattrfunc tp_getattr; */
 	NULL,                       /* setattrfunc tp_setattr; */
 	NULL,						/* tp_compare */ /* DEPRECATED in python 3.0! */
 	NULL, /* subclassed */		/* tp_repr */
-<<<<<<< HEAD
-	
+
 	/* Method suites for standard classes */
 
-=======
-
-	/* Method suites for standard classes */
-
->>>>>>> 2198cfdb
 	NULL,   /* PyNumberMethods *tp_as_number; */
 	NULL,	/* PySequenceMethods *tp_as_sequence; */
 	NULL,	/* PyMappingMethods *tp_as_mapping; */
@@ -4840,15 +4634,11 @@
 	NULL, /* subclassed */		/* richcmpfunc tp_richcompare; */
 
   /***  weak reference enabler ***/
-<<<<<<< HEAD
-	0,                          /* long tp_weaklistoffset; */
-=======
 #ifdef USE_WEAKREFS
 	offsetof(BPy_PropertyRNA, in_weakreflist),	/* long tp_weaklistoffset; */
 #else
 	0,
 #endif
->>>>>>> 2198cfdb
 
   /*** Added in release 2.2 ***/
 	/*   Iterators */
@@ -4884,7 +4674,6 @@
 {
 	PointerRNA ptr;
 	PyObject *item;
-	PyObject *newclass_dict= ((PyTypeObject *)newclass)->tp_dict;
 	
 	Py_INCREF(newclass);
 
@@ -4902,21 +4691,12 @@
 	RNA_pointer_create(NULL, &RNA_Struct, srna, &ptr);
 	item = pyrna_struct_CreatePyObject(&ptr);
 
-<<<<<<< HEAD
-	//item = PyCapsule_New(srna, NULL, NULL);
-	PyDict_SetItemString(newclass_dict, "bl_rna", item);
-=======
 	/* note, must set the class not the __dict__ else the internal slots are not updated correctly */
 	PyObject_SetAttrString(newclass, "bl_rna", item);
->>>>>>> 2198cfdb
 	Py_DECREF(item);
 	
 	/* done with rna instance */
-<<<<<<< HEAD
-		}
-=======
-}
->>>>>>> 2198cfdb
+}
 
 static PyObject* pyrna_srna_Subtype(StructRNA *srna);
 
@@ -5030,11 +4810,6 @@
 		// const char *descr= RNA_struct_ui_description(srna);
 		// if(!descr) descr= "(no docs)";
 		// "__doc__",descr
-<<<<<<< HEAD
-		
-		/* always use O not N when calling, N causes refcount errors */
-		newclass = PyObject_CallFunction((PyObject*)&PyType_Type, "s(O){sss()}", idname, py_base, "__module__","bpy.types", "__slots__");
-=======
 
 		if(RNA_struct_idprops_check(srna) && !PyObject_IsSubclass(py_base, (PyObject *)&pyrna_struct_meta_idprop_Type)) {
 			metaclass= (PyObject *)&pyrna_struct_meta_idprop_Type;
@@ -5046,7 +4821,6 @@
 		/* always use O not N when calling, N causes refcount errors */
 		newclass = PyObject_CallFunction(metaclass, (char *)"s(O){sss()}", idname, py_base, "__module__","bpy.types", "__slots__");
 
->>>>>>> 2198cfdb
 		/* newclass will now have 2 ref's, ???, probably 1 is internal since decrefing here segfaults */
 
 		/* PyC_ObSpit("new class ref", newclass); */
@@ -5127,25 +4901,6 @@
 PyObject *pyrna_prop_CreatePyObject( PointerRNA *ptr, PropertyRNA *prop )
 {
 	BPy_PropertyRNA *pyrna;
-<<<<<<< HEAD
-
-	if (RNA_property_array_check(ptr, prop) == 0) {
-	PyTypeObject *type;
-
-		if (RNA_property_type(prop) != PROP_COLLECTION) {
-			type= &pyrna_prop_Type;
-		}
-		else {
-			if((RNA_property_flag(prop) & PROP_IDPROPERTY) == 0) {
-				type= &pyrna_prop_collection_Type;
-			}
-			else {
-				type= &pyrna_prop_collection_idprop_Type;			
-			}
-		}
-
-	pyrna = ( BPy_PropertyRNA * ) PyObject_NEW(BPy_PropertyRNA, type);
-=======
 
 	if (RNA_property_array_check(ptr, prop) == 0) {
 		PyTypeObject *type;
@@ -5166,18 +4921,14 @@
 #ifdef USE_WEAKREFS
 		pyrna->in_weakreflist= NULL;
 #endif
->>>>>>> 2198cfdb
 	}
 	else {
 		pyrna = (BPy_PropertyRNA *) PyObject_NEW(BPy_PropertyArrayRNA, &pyrna_prop_array_Type);
 		((BPy_PropertyArrayRNA *)pyrna)->arraydim= 0;
 		((BPy_PropertyArrayRNA *)pyrna)->arrayoffset= 0;
-<<<<<<< HEAD
-=======
 #ifdef USE_WEAKREFS
 		((BPy_PropertyArrayRNA *)pyrna)->in_weakreflist= NULL;
 #endif
->>>>>>> 2198cfdb
 	}
 
 	if( !pyrna ) {
@@ -5187,11 +4938,7 @@
 	
 	pyrna->ptr = *ptr;
 	pyrna->prop = prop;
-<<<<<<< HEAD
-
-=======
 		
->>>>>>> 2198cfdb
 	return ( PyObject * ) pyrna;
 }
 
@@ -6165,11 +5912,7 @@
 
 	/*if(PyDict_GetItemString(((PyTypeObject*)py_class)->tp_dict, "bl_rna")==NULL) {
 		PWM_cursor_wait(0);
-<<<<<<< HEAD
-		PyErr_SetString(PyExc_ValueError, "bpy.types.unregister(): not a registered as a subclass.");
-=======
 		PyErr_SetString(PyExc_ValueError, "unregister_class(): not a registered as a subclass");
->>>>>>> 2198cfdb
 		return NULL;
 	}*/
 

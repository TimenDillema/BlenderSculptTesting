/*
 * This program is free software; you can redistribute it and/or
 * modify it under the terms of the GNU General Public License
 * as published by the Free Software Foundation; either version 2
 * of the License, or (at your option) any later version.
 *
 * This program is distributed in the hope that it will be useful,
 * but WITHOUT ANY WARRANTY; without even the implied warranty of
 * MERCHANTABILITY or FITNESS FOR A PARTICULAR PURPOSE.  See the
 * GNU General Public License for more details.
 *
 * You should have received a copy of the GNU General Public License
 * along with this program; if not, write to the Free Software Foundation,
 * Inc., 51 Franklin Street, Fifth Floor, Boston, MA 02110-1301, USA.
 *
 * The Original Code is Copyright (C) 2004 Blender Foundation.
 * All rights reserved.
 */

#pragma once

/** \file
 * \ingroup sequencer
 */

#ifdef __cplusplus
extern "C" {
#endif

struct Scene;
struct Sequence;
struct StripProxy;
/**
 * Cache must be freed before calling this function
 * since it leaves the seqbase in an invalid state.
 */
void seq_free_sequence_recurse(struct Scene *scene, struct Sequence *seq, bool do_id_user);
<<<<<<< HEAD
=======
struct StripProxy *seq_strip_proxy_alloc(void);
>>>>>>> ec2e9a43

#ifdef __cplusplus
}
#endif<|MERGE_RESOLUTION|>--- conflicted
+++ resolved
@@ -35,10 +35,7 @@
  * since it leaves the seqbase in an invalid state.
  */
 void seq_free_sequence_recurse(struct Scene *scene, struct Sequence *seq, bool do_id_user);
-<<<<<<< HEAD
-=======
 struct StripProxy *seq_strip_proxy_alloc(void);
->>>>>>> ec2e9a43
 
 #ifdef __cplusplus
 }

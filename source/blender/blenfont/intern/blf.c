/*
 * ***** BEGIN GPL LICENSE BLOCK *****
 *
 * This program is free software; you can redistribute it and/or
 * modify it under the terms of the GNU General Public License
 * as published by the Free Software Foundation; either version 2
 * of the License, or (at your option) any later version.
 *
 * This program is distributed in the hope that it will be useful,
 * but WITHOUT ANY WARRANTY; without even the implied warranty of
 * MERCHANTABILITY or FITNESS FOR A PARTICULAR PURPOSE.  See the
 * GNU General Public License for more details.
 *
 * You should have received a copy of the GNU General Public License
 * along with this program; if not, write to the Free Software Foundation,
 * Inc., 51 Franklin Street, Fifth Floor, Boston, MA 02110-1301, USA.
 *
 * The Original Code is Copyright (C) 2009 Blender Foundation.
 * All rights reserved.
 *
 *
 * Contributor(s): Blender Foundation
 *
 * ***** END GPL LICENSE BLOCK *****
 */

/** \file blender/blenfont/intern/blf.c
 *  \ingroup blf
 *
 * Main BlenFont (BLF) API, public functions for font handling.
 *
 * Wraps OpenGL and FreeType.
 */

#include <stdio.h>
#include <stdlib.h>
#include <string.h>
#include <math.h>

#include <ft2build.h>

#include FT_FREETYPE_H
#include FT_GLYPH_H

#include "MEM_guardedalloc.h"

#include "DNA_listBase.h"
#include "DNA_vec_types.h"

#include "BLI_math.h"
#include "BLI_threads.h"

#include "BLF_api.h"

#include "IMB_colormanagement.h"

#ifndef BLF_STANDALONE
#include "GPU_shader.h"
#include "GPU_matrix.h"
#include "GPU_immediate.h"
#endif

#include "blf_internal_types.h"
#include "blf_internal.h"

/* Max number of font in memory.
 * Take care that now every font have a glyph cache per size/dpi,
 * so we don't need load the same font with different size, just
 * load one and call BLF_size.
 */
#define BLF_MAX_FONT 16

/* call BLF_default_set first! */
#define ASSERT_DEFAULT_SET BLI_assert(global_font_default != -1)

#define BLF_RESULT_CHECK_INIT(r_info) \
if (r_info) { \
	memset(r_info, 0, sizeof(*(r_info))); \
} ((void)0)

/* Font array. */
static FontBLF *global_font[BLF_MAX_FONT] = {NULL};

/* Default size and dpi, for BLF_draw_default. */
static int global_font_default = -1;
static int global_font_points = 11;
static int global_font_dpi = 72;

/* XXX, should these be made into global_font_'s too? */
int blf_mono_font = -1;
int blf_mono_font_render = -1;

static FontBLF *blf_get(int fontid)
{
	if (fontid >= 0 && fontid < BLF_MAX_FONT)
		return global_font[fontid];
	return NULL;
}

int BLF_init(void)
{
	int i;

	for (i = 0; i < BLF_MAX_FONT; i++)
		global_font[i] = NULL;

	global_font_points = 11;
	global_font_dpi = 72;

	return blf_font_init();
}

void BLF_default_dpi(int dpi)
{
	global_font_dpi = dpi;
}

void BLF_exit(void)
{
	FontBLF *font;
	int i;

	for (i = 0; i < BLF_MAX_FONT; i++) {
		font = global_font[i];
		if (font) {
			blf_font_free(font);
			global_font[i] = NULL;
		}
	}

	blf_font_exit();
}

void BLF_batch_reset(void)
{
	blf_batch_draw_vao_clear();
}

void BLF_cache_clear(void)
{
	FontBLF *font;
	int i;

	for (i = 0; i < BLF_MAX_FONT; i++) {
		font = global_font[i];
		if (font) {
			blf_glyph_cache_clear(font);
			blf_kerning_cache_clear(font);
		}
	}
}

static int blf_search(const char *name)
{
	FontBLF *font;
	int i;

	for (i = 0; i < BLF_MAX_FONT; i++) {
		font = global_font[i];
		if (font && (STREQ(font->name, name)))
			return i;
	}

	return -1;
}

static int blf_search_available(void)
{
	int i;

	for (i = 0; i < BLF_MAX_FONT; i++)
		if (!global_font[i])
			return i;

	return -1;
}

void BLF_default_set(int fontid)
{
	FontBLF *font = blf_get(fontid);
	if (font || fontid == -1) {
		global_font_default = fontid;
	}
}

<<<<<<< HEAD
int BLF_default(void)
{
	ASSERT_DEFAULT_SET;
	return global_font_default;
}

void BLF_antialias_set(bool enabled)
{
	global_use_antialias = enabled;
}

bool BLF_antialias_get(void)
{
	return global_use_antialias;
}

=======
>>>>>>> 21f61cbe
int BLF_load(const char *name)
{
	FontBLF *font;
	char *filename;
	int i;

	/* check if we already load this font. */
	i = blf_search(name);
	if (i >= 0) {
		/*font = global_font[i];*/ /*UNUSED*/
		return i;
	}

	i = blf_search_available();
	if (i == -1) {
		printf("Too many fonts!!!\n");
		return -1;
	}

	filename = blf_dir_search(name);
	if (!filename) {
		printf("Can't find font: %s\n", name);
		return -1;
	}

	font = blf_font_new(name, filename);
	MEM_freeN(filename);

	if (!font) {
		printf("Can't load font: %s\n", name);
		return -1;
	}

	global_font[i] = font;
	return i;
}

int BLF_load_unique(const char *name)
{
	FontBLF *font;
	char *filename;
	int i;

	/* Don't search in the cache!! make a new
	 * object font, this is for keep fonts threads safe.
	 */
	i = blf_search_available();
	if (i == -1) {
		printf("Too many fonts!!!\n");
		return -1;
	}

	filename = blf_dir_search(name);
	if (!filename) {
		printf("Can't find font: %s\n", name);
		return -1;
	}

	font = blf_font_new(name, filename);
	MEM_freeN(filename);

	if (!font) {
		printf("Can't load font: %s\n", name);
		return -1;
	}

	global_font[i] = font;
	return i;
}

void BLF_metrics_attach(int fontid, unsigned char *mem, int mem_size)
{
	FontBLF *font = blf_get(fontid);

	if (font) {
		blf_font_attach_from_mem(font, mem, mem_size);
	}
}

int BLF_load_mem(const char *name, const unsigned char *mem, int mem_size)
{
	FontBLF *font;
	int i;

	i = blf_search(name);
	if (i >= 0) {
		/*font = global_font[i];*/ /*UNUSED*/
		return i;
	}

	i = blf_search_available();
	if (i == -1) {
		printf("Too many fonts!!!\n");
		return -1;
	}

	if (!mem_size) {
		printf("Can't load font: %s from memory!!\n", name);
		return -1;
	}

	font = blf_font_new_from_mem(name, mem, mem_size);
	if (!font) {
		printf("Can't load font: %s from memory!!\n", name);
		return -1;
	}

	global_font[i] = font;
	return i;
}

int BLF_load_mem_unique(const char *name, const unsigned char *mem, int mem_size)
{
	FontBLF *font;
	int i;

	/*
	 * Don't search in the cache, make a new object font!
	 * this is to keep the font thread safe.
	 */
	i = blf_search_available();
	if (i == -1) {
		printf("Too many fonts!!!\n");
		return -1;
	}

	if (!mem_size) {
		printf("Can't load font: %s from memory!!\n", name);
		return -1;
	}

	font = blf_font_new_from_mem(name, mem, mem_size);
	if (!font) {
		printf("Can't load font: %s from memory!!\n", name);
		return -1;
	}

	global_font[i] = font;
	return i;
}

void BLF_unload(const char *name)
{
	FontBLF *font;
	int i;

	for (i = 0; i < BLF_MAX_FONT; i++) {
		font = global_font[i];

		if (font && (STREQ(font->name, name))) {
			blf_font_free(font);
			global_font[i] = NULL;
		}
	}
}

void BLF_unload_id(int fontid)
{
	FontBLF *font = blf_get(fontid);
	if (font) {
		blf_font_free(font);
		global_font[fontid] = NULL;
	}
}

void BLF_enable(int fontid, int option)
{
	FontBLF *font = blf_get(fontid);

	if (font) {
		font->flags |= option;
	}
}

void BLF_disable(int fontid, int option)
{
	FontBLF *font = blf_get(fontid);

	if (font) {
		font->flags &= ~option;
	}
}

void BLF_aspect(int fontid, float x, float y, float z)
{
	FontBLF *font = blf_get(fontid);

	if (font) {
		font->aspect[0] = x;
		font->aspect[1] = y;
		font->aspect[2] = z;
	}
}

void BLF_matrix(int fontid, const float m[16])
{
	FontBLF *font = blf_get(fontid);

	if (font) {
		memcpy(font->m, m, sizeof(font->m));
	}
}

void BLF_position(int fontid, float x, float y, float z)
{
	FontBLF *font = blf_get(fontid);

	if (font) {
		float xa, ya, za;
		float remainder;

		if (font->flags & BLF_ASPECT) {
			xa = font->aspect[0];
			ya = font->aspect[1];
			za = font->aspect[2];
		}
		else {
			xa = 1.0f;
			ya = 1.0f;
			za = 1.0f;
		}

		remainder = x - floorf(x);
		if (remainder > 0.4f && remainder < 0.6f) {
			if (remainder < 0.5f)
				x -= 0.1f * xa;
			else
				x += 0.1f * xa;
		}

		remainder = y - floorf(y);
		if (remainder > 0.4f && remainder < 0.6f) {
			if (remainder < 0.5f)
				y -= 0.1f * ya;
			else
				y += 0.1f * ya;
		}

		remainder = z - floorf(z);
		if (remainder > 0.4f && remainder < 0.6f) {
			if (remainder < 0.5f)
				z -= 0.1f * za;
			else
				z += 0.1f * za;
		}

		font->pos[0] = x;
		font->pos[1] = y;
		font->pos[2] = z;
	}
}

void BLF_size(int fontid, int size, int dpi)
{
	FontBLF *font = blf_get(fontid);

	if (font) {
		blf_font_size(font, size, dpi);
	}
}

#if BLF_BLUR_ENABLE
void BLF_blur(int fontid, int size)
{
	FontBLF *font = blf_get(fontid);

	if (font) {
		font->blur = size;
	}
}
#endif

void BLF_color4ubv(int fontid, const unsigned char rgba[4])
{
	FontBLF *font = blf_get(fontid);

	if (font) {
		font->color[0] = rgba[0];
		font->color[1] = rgba[1];
		font->color[2] = rgba[2];
		font->color[3] = rgba[3];
	}
}

void BLF_color3ubv_alpha(int fontid, const unsigned char rgb[3], unsigned char alpha)
{
	FontBLF *font = blf_get(fontid);

	if (font) {
		font->color[0] = rgb[0];
		font->color[1] = rgb[1];
		font->color[2] = rgb[2];
		font->color[3] = alpha;
	}
}

void BLF_color3ubv(int fontid, const unsigned char rgb[3])
{
	BLF_color3ubv_alpha(fontid, rgb, 255);
}

void BLF_color3ub(int fontid, unsigned char r, unsigned char g, unsigned char b)
{
	FontBLF *font = blf_get(fontid);

	if (font) {
		font->color[0] = r;
		font->color[1] = g;
		font->color[2] = b;
		font->color[3] = 255;
	}
}

void BLF_color4fv(int fontid, const float rgba[4])
{
	FontBLF *font = blf_get(fontid);

	if (font) {
		rgba_float_to_uchar(font->color, rgba);
	}
}

void BLF_color4f(int fontid, float r, float g, float b, float a)
{
	float rgba[4] = { r, g, b, a };
	BLF_color4fv(fontid, rgba);
}

void BLF_color3fv_alpha(int fontid, const float rgb[3], float alpha)
{
	float rgba[4];
	copy_v3_v3(rgba, rgb);
	rgba[3] = alpha;
	BLF_color4fv(fontid, rgba);
}

void BLF_color3f(int fontid, float r, float g, float b)
{
	float rgba[4] = { r, g, b, 1.0f };
	BLF_color4fv(fontid, rgba);
}

void BLF_batch_draw_begin(void)
{
	BLI_assert(g_batch.enabled == false);
	g_batch.enabled = true;
}

void BLF_batch_draw_flush(void)
{
	if (g_batch.enabled) {
		blf_batch_draw();
	}
}

void BLF_batch_draw_end(void)
{
	BLI_assert(g_batch.enabled == true);
	blf_batch_draw(); /* Draw remaining glyphs */
	g_batch.enabled = false;
}

void BLF_draw_default(float x, float y, float z, const char *str, size_t len)
{
	ASSERT_DEFAULT_SET;

	BLF_size(global_font_default, global_font_points, global_font_dpi);
	BLF_position(global_font_default, x, y, z);
	BLF_draw(global_font_default, str, len);
}

/* same as above but call 'BLF_draw_ascii' */
void BLF_draw_default_ascii(float x, float y, float z, const char *str, size_t len)
{
	ASSERT_DEFAULT_SET;

	BLF_size(global_font_default, global_font_points, global_font_dpi);
	BLF_position(global_font_default, x, y, z);
	BLF_draw_ascii(global_font_default, str, len); /* XXX, use real length */
}

static void blf_draw_gl__start(FontBLF *font)
{
	/*
	 * The pixmap alignment hack is handle
	 * in BLF_position (old ui_rasterpos_safe).
	 */

	/* always bind the texture for the first glyph */
	font->tex_bind_state = 0;

	if ((font->flags & (BLF_ROTATION | BLF_MATRIX | BLF_ASPECT)) == 0)
		return; /* glyphs will be translated individually and batched. */

	GPU_matrix_push();

	if (font->flags & BLF_MATRIX)
		GPU_matrix_mul(font->m);

	GPU_matrix_translate_3fv(font->pos);

	if (font->flags & BLF_ASPECT)
		GPU_matrix_scale_3fv(font->aspect);

	if (font->flags & BLF_ROTATION)
		GPU_matrix_rotate_2d(RAD2DEG(font->angle));
}

static void blf_draw_gl__end(FontBLF *font)
{
	if ((font->flags & (BLF_ROTATION | BLF_MATRIX | BLF_ASPECT)) != 0)
		GPU_matrix_pop();
}

void BLF_draw_ex(
        int fontid, const char *str, size_t len,
        struct ResultBLF *r_info)
{
	FontBLF *font = blf_get(fontid);

	BLF_RESULT_CHECK_INIT(r_info);

	if (font && font->glyph_cache) {
		blf_draw_gl__start(font);
		if (font->flags & BLF_WORD_WRAP) {
			blf_font_draw__wrap(font, str, len, r_info);
		}
		else {
			blf_font_draw(font, str, len, r_info);
		}
		blf_draw_gl__end(font);
	}
}
void BLF_draw(int fontid, const char *str, size_t len)
{
	if (len == 0 || str[0] == '\0') {
		return;
	}

	BLF_draw_ex(fontid, str, len, NULL);
}

void BLF_draw_ascii_ex(
        int fontid, const char *str, size_t len,
        struct ResultBLF *r_info)
{
	FontBLF *font = blf_get(fontid);

	BLF_RESULT_CHECK_INIT(r_info);

	if (font && font->glyph_cache) {
		blf_draw_gl__start(font);
		if (font->flags & BLF_WORD_WRAP) {
			/* use non-ascii draw function for word-wrap */
			blf_font_draw__wrap(font, str, len, r_info);
		}
		else {
			blf_font_draw_ascii(font, str, len, r_info);
		}
		blf_draw_gl__end(font);
	}
}
void BLF_draw_ascii(int fontid, const char *str, size_t len)
{
	if (len == 0 || str[0] == '\0') {
		return;
	}

	BLF_draw_ascii_ex(fontid, str, len, NULL);
}

int BLF_draw_mono(int fontid, const char *str, size_t len, int cwidth)
{
	if (len == 0 || str[0] == '\0') {
		return 0;
	}

	FontBLF *font = blf_get(fontid);
	int columns = 0;

	if (font && font->glyph_cache) {
		blf_draw_gl__start(font);
		columns = blf_font_draw_mono(font, str, len, cwidth);
		blf_draw_gl__end(font);
	}

	return columns;
}

size_t BLF_width_to_strlen(int fontid, const char *str, size_t len, float width, float *r_width)
{
	FontBLF *font = blf_get(fontid);

	if (font) {
		const float xa = (font->flags & BLF_ASPECT) ? font->aspect[0] : 1.0f;
		size_t ret;
		ret = blf_font_width_to_strlen(font, str, len, width / xa, r_width);
		if (r_width) {
			*r_width *= xa;
		}
		return ret;
	}

	if (r_width) {
		*r_width = 0.0f;
	}
	return 0;
}

size_t BLF_width_to_rstrlen(int fontid, const char *str, size_t len, float width, float *r_width)
{
	FontBLF *font = blf_get(fontid);

	if (font) {
		const float xa = (font->flags & BLF_ASPECT) ? font->aspect[0] : 1.0f;
		size_t ret;
		ret = blf_font_width_to_rstrlen(font, str, len, width / xa, r_width);
		if (r_width) {
			*r_width *= xa;
		}
		return ret;
	}

	if (r_width) {
		*r_width = 0.0f;
	}
	return 0;
}

void BLF_boundbox_ex(
        int fontid, const char *str, size_t len, rctf *r_box,
        struct ResultBLF *r_info)
{
	FontBLF *font = blf_get(fontid);

	BLF_RESULT_CHECK_INIT(r_info);

	if (font) {
		if (font->flags & BLF_WORD_WRAP) {
			blf_font_boundbox__wrap(font, str, len, r_box, r_info);
		}
		else {
			blf_font_boundbox(font, str, len, r_box, r_info);
		}
	}
}
void BLF_boundbox(int fontid, const char *str, size_t len, rctf *r_box)
{
	BLF_boundbox_ex(fontid, str, len, r_box, NULL);
}

void BLF_width_and_height(int fontid, const char *str, size_t len, float *r_width, float *r_height)
{
	FontBLF *font = blf_get(fontid);

	if (font && font->glyph_cache) {
		blf_font_width_and_height(font, str, len, r_width, r_height, NULL);
	}
	else {
		*r_width = *r_height = 0.0f;
	}
}

float BLF_width_ex(
        int fontid, const char *str, size_t len,
        struct ResultBLF *r_info)
{
	FontBLF *font = blf_get(fontid);

	BLF_RESULT_CHECK_INIT(r_info);

	if (font && font->glyph_cache) {
		return blf_font_width(font, str, len, r_info);
	}

	return 0.0f;
}
float BLF_width(int fontid, const char *str, size_t len)
{
	return BLF_width_ex(fontid, str, len, NULL);
}

float BLF_fixed_width(int fontid)
{
	FontBLF *font = blf_get(fontid);

	if (font && font->glyph_cache) {
		return blf_font_fixed_width(font);
	}

	return 0.0f;
}

float BLF_height_ex(
        int fontid, const char *str, size_t len,
        struct ResultBLF *r_info)
{
	FontBLF *font = blf_get(fontid);

	BLF_RESULT_CHECK_INIT(r_info);

	if (font && font->glyph_cache) {
		return blf_font_height(font, str, len, r_info);
	}

	return 0.0f;
}
float BLF_height(int fontid, const char *str, size_t len)
{
	return BLF_height_ex(fontid, str, len, NULL);
}

int BLF_height_max(int fontid)
{
	FontBLF *font = blf_get(fontid);

	if (font && font->glyph_cache) {
		return font->glyph_cache->glyph_height_max;
	}

	return 0;
}

float BLF_width_max(int fontid)
{
	FontBLF *font = blf_get(fontid);

	if (font && font->glyph_cache) {
		return font->glyph_cache->glyph_width_max;
	}

	return 0.0f;
}

float BLF_descender(int fontid)
{
	FontBLF *font = blf_get(fontid);

	if (font && font->glyph_cache) {
		return font->glyph_cache->descender;
	}

	return 0.0f;
}

float BLF_ascender(int fontid)
{
	FontBLF *font = blf_get(fontid);

	if (font && font->glyph_cache) {
		return font->glyph_cache->ascender;
	}

	return 0.0f;
}

void BLF_rotation(int fontid, float angle)
{
	FontBLF *font = blf_get(fontid);

	if (font) {
		font->angle = angle;
	}
}

void BLF_clipping(int fontid, float xmin, float ymin, float xmax, float ymax)
{
	FontBLF *font = blf_get(fontid);

	if (font) {
		font->clip_rec.xmin = xmin;
		font->clip_rec.ymin = ymin;
		font->clip_rec.xmax = xmax;
		font->clip_rec.ymax = ymax;
	}
}

void BLF_wordwrap(int fontid, int wrap_width)
{
	FontBLF *font = blf_get(fontid);

	if (font) {
		font->wrap_width = wrap_width;
	}
}

void BLF_shadow(int fontid, int level, const float rgba[4])
{
	FontBLF *font = blf_get(fontid);

	if (font) {
		font->shadow = level;
		rgba_float_to_uchar(font->shadow_color, rgba);
	}
}

void BLF_shadow_offset(int fontid, int x, int y)
{
	FontBLF *font = blf_get(fontid);

	if (font) {
		font->shadow_x = x;
		font->shadow_y = y;
	}
}

void BLF_buffer(int fontid, float *fbuf, unsigned char *cbuf, int w, int h, int nch, struct ColorManagedDisplay *display)
{
	FontBLF *font = blf_get(fontid);

	if (font) {
		font->buf_info.fbuf = fbuf;
		font->buf_info.cbuf = cbuf;
		font->buf_info.w = w;
		font->buf_info.h = h;
		font->buf_info.ch = nch;
		font->buf_info.display = display;
	}
}

void BLF_buffer_col(int fontid, const float rgba[4])
{
	FontBLF *font = blf_get(fontid);

	if (font) {
		copy_v4_v4(font->buf_info.col_init, rgba);
	}
}


void blf_draw_buffer__start(FontBLF *font)
{
	FontBufInfoBLF *buf_info = &font->buf_info;

	buf_info->col_char[0] = buf_info->col_init[0] * 255;
	buf_info->col_char[1] = buf_info->col_init[1] * 255;
	buf_info->col_char[2] = buf_info->col_init[2] * 255;
	buf_info->col_char[3] = buf_info->col_init[3] * 255;

	if (buf_info->display) {
		copy_v4_v4(buf_info->col_float, buf_info->col_init);
		IMB_colormanagement_display_to_scene_linear_v3(buf_info->col_float, buf_info->display);
	}
	else {
		srgb_to_linearrgb_v4(buf_info->col_float, buf_info->col_init);
	}
}
void blf_draw_buffer__end(void) {}

void BLF_draw_buffer_ex(
        int fontid, const char *str, size_t len,
        struct ResultBLF *r_info)
{
	FontBLF *font = blf_get(fontid);

	if (font && font->glyph_cache && (font->buf_info.fbuf || font->buf_info.cbuf)) {
		blf_draw_buffer__start(font);
		if (font->flags & BLF_WORD_WRAP) {
			blf_font_draw_buffer__wrap(font, str, len, r_info);
		}
		else {
			blf_font_draw_buffer(font, str, len, r_info);
		}
		blf_draw_buffer__end();
	}
}
void BLF_draw_buffer(
        int fontid, const char *str, size_t len)
{
	BLF_draw_buffer_ex(fontid, str, len, NULL);
}

#ifdef DEBUG
void BLF_state_print(int fontid)
{
	FontBLF *font = blf_get(fontid);
	if (font) {
		printf("fontid %d %p\n", fontid, (void *)font);
		printf("  name:    '%s'\n", font->name);
		printf("  size:     %u\n", font->size);
		printf("  dpi:      %u\n", font->dpi);
		printf("  pos:      %.6f %.6f %.6f\n", UNPACK3(font->pos));
		printf("  aspect:   (%d) %.6f %.6f %.6f\n", (font->flags & BLF_ROTATION) != 0, UNPACK3(font->aspect));
		printf("  angle:    (%d) %.6f\n", (font->flags & BLF_ASPECT) != 0, font->angle);
		printf("  flag:     %d\n", font->flags);
	}
	else {
		printf("fontid %d (NULL)\n", fontid);
	}
	fflush(stdout);
}
#endif<|MERGE_RESOLUTION|>--- conflicted
+++ resolved
@@ -183,25 +183,12 @@
 	}
 }
 
-<<<<<<< HEAD
 int BLF_default(void)
 {
 	ASSERT_DEFAULT_SET;
 	return global_font_default;
 }
 
-void BLF_antialias_set(bool enabled)
-{
-	global_use_antialias = enabled;
-}
-
-bool BLF_antialias_get(void)
-{
-	return global_use_antialias;
-}
-
-=======
->>>>>>> 21f61cbe
 int BLF_load(const char *name)
 {
 	FontBLF *font;

--- conflicted
+++ resolved
@@ -113,7 +113,7 @@
 	void begin_build();
 	void end_build();
 
-	IDDepsNode *add_id_node(ID *id, bool do_tag = true);
+	IDDepsNode *add_id_node(ID *id);
 	IDDepsNode *find_id_node(ID *id);
 	TimeSourceDepsNode *add_time_source();
 
@@ -231,11 +231,8 @@
 	/* State which demotes currently built entities. */
 	Scene *scene_;
 
-<<<<<<< HEAD
 	GHash *cow_id_hash_;
-=======
 	BuilderMap built_map_;
->>>>>>> 93072e44
 };
 
 }  // namespace DEG
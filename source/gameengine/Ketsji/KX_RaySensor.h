--- conflicted
+++ resolved
@@ -84,10 +84,7 @@
 		KX_RAY_AXIS_NEG_Z
 	};
 	
-<<<<<<< HEAD
-=======
 #ifndef DISABLE_PYTHON
->>>>>>> 16c1a294
 
 	/* Attributes */
 	static PyObject* pyattr_get_hitobject(void *self_v, const KX_PYATTRIBUTE_DEF *attrdef);

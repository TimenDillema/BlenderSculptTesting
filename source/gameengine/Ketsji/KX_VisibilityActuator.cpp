--- conflicted
+++ resolved
@@ -92,10 +92,6 @@
 
 /* Integration hooks ------------------------------------------------------- */
 PyTypeObject KX_VisibilityActuator::Type = {
-<<<<<<< HEAD
-	PyObject_HEAD_INIT(NULL)
-	0,
-=======
 #if (PY_VERSION_HEX >= 0x02060000)
 	PyVarObject_HEAD_INIT(NULL, 0)
 #else
@@ -103,7 +99,6 @@
 	PyObject_HEAD_INIT( NULL )  /* required py macro */
 	0,                          /* ob_size */
 #endif
->>>>>>> fba6a993
 	"KX_VisibilityActuator",
 	sizeof(PyObjectPlus_Proxy),
 	0,
@@ -141,13 +136,8 @@
 
 PyAttributeDef KX_VisibilityActuator::Attributes[] = {
 	KX_PYATTRIBUTE_BOOL_RW("visibility", KX_VisibilityActuator, m_visible),
-<<<<<<< HEAD
-	KX_PYATTRIBUTE_BOOL_RW("occlusion", KX_VisibilityActuator, m_occlusion),
-	KX_PYATTRIBUTE_BOOL_RW("recursion", KX_VisibilityActuator, m_recursive),
-=======
 	KX_PYATTRIBUTE_BOOL_RW("useOcclusion", KX_VisibilityActuator, m_occlusion),
 	KX_PYATTRIBUTE_BOOL_RW("useRecursion", KX_VisibilityActuator, m_recursive),
->>>>>>> fba6a993
 	{ NULL }	//Sentinel
 };
 
@@ -156,13 +146,10 @@
 	py_getattro_up(SCA_IActuator);
 }
 
-<<<<<<< HEAD
-=======
 PyObject* KX_VisibilityActuator::py_getattro_dict() {
 	py_getattro_dict_up(SCA_IActuator);
 }
 
->>>>>>> fba6a993
 int KX_VisibilityActuator::py_setattro(PyObject *attr, PyObject *value)
 {
 	py_setattro_up(SCA_IActuator);

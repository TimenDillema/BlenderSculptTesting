--- conflicted
+++ resolved
@@ -80,11 +80,8 @@
 struct RenderEngineType;
 struct RenderLayer;
 struct RenderResult;
-<<<<<<< HEAD
+struct Scene;
 struct SceneRenderLayer;
-=======
-struct Scene;
->>>>>>> fc42a618
 struct ScrArea;
 struct SculptSession;
 struct ShadeInput;

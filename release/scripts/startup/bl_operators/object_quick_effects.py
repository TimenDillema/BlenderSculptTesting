# ##### BEGIN GPL LICENSE BLOCK #####
#
#  This program is free software; you can redistribute it and/or
#  modify it under the terms of the GNU General Public License
#  as published by the Free Software Foundation; either version 2
#  of the License, or (at your option) any later version.
#
#  This program is distributed in the hope that it will be useful,
#  but WITHOUT ANY WARRANTY; without even the implied warranty of
#  MERCHANTABILITY or FITNESS FOR A PARTICULAR PURPOSE.  See the
#  GNU General Public License for more details.
#
#  You should have received a copy of the GNU General Public License
#  along with this program; if not, write to the Free Software Foundation,
#  Inc., 51 Franklin Street, Fifth Floor, Boston, MA 02110-1301, USA.
#
# ##### END GPL LICENSE BLOCK #####

# <pep8 compliant>

from mathutils import Vector
import bpy
from bpy.props import BoolProperty, EnumProperty, IntProperty, FloatProperty, FloatVectorProperty


def object_ensure_material(obj, mat_name):
    """ Use an existing material or add a new one.
    """
    mat = mat_slot = None
    for mat_slot in obj.material_slots:
        mat = mat_slot.material
        if mat:
            break
    if mat is None:
        mat = bpy.data.materials.new(mat_name)
        if mat_slot:
            mat_slot.material = mat
        else:
            obj.data.materials.append(mat)
    return mat


class QuickFur(bpy.types.Operator):
    bl_idname = "object.quick_fur"
    bl_label = "Quick Fur"
    bl_options = {'REGISTER', 'UNDO'}

    density = EnumProperty(items=(
                        ('LIGHT', "Light", ""),
                        ('MEDIUM', "Medium", ""),
                        ('HEAVY', "Heavy", "")),
                name="Fur Density",
                description="",
                default='MEDIUM')

    view_percentage = IntProperty(name="View %",
            default=10, min=1, max=100, soft_min=1, soft_max=100)

    length = FloatProperty(name="Length",
            default=0.1, min=0.001, max=100, soft_min=0.01, soft_max=10)

    def execute(self, context):
        fake_context = bpy.context.copy()
        mesh_objects = [obj for obj in context.selected_objects if obj.type == 'MESH']

        if not mesh_objects:
            self.report({'ERROR'}, "Select at least one mesh object.")
            return {'CANCELLED'}

        mat = bpy.data.materials.new("Fur Material")
        mat.strand.tip_size = 0.25
        mat.strand.blend_distance = 0.5

        for obj in mesh_objects:
            fake_context["object"] = obj
            bpy.ops.object.particle_system_add(fake_context)

            psys = obj.particle_systems[-1]
            psys.settings.type = 'HAIR'

            if self.density == 'LIGHT':
                psys.settings.count = 100
            elif self.density == 'MEDIUM':
                psys.settings.count = 1000
            elif self.density == 'HEAVY':
                psys.settings.count = 10000

            psys.settings.child_nbr = self.view_percentage
            psys.settings.hair_length = self.length
            psys.settings.use_strand_primitive = True
            psys.settings.use_hair_bspline = True
            psys.settings.child_type = 'INTERPOLATED'

            obj.data.materials.append(mat)
            obj.particle_systems[-1].settings.material = len(obj.data.materials)

        return {'FINISHED'}


class QuickExplode(bpy.types.Operator):
    bl_idname = "object.quick_explode"
    bl_label = "Quick Explode"
    bl_options = {'REGISTER', 'UNDO'}

    style = EnumProperty(items=(
                        ('EXPLODE', "Explode", ""),
                        ('BLEND', "Blend", "")),
                name="Explode Style",
                description="",
                default='EXPLODE')

    amount = IntProperty(name="Amount of pieces",
            default=100, min=2, max=10000, soft_min=2, soft_max=10000)

    frame_duration = IntProperty(name="Duration",
            default=50, min=1, max=300000, soft_min=1, soft_max=10000)

    frame_start = IntProperty(name="Start Frame",
            default=1, min=1, max=300000, soft_min=1, soft_max=10000)

    frame_end = IntProperty(name="End Frame",
            default=10, min=1, max=300000, soft_min=1, soft_max=10000)

    velocity = FloatProperty(name="Outwards Velocity",
            default=1, min=0, max=300000, soft_min=0, soft_max=10)

    fade = BoolProperty(name="Fade",
                description="Fade the pieces over time.",
                default=True)

    def execute(self, context):
        fake_context = bpy.context.copy()
        obj_act = context.active_object

<<<<<<< HEAD
        if obj_act.type != 'MESH':
=======
        if obj_act is None or obj_act.type != 'MESH':
>>>>>>> 4da4943b
            self.report({'ERROR'}, "Active object is not a mesh")
            return {'CANCELLED'}

        mesh_objects = [obj for obj in context.selected_objects
                        if obj.type == 'MESH' and obj != obj_act]
        mesh_objects.insert(0, obj_act)

        if self.style == 'BLEND' and len(mesh_objects) != 2:
            self.report({'ERROR'}, "Select two mesh objects")
            return {'CANCELLED'}
        elif not mesh_objects:
            self.report({'ERROR'}, "Select at least one mesh object")
            return {'CANCELLED'}

        for obj in mesh_objects:
            if obj.particle_systems:
                self.report({'ERROR'}, "Object %r already has a particle system" % obj.name)
                return {'CANCELLED'}

        if self.fade:
            tex = bpy.data.textures.new("Explode fade", 'BLEND')
            tex.use_color_ramp = True

            if self.style == 'BLEND':
                tex.color_ramp.elements[0].position = 0.333
                tex.color_ramp.elements[1].position = 0.666

            tex.color_ramp.elements[0].color[3] = 1.0
            tex.color_ramp.elements[1].color[3] = 0.0

        if self.style == 'BLEND':
            from_obj = mesh_objects[1]
            to_obj = mesh_objects[0]

        for obj in mesh_objects:
            fake_context["object"] = obj
            bpy.ops.object.particle_system_add(fake_context)

            settings = obj.particle_systems[-1].settings
            settings.count = self.amount
            settings.frame_start = self.frame_start
            settings.frame_end = self.frame_end - self.frame_duration
            settings.lifetime = self.frame_duration
            settings.normal_factor = self.velocity
            settings.render_type = 'NONE'

            explode = obj.modifiers.new(name='Explode', type='EXPLODE')
            explode.use_edge_cut = True

            if self.fade:
                explode.show_dead = False
                bpy.ops.mesh.uv_texture_add(fake_context)
                uv = obj.data.uv_textures[-1]
                uv.name = "Explode fade"
                explode.particle_uv = uv.name

                mat = object_ensure_material(obj, "Explode Fade")

                mat.use_transparency = True
                mat.use_transparent_shadows = True
                mat.alpha = 0.0
                mat.specular_alpha = 0.0

                tex_slot = mat.texture_slots.add()

                tex_slot.texture = tex
                tex_slot.texture_coords = 'UV'
                tex_slot.uv_layer = uv.name

                tex_slot.use_map_alpha = True

                if self.style == 'BLEND':
                    if obj == to_obj:
                        tex_slot.alpha_factor = -1.0
                        elem = tex.color_ramp.elements[1]
                        elem.color = mat.diffuse_color
                    else:
                        elem = tex.color_ramp.elements[0]
                        elem.color = mat.diffuse_color
                else:
                    tex_slot.use_map_color_diffuse = False

            if self.style == 'BLEND':
                settings.physics_type = 'KEYED'
                settings.use_emit_random = False
                settings.rotation_mode = 'NOR'

                psys = obj.particle_systems[-1]

                fake_context["particle_system"] = obj.particle_systems[-1]
                bpy.ops.particle.new_target(fake_context)
                bpy.ops.particle.new_target(fake_context)

                if obj == from_obj:
                    psys.targets[1].object = to_obj
                else:
                    psys.targets[0].object = from_obj
                    settings.normal_factor = -self.velocity
                    explode.show_unborn = False
                    explode.show_dead = True
            else:
                settings.factor_random = self.velocity
                settings.angular_velocity_factor = self.velocity / 10.0

        return {'FINISHED'}

    def invoke(self, context, event):
        self.frame_start = context.scene.frame_current
        self.frame_end = self.frame_start + self.frame_duration
        return self.execute(context)


def obj_bb_minmax(obj, min_co, max_co):
    for i in range(0, 8):
        bb_vec = Vector(obj.bound_box[i]) * obj.matrix_world

        min_co[0] = min(bb_vec[0], min_co[0])
        min_co[1] = min(bb_vec[1], min_co[1])
        min_co[2] = min(bb_vec[2], min_co[2])
        max_co[0] = max(bb_vec[0], max_co[0])
        max_co[1] = max(bb_vec[1], max_co[1])
        max_co[2] = max(bb_vec[2], max_co[2])


class QuickSmoke(bpy.types.Operator):
    bl_idname = "object.quick_smoke"
    bl_label = "Quick Smoke"
    bl_options = {'REGISTER', 'UNDO'}

    style = EnumProperty(items=(
                        ('STREAM', "Stream", ""),
                        ('PUFF', "Puff", ""),
                        ('FIRE', "Fire", "")),
                name="Smoke Style",
                description="",
                default='STREAM')

    show_flows = BoolProperty(name="Render Smoke Objects",
                description="Keep the smoke objects visible during rendering.",
                default=False)

    def execute(self, context):
        fake_context = bpy.context.copy()
        mesh_objects = [obj for obj in context.selected_objects if obj.type == 'MESH']
        min_co = Vector((100000.0, 100000.0, 100000.0))
        max_co = -min_co

        if not mesh_objects:
            self.report({'ERROR'}, "Select at least one mesh object.")
            return {'CANCELLED'}

        for obj in mesh_objects:
            fake_context["object"] = obj
            # make each selected object a smoke flow
            bpy.ops.object.modifier_add(fake_context, type='SMOKE')
            obj.modifiers[-1].smoke_type = 'FLOW'

            psys = obj.particle_systems[-1]
            if self.style == 'PUFF':
                psys.settings.frame_end = psys.settings.frame_start
                psys.settings.emit_from = 'VOLUME'
                psys.settings.distribution = 'RAND'
            elif self.style == 'FIRE':
                psys.settings.effector_weights.gravity = -1
                psys.settings.lifetime = 5
                psys.settings.count = 100000

                obj.modifiers[-2].flow_settings.initial_velocity = True
                obj.modifiers[-2].flow_settings.temperature = 2

            psys.settings.use_render_emitter = self.show_flows
            if not self.show_flows:
                obj.draw_type = 'WIRE'

            # store bounding box min/max for the domain object
            obj_bb_minmax(obj, min_co, max_co)

        # add the smoke domain object
        bpy.ops.mesh.primitive_cube_add()
        obj = context.active_object
        obj.name = "Smoke Domain"

        # give the smoke some room above the flows
        obj.location = 0.5 * (max_co + min_co) + Vector((0.0, 0.0, 1.0))
        obj.scale = 0.5 * (max_co - min_co) + Vector((1.0, 1.0, 2.0))

        # setup smoke domain
        bpy.ops.object.modifier_add(type='SMOKE')
        obj.modifiers[-1].smoke_type = 'DOMAIN'
        if self.style == 'FIRE':
            obj.modifiers[-1].domain_settings.use_dissolve_smoke = True
            obj.modifiers[-1].domain_settings.dissolve_speed = 20
            obj.modifiers[-1].domain_settings.use_high_resolution = True

        # create a volume material with a voxel data texture for the domain
        bpy.ops.object.material_slot_add()

        mat = bpy.data.materials.new("Smoke Domain Material")
        obj.material_slots[0].material = mat
        mat.type = 'VOLUME'
        mat.volume.density = 0
        mat.volume.density_scale = 5

        mat.texture_slots.add()
        mat.texture_slots[0].texture = bpy.data.textures.new("Smoke Density", 'VOXEL_DATA')
        mat.texture_slots[0].texture.voxel_data.domain_object = obj
        mat.texture_slots[0].use_map_color_emission = False
        mat.texture_slots[0].use_map_density = True

        # for fire add a second texture for emission and emission color
        if self.style == 'FIRE':
            mat.volume.emission = 5
            mat.texture_slots.add()
            mat.texture_slots[1].texture = bpy.data.textures.new("Smoke Heat", 'VOXEL_DATA')
            mat.texture_slots[1].texture.voxel_data.domain_object = obj
            mat.texture_slots[1].texture.use_color_ramp = True

            ramp = mat.texture_slots[1].texture.color_ramp

            elem = ramp.elements.new(0.333)
            elem.color[0] = elem.color[3] = 1
            elem.color[1] = elem.color[2] = 0

            elem = ramp.elements.new(0.666)
            elem.color[0] = elem.color[1] = elem.color[3] = 1
            elem.color[2] = 0

            mat.texture_slots[1].use_map_emission = True
            mat.texture_slots[1].blend_type = 'MULTIPLY'

        return {'FINISHED'}


class QuickFluid(bpy.types.Operator):
    bl_idname = "object.quick_fluid"
    bl_label = "Quick Fluid"
    bl_options = {'REGISTER', 'UNDO'}

    style = EnumProperty(items=(
                        ('INFLOW', "Inflow", ""),
                        ('BASIC', "Basic", "")),
                name="Fluid Style",
                description="",
                default='BASIC')

    initial_velocity = FloatVectorProperty(name="Initial Velocity",
        description="Initial velocity of the fluid",
        default=(0.0, 0.0, 0.0), min=-100.0, max=100.0, subtype='VELOCITY')

    show_flows = BoolProperty(name="Render Fluid Objects",
                description="Keep the fluid objects visible during rendering.",
                default=False)

    start_baking = BoolProperty(name="Start Fluid Bake",
                description="Start baking the fluid immediately after creating the domain object.",
                default=False)

    def execute(self, context):
        fake_context = bpy.context.copy()
        mesh_objects = [obj for obj in context.selected_objects if (obj.type == 'MESH' and not 0 in obj.dimensions)]
        min_co = Vector((100000, 100000, 100000))
        max_co = Vector((-100000, -100000, -100000))

        if not mesh_objects:
            self.report({'ERROR'}, "Select at least one mesh object.")
            return {'CANCELLED'}

        for obj in mesh_objects:
            fake_context["object"] = obj
            # make each selected object a fluid
            bpy.ops.object.modifier_add(fake_context, type='FLUID_SIMULATION')

            # fluid has to be before constructive modifiers, so it might not be the last modifier
            for mod in obj.modifiers:
                if mod.type == 'FLUID_SIMULATION':
                    break

            if self.style == 'INFLOW':
                mod.settings.type = 'INFLOW'
                mod.settings.inflow_velocity = self.initial_velocity.copy()
            else:
                mod.settings.type = 'FLUID'
                mod.settings.initial_velocity = self.initial_velocity.copy()

            obj.hide_render = not self.show_flows
            if not self.show_flows:
                obj.draw_type = 'WIRE'

            # store bounding box min/max for the domain object
            obj_bb_minmax(obj, min_co, max_co)

        # add the fluid domain object
        bpy.ops.mesh.primitive_cube_add()
        obj = context.active_object
        obj.name = "Fluid Domain"

        # give the fluid some room below the flows and scale with initial velocity
        v = 0.5 * self.initial_velocity
        obj.location = 0.5 * (max_co + min_co) + Vector((0.0, 0.0, -1.0)) + v
        obj.scale = 0.5 * (max_co - min_co) + Vector((1.0, 1.0, 2.0)) + Vector((abs(v[0]), abs(v[1]), abs(v[2])))

        # setup smoke domain
        bpy.ops.object.modifier_add(type='FLUID_SIMULATION')
        obj.modifiers[-1].settings.type = 'DOMAIN'

        # make the domain smooth so it renders nicely
        bpy.ops.object.shade_smooth()

        # create a ray-transparent material for the domain
        bpy.ops.object.material_slot_add()

        mat = bpy.data.materials.new("Fluid Domain Material")
        obj.material_slots[0].material = mat

        mat.specular_intensity = 1
        mat.specular_hardness = 100
        mat.use_transparency = True
        mat.alpha = 0.0
        mat.transparency_method = 'RAYTRACE'
        mat.raytrace_transparency.ior = 1.33
        mat.raytrace_transparency.depth = 4

        if self.start_baking:
            bpy.ops.fluid.bake()

        return {'FINISHED'}<|MERGE_RESOLUTION|>--- conflicted
+++ resolved
@@ -132,11 +132,7 @@
         fake_context = bpy.context.copy()
         obj_act = context.active_object
 
-<<<<<<< HEAD
-        if obj_act.type != 'MESH':
-=======
         if obj_act is None or obj_act.type != 'MESH':
->>>>>>> 4da4943b
             self.report({'ERROR'}, "Active object is not a mesh")
             return {'CANCELLED'}
 

--- conflicted
+++ resolved
@@ -37,34 +37,11 @@
 
     col = layout.column(align=True)
 
-<<<<<<< HEAD
     if context.space_data.type != 'VIEW_3D':
         col.label(text="Stroke Placement:")
         row = col.row(align=True)
         row.prop_enum(ts, propname, 'VIEW')
         row.prop_enum(ts, propname, 'CURSOR', text="Cursor")
-=======
-    col.label(text="Stroke Placement:")
-
-    row = col.row(align=True)
-    row.prop_enum(tool_settings, propname, 'VIEW')
-    row.prop_enum(tool_settings, propname, 'CURSOR')
-
-    if context.space_data.type == 'VIEW_3D':
-        row = col.row(align=True)
-        row.prop_enum(tool_settings, propname, 'SURFACE')
-        row.prop_enum(tool_settings, propname, 'STROKE')
-
-        row = col.row(align=False)
-        row.active = getattr(tool_settings, propname) in {'SURFACE', 'STROKE'}
-        row.prop(tool_settings, "use_gpencil_stroke_endpoints")
-
-        if context.scene.tool_settings.gpencil_stroke_placement_view3d == 'CURSOR':
-            row = col.row(align=True)
-            row.label("Lock axis:")
-            row = col.row(align=True)
-            row.prop(tool_settings.gpencil_sculpt, "lockaxis", expand=True)
->>>>>>> 42b9df59
 
 
 def gpencil_active_brush_settings_simple(context, layout):
@@ -270,50 +247,17 @@
         layout.use_property_split = True
         layout.use_property_decorate = False
 
-<<<<<<< HEAD
         settings = context.tool_settings.gpencil_sculpt
         tool = settings.sculpt_tool
         brush = settings.brush
-=======
-        row = layout.row()
-        col = row.column()
-        tool_settings = context.scene.tool_settings
-        if len(tool_settings.gpencil_brushes) >= 2:
-            brows = 3
-        else:
-            brows = 2
-        col.template_list(
-            "GPENCIL_UL_brush",
-            "",
-            tool_settings,
-            "gpencil_brushes",
-            tool_settings.gpencil_brushes,
-            "active_index",
-            rows=brows,
-        )
->>>>>>> 42b9df59
 
         layout.template_icon_view(settings, "sculpt_tool", show_labels=True)
 
-<<<<<<< HEAD
         row = layout.row(align=True)
         row.prop(brush, "size", slider=True)
         sub = row.row(align=True)
         sub.enabled = tool not in {'GRAB', 'CLONE'}
         sub.prop(brush, "use_pressure_radius", text="")
-=======
-        sub = col.column(align=True)
-        sub.operator("gpencil.brush_add", icon='ZOOMIN', text="")
-        sub.operator("gpencil.brush_remove", icon='ZOOMOUT', text="")
-        sub.menu("GPENCIL_MT_brush_specials", icon='DOWNARROW_HLT', text="")
-        brush = context.active_gpencil_brush
-        if brush:
-            if len(tool_settings.gpencil_brushes) > 1:
-                col.separator()
-                sub = col.column(align=True)
-                sub.operator("gpencil.brush_move", icon='TRIA_UP', text="").type = 'UP'
-                sub.operator("gpencil.brush_move", icon='TRIA_DOWN', text="").type = 'DOWN'
->>>>>>> 42b9df59
 
         row = layout.row(align=True)
         row.prop(brush, "strength", slider=True)

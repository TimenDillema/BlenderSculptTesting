# ##### BEGIN GPL LICENSE BLOCK #####
#
#  This program is free software; you can redistribute it and/or
#  modify it under the terms of the GNU General Public License
#  as published by the Free Software Foundation; either version 2
#  of the License, or (at your option) any later version.
#
#  This program is distributed in the hope that it will be useful,
#  but WITHOUT ANY WARRANTY; without even the implied warranty of
#  MERCHANTABILITY or FITNESS FOR A PARTICULAR PURPOSE.  See the
#  GNU General Public License for more details.
#
#  You should have received a copy of the GNU General Public License
#  along with this program; if not, write to the Free Software Foundation,
#  Inc., 51 Franklin Street, Fifth Floor, Boston, MA 02110-1301, USA.
#
# ##### END GPL LICENSE BLOCK #####


# ------------------------------------------------------------------------------
# Configurable Parameters
class Params:
    __slots__ = ("apple",
        "legacy",
        "select_mouse",
        "select_mouse_value",
        "select_tweak",
        "action_mouse",
        "action_tweak",
        "tool_mouse",
        "tool_tweak",
        "tool_maybe_tweak",
        "tool_maybe_tweak_value",
        "context_menu_event",
        "cursor_set_event",
        "cursor_tweak_event",
        "use_mouse_emulate_3_button",

        # User preferences:
        #
        # Swap 'Space/Shift-Space'.
        "spacebar_action",
        # Key toggles selection with 'A'.
        "use_select_all_toggle",
        # Activate gizmo on drag (which support it).
        "use_gizmo_drag",
        # Use the fallback tool instead of tweak for RMB select.
        "use_fallback_tool",
        # Use pie menu for tab by default (swap 'Tab/Ctrl-Tab').
        "use_v3d_tab_menu",
        # Use extended pie menu for shading.
        "use_v3d_shade_ex_pie",
        # Swap orbit/pan keys (for 2D workflows).
        "use_v3d_mmb_pan",
        # Alt click to access tools.
        "use_alt_click_leader",
        # Transform keys G/S/R activate tools instead of immediately
        # transforming.
        "use_key_activate_tools",
        # Optionally use a modifier to access tools.
        "tool_modifier",
        # Experimental option.
        "use_pie_click_drag",
        "v3d_tilde_action",
        # Alt-MMB axis switching 'RELATIVE' or 'ABSOLUTE' axis switching.
        "v3d_alt_mmb_drag_action",

        "use_file_single_click",
        # Convenience variables:
        # (derived from other settings).
        #
        # This case needs to be checked often,
        # Shorthand for: `(params.use_fallback_tool if params.select_mouse ==
        # 'RIGHTMOUSE' else False)`.
        "use_fallback_tool_rmb",
        # Shorthand for: `('CLICK' if params.use_fallback_tool_rmb else
        # params.select_mouse_value)`.
        "select_mouse_value_fallback",
        # Shorthand for: `{"type": params.select_tweak, "value": 'ANY'}`.
        "select_tweak_event",
        # Shorthand for: `('CLICK_DRAG' if params.use_pie_click_drag else
        # 'PRESS')`
        "pie_value",
        # Shorthand for: `{"type": params.tool_tweak, "value": 'ANY'}`.
        "tool_tweak_event",
        # Shorthand for: `{"type": params.tool_maybe_tweak, "value":
        # params.tool_maybe_tweak_value}`.
        #
        # NOTE: This is typically used for active tool key-map items however it
        # should never
        # be used for selection tools (the default box-select tool for
        # example).
        # Since this means with RMB select enabled in edit-mode for e.g.
        # `Ctrl-LMB` would be caught by box-select instead of add/extrude.
        "tool_maybe_tweak_event",)

    def __init__(self,
            *,
            legacy=False,
            select_mouse='RIGHT',
            use_mouse_emulate_3_button=False,

            # User preferences.
            spacebar_action='TOOL',
            use_key_activate_tools=False,
            use_select_all_toggle=False,
            use_gizmo_drag=True,
            use_fallback_tool=False,
            use_v3d_tab_menu=False,
            use_v3d_shade_ex_pie=False,
            use_v3d_mmb_pan=False,
            use_alt_tool_or_cursor=False,
            use_alt_click_leader=False,
            use_pie_click_drag=False,
            use_file_single_click=False,
            v3d_tilde_action='VIEW',
            v3d_alt_mmb_drag_action='RELATIVE',):
        from sys import platform
        self.apple = (platform == 'darwin')
        self.legacy = legacy

        if use_mouse_emulate_3_button:
            assert(use_alt_tool_or_cursor is False)

        if select_mouse == 'RIGHT':
            # Right mouse select.
            self.select_mouse = 'RIGHTMOUSE'
            self.select_mouse_value = 'PRESS'
            self.select_tweak = 'EVT_TWEAK_R'
            self.action_mouse = 'LEFTMOUSE'
            self.action_tweak = 'EVT_TWEAK_L'
            self.tool_mouse = 'LEFTMOUSE'
            self.tool_tweak = 'EVT_TWEAK_L'
            if use_alt_tool_or_cursor:
                self.tool_maybe_tweak = 'LEFTMOUSE'
                self.tool_maybe_tweak_value = 'PRESS'
            else:
                self.tool_maybe_tweak = 'EVT_TWEAK_L'
                self.tool_maybe_tweak_value = 'ANY'

            self.context_menu_event = {"type": 'W', "value": 'PRESS'}

            # Use the "cursor" functionality for RMB select.
            if use_alt_tool_or_cursor:
                self.cursor_set_event = {"type": 'LEFTMOUSE', "value": 'PRESS', "alt": True}
                self.cursor_tweak_event = {"type": 'EVT_TWEAK_L', "value": 'ANY', "alt": True}
            else:
                self.cursor_set_event = {"type": 'LEFTMOUSE', "value": 'CLICK'}
                self.cursor_tweak_event = None

            self.use_fallback_tool = use_fallback_tool
            self.tool_modifier = {}
        else:
            # Left mouse select uses Click event for selection.  This is a
            # little
            # less immediate, but is needed to distinguish between click and
            # tweak
            # events on the same mouse buttons.
            self.select_mouse = 'LEFTMOUSE'
            self.select_mouse_value = 'CLICK'
            self.select_tweak = 'EVT_TWEAK_L'
            self.action_mouse = 'RIGHTMOUSE'
            self.action_tweak = 'EVT_TWEAK_R'
            self.tool_mouse = 'LEFTMOUSE'
            self.tool_tweak = 'EVT_TWEAK_L'
            self.tool_maybe_tweak = 'EVT_TWEAK_L'
            self.tool_maybe_tweak_value = 'ANY'

            if self.legacy:
                self.context_menu_event = {"type": 'W', "value": 'PRESS'}
            else:
                self.context_menu_event = {"type": 'RIGHTMOUSE', "value": 'PRESS'}

            self.cursor_set_event = {"type": 'RIGHTMOUSE', "value": 'PRESS', "shift": True}
            self.cursor_tweak_event = {"type": 'EVT_TWEAK_R', "value": 'ANY', "shift": True}
            self.use_fallback_tool = True

            # Use the "tool" functionality for LMB select.
            if use_alt_tool_or_cursor:
                # Allow `Alt` to be pressed or not.
                self.tool_modifier = {"alt": -1}
            else:
                self.tool_modifier = {}

        self.use_mouse_emulate_3_button = use_mouse_emulate_3_button

        # User preferences:
        self.spacebar_action = spacebar_action
        self.use_key_activate_tools = use_key_activate_tools

        self.use_gizmo_drag = use_gizmo_drag
        self.use_select_all_toggle = use_select_all_toggle
        self.use_v3d_tab_menu = use_v3d_tab_menu
        self.use_v3d_shade_ex_pie = use_v3d_shade_ex_pie
        self.use_v3d_mmb_pan = use_v3d_mmb_pan
        self.v3d_tilde_action = v3d_tilde_action
        self.v3d_alt_mmb_drag_action = v3d_alt_mmb_drag_action

        self.use_alt_click_leader = use_alt_click_leader
        self.use_pie_click_drag = use_pie_click_drag

        self.use_file_single_click = use_file_single_click

        # Convenience variables:
        self.use_fallback_tool_rmb = self.use_fallback_tool if select_mouse == 'RIGHT' else False
        self.select_mouse_value_fallback = 'CLICK' if self.use_fallback_tool_rmb else self.select_mouse_value
        self.select_tweak_event = {"type": self.select_tweak, "value": 'ANY'}
        self.pie_value = 'CLICK_DRAG' if use_pie_click_drag else 'PRESS'
        self.tool_tweak_event = {"type": self.tool_tweak, "value": 'ANY'}
        self.tool_maybe_tweak_event = {"type": self.tool_maybe_tweak, "value": self.tool_maybe_tweak_value}


# ------------------------------------------------------------------------------
# Constants

# Physical layout.
NUMBERS_1 = ('ONE', 'TWO', 'THREE', 'FOUR', 'FIVE', 'SIX', 'SEVEN', 'EIGHT', 'NINE', 'ZERO')
# Numeric order.
NUMBERS_0 = ('ZERO', 'ONE', 'TWO', 'THREE', 'FOUR', 'FIVE', 'SIX', 'SEVEN', 'EIGHT', 'NINE')


# ------------------------------------------------------------------------------
# Generic Utilities
def _fallback_id(text, fallback):
    if fallback:
        return text + " (fallback)"
    return text


def any_except(*args):
    mod = {"ctrl": -1, "alt": -1, "shift": -1, "oskey": -1}
    for arg in args:
        del mod[arg]
    return mod


# ------------------------------------------------------------------------------
# Keymap Item Wrappers
def op_menu(menu, kmi_args):
    return ("wm.call_menu", kmi_args, {"properties": [("name", menu)]})


def op_menu_pie(menu, kmi_args):
    return ("wm.call_menu_pie", kmi_args, {"properties": [("name", menu)]})


def op_panel(menu, kmi_args, kmi_data=()):
    return ("wm.call_panel", kmi_args, {"properties": [("name", menu), *kmi_data]})


def op_tool(tool, kmi_args):
    return ("wm.tool_set_by_id", kmi_args, {"properties": [("name", tool)]})


def op_tool_cycle(tool, kmi_args):
    return ("wm.tool_set_by_id", kmi_args, {"properties": [("name", tool), ("cycle", True)]})


# Utility to select between an operator and a tool,
# without having to duplicate key map item arguments.
def op_tool_optional(op_args, tool_pair, params):
    if params.use_key_activate_tools:
        kmi_args = op_args[1]
        op_tool_fn, tool_id = tool_pair
        return op_tool_fn(tool_id, kmi_args)
    return op_args


# ------------------------------------------------------------------------------
# Keymap Templates
def _template_items_context_menu(menu, key_args_primary):
    return [
        op_menu(menu, kmi_args)
        for kmi_args in (key_args_primary, {"type": 'APP', "value": 'PRESS'})
    ]


def _template_items_context_panel(menu, key_args_primary):
    return [
        op_panel(menu, kmi_args)
        for kmi_args in (key_args_primary, {"type": 'APP', "value": 'PRESS'})
    ]


def _template_space_region_type_toggle(*, toolbar_key=None, sidebar_key=None, channels_key=None):
    items = []
    if toolbar_key is not None:
        items.append(("wm.context_toggle", toolbar_key,
             {"properties": [("data_path", 'space_data.show_region_toolbar')]}))
    if sidebar_key is not None:
        items.append(("wm.context_toggle", sidebar_key,
             {"properties": [("data_path", 'space_data.show_region_ui')]}),)
    if channels_key is not None:
        items.append(("wm.context_toggle", channels_key,
             {"properties": [("data_path", 'space_data.show_region_channels')]}),)

    return items


def _template_items_select_actions(params, operator):
    if not params.use_select_all_toggle:
        return [(operator, {"type": 'A', "value": 'PRESS'}, {"properties": [("action", 'SELECT')]}),
            (operator, {"type": 'A', "value": 'PRESS', "alt": True}, {"properties": [("action", 'DESELECT')]}),
            (operator, {"type": 'I', "value": 'PRESS', "ctrl": True}, {"properties": [("action", 'INVERT')]}),
            (operator, {"type": 'A', "value": 'DOUBLE_CLICK'}, {"properties": [("action", 'DESELECT')]}),]
    elif params.legacy:
        # Alt+A is for playback in legacy keymap.
        return [(operator, {"type": 'A', "value": 'PRESS'}, {"properties": [("action", 'TOGGLE')]}),
            (operator, {"type": 'I', "value": 'PRESS', "ctrl": True}, {"properties": [("action", 'INVERT')]}),]
    else:
        return [(operator, {"type": 'A', "value": 'PRESS'}, {"properties": [("action", 'TOGGLE')]}),
            (operator, {"type": 'A', "value": 'PRESS', "alt": True}, {"properties": [("action", 'DESELECT')]}),
            (operator, {"type": 'I', "value": 'PRESS', "ctrl": True}, {"properties": [("action", 'INVERT')]}),]


def _template_items_hide_reveal_actions(op_hide, op_reveal):
    return [(op_reveal, {"type": 'H', "value": 'PRESS', "alt": True}, None),
        (op_hide, {"type": 'H', "value": 'PRESS'}, {"properties": [("unselected", False)]}),
        (op_hide, {"type": 'H', "value": 'PRESS', "shift": True}, {"properties": [("unselected", True)]}),]


def _template_items_object_subdivision_set():
    return [
        ("object.subdivision_set",
         {"type": NUMBERS_0[i], "value": 'PRESS', "ctrl": True},
         {"properties": [("level", i), ("relative", False)]})
        for i in range(6)
    ]


def _template_items_gizmo_tweak_value():
    return [("gizmogroup.gizmo_tweak",
         {"type": 'LEFTMOUSE', "value": 'PRESS', **any_except("alt")}, None),]


def _template_items_gizmo_tweak_value_click_drag():
    return [("gizmogroup.gizmo_tweak",
         {"type": 'LEFTMOUSE', "value": 'CLICK', **any_except("alt")}, None),
        ("gizmogroup.gizmo_tweak",
         {"type": 'EVT_TWEAK_L', "value": 'ANY', **any_except("alt")}, None),]


def _template_items_gizmo_tweak_value_drag():
    return [("gizmogroup.gizmo_tweak", {"type": 'EVT_TWEAK_L', "value": 'ANY', **any_except("alt")}, None),]


def _template_items_editmode_mesh_select_mode(params):
    if params.legacy:
        return [op_menu("VIEW3D_MT_edit_mesh_select_mode", {"type": 'TAB', "value": 'PRESS', "ctrl": True}),]
    else:
        return [
            ("mesh.select_mode",
                {"type": k, "value": 'PRESS', **key_expand, **key_extend},
                {"properties": [*prop_extend, *prop_expand, ("type", e)]})
            for key_expand, prop_expand in (({}, ()), ({"ctrl": True}, (("use_expand", True),)))
            for key_extend, prop_extend in (({}, ()), ({"shift": True}, (("use_extend", True),)))
            for k, e in (('ONE', 'VERT'), ('TWO', 'EDGE'), ('THREE', 'FACE'))
        ]


def _template_items_uv_select_mode(params):
    if params.legacy:
        return [op_menu("IMAGE_MT_uvs_select_mode", {"type": 'TAB', "value": 'PRESS', "ctrl": True}),]
    else:
        return [*_template_items_editmode_mesh_select_mode(params),
            # Hack to prevent fall-through, when sync select isn't enabled (and
            # the island button isn't visible).
            ("mesh.select_mode", {"type": 'FOUR', "value": 'PRESS'}, None),
            *(("wm.context_set_enum", {"type": NUMBERS_1[i], "value": 'PRESS'},
               {"properties": [("data_path", 'tool_settings.uv_select_mode'), ("value", ty)]})
              for i, ty in enumerate(('VERTEX', 'EDGE', 'FACE', 'ISLAND')))]


def _template_items_proportional_editing(params, *, connected, toggle_data_path):
    return [(op_menu_pie("VIEW3D_MT_proportional_editing_falloff_pie", {"type": 'O', "value": 'PRESS', "shift": True})
            if not params.legacy else
            ("wm.context_cycle_enum", {"type": 'O', "value": 'PRESS', "shift": True},
             {"properties": [("data_path", 'tool_settings.proportional_edit_falloff'), ("wrap", True)]})),
        ("wm.context_toggle", {"type": 'O', "value": 'PRESS'},
         {"properties": [("data_path", toggle_data_path)]}),
        *(() if not connected else (("wm.context_toggle", {"type": 'O', "value": 'PRESS', "alt": True},
             {"properties": [("data_path", 'tool_settings.use_proportional_connected')]}),))]


def _template_items_change_frame(params):
    if params.select_mouse == 'LEFTMOUSE' and not params.legacy:
        return [("anim.change_frame", {"type": 'RIGHTMOUSE', "value": 'PRESS', "shift": True}, None),]
    else:
        return [("anim.change_frame", {"type": params.action_mouse, "value": 'PRESS'}, None),]


# Tool System Templates
def _template_items_tool_select(params, operator, cursor_operator, *, extend):
    if params.select_mouse == 'LEFTMOUSE':
        # Immediate select without quick delay.
        return [(operator, {"type": 'LEFTMOUSE', "value": 'PRESS'},
             {"properties": [("deselect_all", True)]}),
            (operator, {"type": 'LEFTMOUSE', "value": 'PRESS', "shift": True},
             {"properties": [(extend, True)]}),]
    else:
        # For right mouse, set the cursor.
        return [(cursor_operator, {"type": 'LEFTMOUSE', "value": 'PRESS'}, None),
            ("transform.translate", {"type": 'EVT_TWEAK_L', "value": 'ANY'},
             {"properties": [("release_confirm", True), ("cursor_transform", True)]}),]


def _template_items_tool_select_actions(operator, *, type, value):
    kmi_args = {"type": type, "value": value}
    return [(operator, kmi_args, None),
        (operator, {**kmi_args, "shift": True},
         {"properties": [("mode", 'ADD')]}),
        (operator, {**kmi_args, "ctrl": True},
         {"properties": [("mode", 'SUB')]}),
        (operator, {**kmi_args, "shift": True, "ctrl": True},
         {"properties": [("mode", 'AND')]}),]


# This could have a more generic name, for now use for circle select.
def _template_items_tool_select_actions_simple(operator, *, type, value, properties=()):
    kmi_args = {"type": type, "value": value}
    return [# Don't define 'SET' here, take from the tool options.
        (operator, kmi_args,
         {"properties": [*properties]}),
        (operator, {**kmi_args, "shift": True},
         {"properties": [*properties, ("mode", 'ADD')]}),
        (operator, {**kmi_args, "ctrl": True},
         {"properties": [*properties, ("mode", 'SUB')]}),]


def _template_items_legacy_tools_from_numbers():
    return [
        ("wm.tool_set_by_index",
         {
             "type": NUMBERS_1[i % 10],
             "value": 'PRESS',
             **({"shift": True} if i >= 10 else {}),
         },
         {"properties": [("index", i)]})
        for i in range(20)
    ]


# ------------------------------------------------------------------------------
# Window, Screen, Areas, Regions
def km_window(params):
    items = []
    keymap = ("Window",
        {"space_type": 'EMPTY', "region_type": 'WINDOW'},
        {"items": items},)

    if params.legacy:
        # Old shortcuts
        items.extend([("wm.save_homefile", {"type": 'U', "value": 'PRESS', "ctrl": True}, None),
            ("wm.open_mainfile", {"type": 'F1', "value": 'PRESS'}, None),
            ("wm.link", {"type": 'O', "value": 'PRESS', "ctrl": True, "alt": True}, None),
            ("wm.append", {"type": 'F1', "value": 'PRESS', "shift": True}, None),
            ("wm.save_mainfile", {"type": 'W', "value": 'PRESS', "ctrl": True}, None),
            ("wm.save_as_mainfile", {"type": 'F2', "value": 'PRESS'}, None),
            ("wm.save_as_mainfile", {"type": 'S', "value": 'PRESS', "ctrl": True, "alt": True},
             {"properties": [("copy", True)]}),
            ("wm.window_new", {"type": 'W', "value": 'PRESS', "ctrl": True, "alt": True}, None),
            ("wm.window_fullscreen_toggle", {"type": 'F11', "value": 'PRESS', "alt": True}, None),
            ("wm.doc_view_manual_ui_context", {"type": 'F1', "value": 'PRESS', "alt": True}, None),
            ("wm.search_menu", {"type": 'SPACE', "value": 'PRESS'}, None),
            ("wm.redraw_timer", {"type": 'T', "value": 'PRESS', "ctrl": True, "alt": True}, None),
            ("wm.debug_menu", {"type": 'D', "value": 'PRESS', "ctrl": True, "alt": True}, None),])

    items.extend([# File operations
        op_menu("TOPBAR_MT_file_new", {"type": 'N', "value": 'PRESS', "ctrl": True}),
        op_menu("TOPBAR_MT_file_open_recent", {"type": 'O', "value": 'PRESS', "shift": True, "ctrl": True}),
        ("wm.open_mainfile", {"type": 'O', "value": 'PRESS', "ctrl": True}, None),
        ("wm.save_mainfile", {"type": 'S', "value": 'PRESS', "ctrl": True}, None),
        ("wm.save_as_mainfile", {"type": 'S', "value": 'PRESS', "shift": True, "ctrl": True}, None),
        ("wm.quit_blender", {"type": 'Q', "value": 'PRESS', "ctrl": True}, None),

        # Quick menu and toolbar
        op_menu("SCREEN_MT_user_menu", {"type": 'Q', "value": 'PRESS'}),

        # Fast editor switching
        *(
            ("screen.space_type_set_or_cycle",
             {"type": k, "value": 'PRESS', "shift": True},
             {"properties": [("space_type", t)]})
            for k, t in (('F1', 'FILE_BROWSER'),
                ('F2', 'CLIP_EDITOR'),
                ('F3', 'NODE_EDITOR'),
                ('F4', 'CONSOLE'),
                ('F5', 'VIEW_3D'),
                ('F6', 'GRAPH_EDITOR'),
                ('F7', 'PROPERTIES'),
                ('F8', 'SEQUENCE_EDITOR'),
                ('F9', 'OUTLINER'),
                ('F10', 'IMAGE_EDITOR'),
                ('F11', 'TEXT_EDITOR'),
                ('F12', 'DOPESHEET_EDITOR'),)
        ),

        # NDOF settings
        op_panel("USERPREF_PT_ndof_settings", {"type": 'NDOF_BUTTON_MENU', "value": 'PRESS'}),
        ("wm.context_scale_float", {"type": 'NDOF_BUTTON_PLUS', "value": 'PRESS'},
         {"properties": [("data_path", 'preferences.inputs.ndof_sensitivity'), ("value", 1.1)]}),
        ("wm.context_scale_float", {"type": 'NDOF_BUTTON_MINUS', "value": 'PRESS'},
         {"properties": [("data_path", 'preferences.inputs.ndof_sensitivity'), ("value", 1.0 / 1.1)]}),
        ("wm.context_scale_float", {"type": 'NDOF_BUTTON_PLUS', "value": 'PRESS', "shift": True},
         {"properties": [("data_path", 'preferences.inputs.ndof_sensitivity'), ("value", 1.5)]}),
        ("wm.context_scale_float", {"type": 'NDOF_BUTTON_MINUS', "value": 'PRESS', "shift": True},
         {"properties": [("data_path", 'preferences.inputs.ndof_sensitivity'), ("value", 2.0 / 3.0)]}),
        ("info.reports_display_update", {"type": 'TIMER_REPORT', "value": 'ANY', "any": True}, None),])

    if not params.legacy:
        # New shortcuts
        items.extend([("wm.doc_view_manual_ui_context", {"type": 'F1', "value": 'PRESS'}, None),
            op_panel("TOPBAR_PT_name", {"type": 'F2', "value": 'PRESS'}, [("keep_open", False)]),
            ("wm.batch_rename", {"type": 'F2', "value": 'PRESS', "ctrl": True}, None),
            ("wm.search_menu", {"type": 'F3', "value": 'PRESS'}, None),
            op_menu("TOPBAR_MT_file_context_menu", {"type": 'F4', "value": 'PRESS'}),
            # Pass through when when no tool-system exists or the fallback
            # isn't available.
            ("wm.toolbar_fallback_pie", {"type": 'W', "value": 'PRESS', "alt": True}, None),])

        if params.use_alt_click_leader:
            items.extend([# Alt as "Leader-Key".
                ("wm.toolbar_prompt", {"type": 'LEFT_ALT', "value": 'CLICK'}, None),
                ("wm.toolbar_prompt", {"type": 'RIGHT_ALT', "value": 'CLICK'}, None),])

        if params.spacebar_action == 'TOOL':
            items.append(("wm.toolbar", {"type": 'SPACE', "value": 'PRESS'}, None),)
        elif params.spacebar_action == 'PLAY':
            items.append(("wm.toolbar", {"type": 'SPACE', "value": 'PRESS', "shift": True}, None),)
        elif params.spacebar_action == 'SEARCH':
            items.append(("wm.search_menu", {"type": 'SPACE', "value": 'PRESS'}, None),)
        else:
            assert False

    return keymap


def km_screen(params):
    items = []
    keymap = ("Screen",
        {"space_type": 'EMPTY', "region_type": 'WINDOW'},
        {"items": items},)

    items.extend([# Animation
        ("screen.animation_step", {"type": 'TIMER0', "value": 'ANY', "any": True}, None),
        ("screen.region_blend", {"type": 'TIMERREGION', "value": 'ANY', "any": True}, None),
        # Full screen and cycling
        ("screen.space_context_cycle", {"type": 'TAB', "value": 'PRESS', "ctrl": True},
         {"properties": [("direction", 'NEXT')]}),
        ("screen.space_context_cycle", {"type": 'TAB', "value": 'PRESS', "shift": True, "ctrl": True},
         {"properties": [("direction", 'PREV')]}),
        ("screen.workspace_cycle", {"type": 'PAGE_DOWN', "value": 'PRESS', "ctrl": True},
         {"properties": [("direction", 'NEXT')]}),
        ("screen.workspace_cycle", {"type": 'PAGE_UP', "value": 'PRESS', "ctrl": True},
         {"properties": [("direction", 'PREV')]}),
        # Quad view
        ("screen.region_quadview", {"type": 'Q', "value": 'PRESS', "ctrl": True, "alt": True}, None),
        # Repeat last
        ("screen.repeat_last", {"type": 'R', "value": 'PRESS', "shift": True, "repeat": True}, None),
        # Files
        ("file.execute", {"type": 'RET', "value": 'PRESS'}, None),
        ("file.execute", {"type": 'NUMPAD_ENTER', "value": 'PRESS'}, None),
        ("file.cancel", {"type": 'ESC', "value": 'PRESS'}, None),
        # Asset Catalog undo is only available in the asset browser, and should take priority over `ed.undo`.
        ("asset.catalog_undo", {"type": 'Z', "value": 'PRESS', "ctrl": True, "repeat": True}, None),
        ("asset.catalog_redo", {"type": 'Z', "value": 'PRESS', "ctrl": True, "shift": True, "repeat": True}, None),
        # Undo
        ("ed.undo", {"type": 'Z', "value": 'PRESS', "ctrl": True, "repeat": True}, None),
        ("ed.redo", {"type": 'Z', "value": 'PRESS', "shift": True, "ctrl": True, "repeat": True}, None),
        # Render
        ("render.render", {"type": 'F12', "value": 'PRESS'},
         {"properties": [("use_viewport", True)]}),
        ("render.render", {"type": 'F12', "value": 'PRESS', "ctrl": True},
         {"properties": [("animation", True), ("use_viewport", True)]}),
        ("render.view_cancel", {"type": 'ESC', "value": 'PRESS'}, None),
        ("render.view_show", {"type": 'F11', "value": 'PRESS'}, None),
        ("render.play_rendered_anim", {"type": 'F11', "value": 'PRESS', "ctrl": True}, None),])

    if not params.legacy:
        items.extend([("screen.screen_full_area", {"type": 'SPACE', "value": 'PRESS', "ctrl": True}, None),
            ("screen.screen_full_area", {"type": 'SPACE', "value": 'PRESS', "ctrl": True, "alt": True},
             {"properties": [("use_hide_panels", True)]}),
            ("screen.redo_last", {"type": 'F9', "value": 'PRESS'}, None),])
    else:
        # Old keymap
        items.extend([("ed.undo_history", {"type": 'Z', "value": 'PRESS', "ctrl": True, "alt": True}, None),
            ("screen.screen_full_area", {"type": 'UP_ARROW', "value": 'PRESS', "ctrl": True}, None),
            ("screen.screen_full_area", {"type": 'DOWN_ARROW', "value": 'PRESS', "ctrl": True}, None),
            ("screen.screen_full_area", {"type": 'SPACE', "value": 'PRESS', "shift": True}, None),
            ("screen.screen_full_area", {"type": 'F10', "value": 'PRESS', "alt": True},
             {"properties": [("use_hide_panels", True)]}),
            ("screen.screen_set", {"type": 'RIGHT_ARROW', "value": 'PRESS', "ctrl": True},
             {"properties": [("delta", 1)]}),
            ("screen.screen_set", {"type": 'LEFT_ARROW', "value": 'PRESS', "ctrl": True},
             {"properties": [("delta", -1)]}),
            ("screen.screenshot", {"type": 'F3', "value": 'PRESS', "ctrl": True}, None),
            ("screen.repeat_history", {"type": 'R', "value": 'PRESS', "ctrl": True, "alt": True}, None),
            ("screen.region_flip", {"type": 'F5', "value": 'PRESS'}, None),
            ("screen.redo_last", {"type": 'F6', "value": 'PRESS'}, None),
            ("script.reload", {"type": 'F8', "value": 'PRESS'}, None),
            ("screen.userpref_show", {"type": 'U', "value": 'PRESS', "ctrl": True, "alt": True}, None),])

    if params.apple:
        # Apple undo and user prefs
        items.extend([("screen.userpref_show", {"type": 'COMMA', "value": 'PRESS', "oskey": True}, None),])

    return keymap


def km_screen_editing(params):
    items = []
    keymap = ("Screen Editing",
              {"space_type": 'EMPTY', "region_type": 'WINDOW'},
              {"items": items})

    items.extend([# Action zones
        ("screen.actionzone", {"type": 'LEFTMOUSE', "value": 'PRESS'},
         {"properties": [("modifier", 0)]}),
        ("screen.actionzone", {"type": 'LEFTMOUSE', "value": 'PRESS', "shift": True},
         {"properties": [("modifier", 1)]}),
        ("screen.actionzone", {"type": 'LEFTMOUSE', "value": 'PRESS', "ctrl": True},
         {"properties": [("modifier", 2)]}),
        # Screen tools
        ("screen.area_split", {"type": 'ACTIONZONE_AREA', "value": 'ANY'}, None),
        ("screen.area_join", {"type": 'ACTIONZONE_AREA', "value": 'ANY'}, None),
        ("screen.area_dupli", {"type": 'ACTIONZONE_AREA', "value": 'ANY', "shift": True}, None),
        ("screen.area_swap", {"type": 'ACTIONZONE_AREA', "value": 'ANY', "ctrl": True}, None),
        ("screen.region_scale", {"type": 'ACTIONZONE_REGION', "value": 'ANY'}, None),
        ("screen.screen_full_area", {"type": 'ACTIONZONE_FULLSCREEN', "value": 'ANY'},
         {"properties": [("use_hide_panels", True)]}),
        # Area move after action zones
        ("screen.area_move", {"type": 'LEFTMOUSE', "value": 'PRESS'}, None),
        ("screen.area_options", {"type": 'RIGHTMOUSE', "value": 'PRESS'}, None),])

    if params.legacy:
        items.extend([("wm.context_toggle", {"type": 'F9', "value": 'PRESS', "alt": True},
             {"properties": [("data_path", 'space_data.show_region_header')]})])

    return keymap


def km_screen_region_context_menu(_params):
    items = []
    keymap = ("Region Context Menu",
        {"space_type": 'EMPTY', "region_type": 'WINDOW'},
        {"items": items},)

    items.extend([("screen.region_context_menu", {"type": 'RIGHTMOUSE', "value": 'PRESS'}, None),])

    return keymap


def km_view2d(_params):
    items = []
    keymap = ("View2D",
        {"space_type": 'EMPTY', "region_type": 'WINDOW'},
        {"items": items},)

    items.extend([# Scrollbars
        ("view2d.scroller_activate", {"type": 'LEFTMOUSE', "value": 'PRESS'}, None),
        ("view2d.scroller_activate", {"type": 'MIDDLEMOUSE', "value": 'PRESS'}, None),
        # Pan/scroll
        ("view2d.pan", {"type": 'MIDDLEMOUSE', "value": 'PRESS'}, None),
        ("view2d.pan", {"type": 'MIDDLEMOUSE', "value": 'PRESS', "shift": True}, None),
        ("view2d.pan", {"type": 'TRACKPADPAN', "value": 'ANY'}, None),
        ("view2d.scroll_right", {"type": 'WHEELDOWNMOUSE', "value": 'PRESS', "ctrl": True}, None),
        ("view2d.scroll_left", {"type": 'WHEELUPMOUSE', "value": 'PRESS', "ctrl": True}, None),
        ("view2d.scroll_down", {"type": 'WHEELDOWNMOUSE', "value": 'PRESS', "shift": True}, None),
        ("view2d.scroll_up", {"type": 'WHEELUPMOUSE', "value": 'PRESS', "shift": True}, None),
        ("view2d.ndof", {"type": 'NDOF_MOTION', "value": 'ANY'}, None),
        # Zoom with single step
        ("view2d.zoom_out", {"type": 'WHEELOUTMOUSE', "value": 'PRESS'}, None),
        ("view2d.zoom_in", {"type": 'WHEELINMOUSE', "value": 'PRESS'}, None),
        ("view2d.zoom_out", {"type": 'NUMPAD_MINUS', "value": 'PRESS', "repeat": True}, None),
        ("view2d.zoom_in", {"type": 'NUMPAD_PLUS', "value": 'PRESS', "repeat": True}, None),
        ("view2d.zoom", {"type": 'TRACKPADPAN', "value": 'ANY', "ctrl": True}, None),
        ("view2d.smoothview", {"type": 'TIMER1', "value": 'ANY', "any": True}, None),
        # Scroll up/down, only when zoom is not available.
        ("view2d.scroll_down", {"type": 'WHEELDOWNMOUSE', "value": 'PRESS'}, None),
        ("view2d.scroll_up", {"type": 'WHEELUPMOUSE', "value": 'PRESS'}, None),
        ("view2d.scroll_right", {"type": 'WHEELDOWNMOUSE', "value": 'PRESS'}, None),
        ("view2d.scroll_left", {"type": 'WHEELUPMOUSE', "value": 'PRESS'}, None),
        # Zoom with drag and border
        ("view2d.zoom", {"type": 'MIDDLEMOUSE', "value": 'PRESS', "ctrl": True}, None),
        ("view2d.zoom", {"type": 'TRACKPADZOOM', "value": 'ANY'}, None),
        ("view2d.zoom_border", {"type": 'B', "value": 'PRESS', "shift": True}, None),])

    return keymap


def km_view2d_buttons_list(_params):
    items = []
    keymap = ("View2D Buttons List",
        {"space_type": 'EMPTY', "region_type": 'WINDOW'},
        {"items": items},)

    items.extend([# Scrollbars
        ("view2d.scroller_activate", {"type": 'LEFTMOUSE', "value": 'PRESS'}, None),
        ("view2d.scroller_activate", {"type": 'MIDDLEMOUSE', "value": 'PRESS'}, None),
        # Pan scroll
        ("view2d.pan", {"type": 'MIDDLEMOUSE', "value": 'PRESS'}, None),
        ("view2d.pan", {"type": 'TRACKPADPAN', "value": 'ANY'}, None),
        ("view2d.scroll_down", {"type": 'WHEELDOWNMOUSE', "value": 'PRESS'}, None),
        ("view2d.scroll_up", {"type": 'WHEELUPMOUSE', "value": 'PRESS'}, None),
        ("view2d.scroll_down", {"type": 'PAGE_DOWN', "value": 'PRESS', "repeat": True},
         {"properties": [("page", True)]}),
        ("view2d.scroll_up", {"type": 'PAGE_UP', "value": 'PRESS', "repeat": True},
         {"properties": [("page", True)]}),
        # Zoom
        ("view2d.zoom", {"type": 'MIDDLEMOUSE', "value": 'PRESS', "ctrl": True}, None),
        ("view2d.zoom", {"type": 'TRACKPADZOOM', "value": 'ANY'}, None),
        ("view2d.zoom", {"type": 'TRACKPADPAN', "value": 'ANY', "ctrl": True}, None),
        ("view2d.zoom_out", {"type": 'NUMPAD_MINUS', "value": 'PRESS', "repeat": True}, None),
        ("view2d.zoom_in", {"type": 'NUMPAD_PLUS', "value": 'PRESS', "repeat": True}, None),
        ("view2d.reset", {"type": 'HOME', "value": 'PRESS'}, None),])

    return keymap


def km_user_interface(_params):
    items = []
    keymap = ("User Interface",
        {"space_type": 'EMPTY', "region_type": 'WINDOW'},
        {"items": items},)

    items.extend([# Eyedroppers all have the same event, and pass it through until
        # a suitable eyedropper handles it.
        ("ui.eyedropper_color", {"type": 'E', "value": 'PRESS'}, None),
        ("ui.eyedropper_colorramp", {"type": 'E', "value": 'PRESS'}, None),
        ("ui.eyedropper_colorramp_point", {"type": 'E', "value": 'PRESS', "alt": True}, None),
        ("ui.eyedropper_id", {"type": 'E', "value": 'PRESS'}, None),
        ("ui.eyedropper_depth", {"type": 'E', "value": 'PRESS'}, None),
        # Copy data path
        ("ui.copy_data_path_button", {"type": 'C', "value": 'PRESS', "shift": True, "ctrl": True}, None),
        ("ui.copy_data_path_button", {"type": 'C', "value": 'PRESS', "shift": True, "ctrl": True, "alt": True},
         {"properties": [("full_path", True)]}),
        # Keyframes and drivers
        ("anim.keyframe_insert_button", {"type": 'I', "value": 'PRESS'},
         {"properties": [("all", True)]}),
        ("anim.keyframe_delete_button", {"type": 'I', "value": 'PRESS', "alt": True},
         {"properties": [("all", True)]}),
        ("anim.keyframe_clear_button", {"type": 'I', "value": 'PRESS', "shift": True, "alt": True},
         {"properties": [("all", True)]}),
        ("anim.driver_button_add", {"type": 'D', "value": 'PRESS', "ctrl": True}, None),
        ("anim.driver_button_remove", {"type": 'D', "value": 'PRESS', "ctrl": True, "alt": True}, None),
        ("anim.keyingset_button_add", {"type": 'K', "value": 'PRESS'}, None),
        ("anim.keyingset_button_remove", {"type": 'K', "value": 'PRESS', "alt": True}, None),
        ("ui.reset_default_button", {"type": 'BACK_SPACE', "value": 'PRESS'}, {"properties": [("all", True)]}),
        # UI lists (polls check if there's a UI list under the cursor).
        ("ui.list_start_filter", {"type": 'F', "value": 'PRESS', "ctrl": True}, None),])

    return keymap


# ------------------------------------------------------------------------------
# Editors
# Shared Between Editors (Mask, Time-Line)

def km_mask_editing(params):
    items = []
    keymap = (
        "Mask Editing",
        {"space_type": 'EMPTY', "region_type": 'WINDOW'},
        {"items": items},
    )

    if params.select_mouse == 'RIGHTMOUSE':
        # mask.slide_point performs mostly the same function, so for the left
        # click select keymap it's fine to have the context menu instead.
        items.extend([
            ("mask.select", {"type": 'RIGHTMOUSE', "value": 'PRESS'},
             {"properties": [("deselect_all", not params.legacy)]}),
            ("transform.translate", {"type": 'EVT_TWEAK_R', "value": 'ANY'}, None),
        ])

    items.extend([
        ("mask.new", {"type": 'N', "value": 'PRESS', "alt": True}, None),
        op_menu("MASK_MT_add", {"type": 'A', "value": 'PRESS', "shift": True}),
        *_template_items_proportional_editing(
            params, connected=False, toggle_data_path='tool_settings.use_proportional_edit_mask'),
        ("mask.add_vertex_slide", {"type": 'LEFTMOUSE', "value": 'PRESS', "ctrl": True}, None),
        ("mask.add_feather_vertex_slide", {"type": 'LEFTMOUSE', "value": 'PRESS', "shift": True, "ctrl": True}, None),
        ("mask.delete", {"type": 'X', "value": 'PRESS'}, None),
        ("mask.delete", {"type": 'DEL', "value": 'PRESS'}, None),
        ("mask.select", {"type": params.select_mouse, "value": 'PRESS', "shift": True},
         {"properties": [("toggle", True)]}),
        *_template_items_select_actions(params, "mask.select_all"),
        ("mask.select_linked", {"type": 'L', "value": 'PRESS', "ctrl": True}, None),
        ("mask.select_linked_pick", {"type": 'L', "value": 'PRESS'},
         {"properties": [("deselect", False)]}),
        ("mask.select_linked_pick", {"type": 'L', "value": 'PRESS', "shift": True},
         {"properties": [("deselect", True)]}),
        ("mask.select_box", {"type": 'B', "value": 'PRESS'}, None),
        ("mask.select_circle", {"type": 'C', "value": 'PRESS'}, None),
        ("mask.select_lasso", {"type": params.action_tweak, "value": 'ANY', "ctrl": True, "alt": True},
         {"properties": [("mode", 'ADD')]}),
        ("mask.select_lasso", {"type": params.action_tweak, "value": 'ANY', "shift": True, "ctrl": True, "alt": True},
         {"properties": [("mode", 'SUB')]}),
        ("mask.select_more", {"type": 'NUMPAD_PLUS', "value": 'PRESS', "ctrl": True, "repeat": True}, None),
        ("mask.select_less", {"type": 'NUMPAD_MINUS', "value": 'PRESS', "ctrl": True, "repeat": True}, None),
        *_template_items_hide_reveal_actions("mask.hide_view_set", "mask.hide_view_clear"),
        ("clip.select", {"type": params.select_mouse, "value": 'PRESS', "ctrl": True}, None),
        ("mask.cyclic_toggle", {"type": 'C', "value": 'PRESS', "alt": True}, None),
        ("mask.slide_point", {"type": 'LEFTMOUSE', "value": 'PRESS'}, None),
        ("mask.slide_spline_curvature", {"type": 'LEFTMOUSE', "value": 'PRESS'}, None),
        ("mask.handle_type_set", {"type": 'V', "value": 'PRESS'}, None),
        ("mask.normals_make_consistent",
         {"type": 'N', "value": 'PRESS', "ctrl" if params.legacy else "shift": True}, None),
        ("mask.parent_set", {"type": 'P', "value": 'PRESS', "ctrl": True}, None),
        ("mask.parent_clear", {"type": 'P', "value": 'PRESS', "alt": True}, None),
        ("mask.shape_key_insert", {"type": 'I', "value": 'PRESS'}, None),
        ("mask.shape_key_clear", {"type": 'I', "value": 'PRESS', "alt": True}, None),
        ("mask.duplicate_move", {"type": 'D', "value": 'PRESS', "shift": True}, None),
        ("mask.copy_splines", {"type": 'C', "value": 'PRESS', "ctrl": True}, None),
        ("mask.paste_splines", {"type": 'V', "value": 'PRESS', "ctrl": True}, None),
        ("transform.translate", {"type": 'G', "value": 'PRESS'}, None),
        ("transform.translate", {"type": params.select_tweak, "value": 'ANY'}, None),
        ("transform.rotate", {"type": 'R', "value": 'PRESS'}, None),
        ("transform.resize", {"type": 'S', "value": 'PRESS'}, None),
        ("transform.tosphere", {"type": 'S', "value": 'PRESS', "shift": True, "alt": True}, None),
        ("transform.shear", {"type": 'S', "value": 'PRESS', "shift": True, "ctrl": True, "alt": True}, None),
        ("transform.transform", {"type": 'S', "value": 'PRESS', "alt": True},
         {"properties": [("mode", 'MASK_SHRINKFATTEN')]}),
    ])

    # 3D cursor
    if params.cursor_tweak_event:
        items.extend([
            ("uv.cursor_set", params.cursor_set_event, None),
            ("transform.translate", params.cursor_tweak_event,
             {"properties": [("release_confirm", True), ("cursor_transform", True)]}),
        ])
    else:
        items.extend([
            ("uv.cursor_set", params.cursor_set_event, None),
        ])

    return keymap


def km_markers(params):
    items = []
    keymap = (
        "Markers",
        {"space_type": 'EMPTY', "region_type": 'WINDOW'},
        {"items": items},
    )

    items.extend([
        ("marker.add", {"type": 'M', "value": 'PRESS'}, None),
        ("marker.move", {"type": params.select_tweak, "value": 'ANY'},
         {"properties": [("tweak", True)]}),
        ("marker.duplicate", {"type": 'D', "value": 'PRESS', "shift": True}, None),
        ("marker.select", {"type": params.select_mouse, "value": 'PRESS'}, None),
        ("marker.select", {"type": params.select_mouse, "value": 'PRESS', "shift": True},
         {"properties": [("extend", True)]}),
        ("marker.select", {"type": params.select_mouse, "value": 'PRESS', "ctrl": True},
         {"properties": [("camera", True)]}),
        ("marker.select", {"type": params.select_mouse, "value": 'PRESS', "shift": True, "ctrl": True},
         {"properties": [("extend", True), ("camera", True)]}),
        ("marker.select_box", {"type": params.select_tweak, "value": 'ANY'},
         {"properties": [("tweak", True)]}),
        ("marker.select_box", {"type": 'B', "value": 'PRESS'}, None),
        *_template_items_select_actions(params, "marker.select_all"),
        ("marker.delete", {"type": 'X', "value": 'PRESS'}, None),
        ("marker.delete", {"type": 'DEL', "value": 'PRESS'}, None),
        ("marker.rename", {"type": 'M', "value": 'PRESS', "ctrl": True}, None),
        ("marker.move", {"type": 'G', "value": 'PRESS'}, None),
        ("marker.camera_bind", {"type": 'B', "value": 'PRESS', "ctrl": True}, None),
    ])

    return keymap


def km_time_scrub(_params):
    items = []
    keymap = (
        "Time Scrub",
        {"space_type": 'EMPTY', "region_type": 'WINDOW'},
        {"items": items},
    )

    items.extend([
        ("anim.change_frame", {"type": 'LEFTMOUSE', "value": 'PRESS'}, None),
    ])

    return keymap


def km_time_scrub_clip(_params):
    items = []
    keymap = (
        "Clip Time Scrub",
        {"space_type": 'CLIP_EDITOR', "region_type": 'PREVIEW'},
        {"items": items},
    )

    items.extend([
        ("clip.change_frame", {"type": 'LEFTMOUSE', "value": 'PRESS'}, None),
    ])

    return keymap


# ------------------------------------------------------------------------------
# Editor (Property Editor)

def km_property_editor(_params):
    items = []
    keymap = ("Property Editor",
        {"space_type": 'PROPERTIES', "region_type": 'WINDOW'},
        {"items": items},)

    items.extend([("buttons.context_menu", {"type": 'RIGHTMOUSE', "value": 'PRESS'}, None),
        ("screen.space_context_cycle", {"type": 'WHEELUPMOUSE', "value": 'PRESS', "ctrl": True},
         {"properties": [("direction", 'PREV')]}),
        ("screen.space_context_cycle", {"type": 'WHEELDOWNMOUSE', "value": 'PRESS', "ctrl": True},
         {"properties": [("direction", 'NEXT')]}),
        ("buttons.start_filter", {"type": 'F', "value": 'PRESS', "ctrl": True}, None),
        ("buttons.clear_filter", {"type": 'F', "value": 'PRESS', "alt": True}, None),
        # Modifier panels
        ("object.modifier_set_active", {"type": 'LEFTMOUSE', "value": 'PRESS'}, None),
        ("object.modifier_remove", {"type": 'X', "value": 'PRESS'}, {"properties": [("report", True)]}),
        ("object.modifier_remove", {"type": 'DEL', "value": 'PRESS'}, {"properties": [("report", True)]}),
        ("object.modifier_copy", {"type": 'D', "value": 'PRESS', "shift": True}, None),
        ("object.modifier_apply", {"type": 'A', "value": 'PRESS', "ctrl": True}, {"properties": [("report", True)]}),
        # Grease pencil modifier panels
        ("object.gpencil_modifier_remove",
         {"type": 'X', "value": 'PRESS'}, {"properties": [("report", True)]}),
        ("object.gpencil_modifier_remove",
         {"type": 'DEL', "value": 'PRESS'}, {"properties": [("report", True)]}),
        ("object.gpencil_modifier_copy",
         {"type": 'D', "value": 'PRESS', "shift": True}, None),
        ("object.gpencil_modifier_apply",
         {"type": 'A', "value": 'PRESS', "ctrl": True}, {"properties": [("report", True)]}),
        # ShaderFX panels
        ("object.shaderfx_remove", {"type": 'X', "value": 'PRESS'}, {"properties": [("report", True)]}),
        ("object.shaderfx_remove", {"type": 'DEL', "value": 'PRESS'}, {"properties": [("report", True)]}),
        ("object.shaderfx_copy", {"type": 'D', "value": 'PRESS', "shift": True}, None),
        # Constraint panels
        ("constraint.delete", {"type": 'X', "value": 'PRESS'}, {"properties": [("report", True)]}),
        ("constraint.delete", {"type": 'DEL', "value": 'PRESS'}, {"properties": [("report", True)]}),
        ("constraint.copy", {"type": 'D', "value": 'PRESS', "shift": True}, None),
        ("constraint.apply", {"type": 'A', "value": 'PRESS', "ctrl": True}, {"properties": [("report", True)]}),])

    return keymap


# ------------------------------------------------------------------------------
# Editor (Outliner)

def km_outliner(params):
    items = []
    keymap = ("Outliner",
        {"space_type": 'OUTLINER', "region_type": 'WINDOW'},
        {"items": items},)

    items.extend([("outliner.highlight_update", {"type": 'MOUSEMOVE', "value": 'ANY', "any": True}, None),
        ("outliner.item_rename", {"type": 'LEFTMOUSE', "value": 'DOUBLE_CLICK'}, None),
        ("outliner.item_rename", {"type": 'F2', "value": 'PRESS'},
         {"properties": [("use_active", True)]}),
        ("outliner.item_activate", {"type": 'LEFTMOUSE', "value": 'CLICK'},
         {"properties": [("deselect_all", not params.legacy)]}),
        ("outliner.item_activate", {"type": 'LEFTMOUSE', "value": 'CLICK', "ctrl": True},
         {"properties": [("extend", True), ("deselect_all", not params.legacy)]}),
        ("outliner.item_activate", {"type": 'LEFTMOUSE', "value": 'CLICK', "shift": True},
         {"properties": [("extend_range", True), ("deselect_all", not params.legacy)]}),
        ("outliner.item_activate", {"type": 'LEFTMOUSE', "value": 'CLICK', "ctrl": True, "shift": True},
         {"properties": [("extend", True), ("extend_range", True), ("deselect_all", not params.legacy)]}),
        ("outliner.select_box", {"type": 'B', "value": 'PRESS'}, None),
        ("outliner.select_box", {"type": 'EVT_TWEAK_L', "value": 'ANY'}, {"properties": [("tweak", True)]}),
        ("outliner.select_box", {"type": 'EVT_TWEAK_L', "value": 'ANY', "shift": True},
         {"properties": [("tweak", True), ("mode", 'ADD')]}),
        ("outliner.select_box", {"type": 'EVT_TWEAK_L', "value": 'ANY', "ctrl": True},
         {"properties": [("tweak", True), ("mode", 'SUB')]}),
        ("outliner.select_walk", {"type": 'UP_ARROW', "value": 'PRESS', "repeat": True},
         {"properties": [("direction", 'UP')]}),
        ("outliner.select_walk", {"type": 'UP_ARROW', "value": 'PRESS', "shift": True, "repeat": True},
         {"properties": [("direction", 'UP'), ("extend", True)]}),
        ("outliner.select_walk", {"type": 'DOWN_ARROW', "value": 'PRESS', "repeat": True},
         {"properties": [("direction", 'DOWN')]}),
        ("outliner.select_walk", {"type": 'DOWN_ARROW', "value": 'PRESS', "shift": True, "repeat": True},
         {"properties": [("direction", 'DOWN'), ("extend", True)]}),
        ("outliner.select_walk", {"type": 'LEFT_ARROW', "value": 'PRESS', "repeat": True},
         {"properties": [("direction", 'LEFT')]}),
        ("outliner.select_walk", {"type": 'LEFT_ARROW', "value": 'PRESS', "shift": True, "repeat": True},
         {"properties": [("direction", 'LEFT'), ("toggle_all", True)]}),
        ("outliner.select_walk", {"type": 'RIGHT_ARROW', "value": 'PRESS', "repeat": True},
         {"properties": [("direction", 'RIGHT')]}),
        ("outliner.select_walk", {"type": 'RIGHT_ARROW', "value": 'PRESS', "shift": True, "repeat": True},
         {"properties": [("direction", 'RIGHT'), ("toggle_all", True)]}),
        ("outliner.item_openclose", {"type": 'LEFTMOUSE', "value": 'CLICK'},
         {"properties": [("all", False)]}),
        ("outliner.item_openclose", {"type": 'LEFTMOUSE', "value": 'CLICK', "shift": True},
         {"properties": [("all", True)]}),
        ("outliner.item_openclose", {"type": 'EVT_TWEAK_L', "value": 'ANY'},
         {"properties": [("all", False)]}),
        # Fall through to generic context menu if the item(s) selected have no
        # type specific actions.
        ("outliner.operation", {"type": 'RIGHTMOUSE', "value": 'PRESS'}, None),
        op_menu("OUTLINER_MT_context_menu", {"type": 'RIGHTMOUSE', "value": 'PRESS'}),
        op_menu_pie("OUTLINER_MT_view_pie", {"type": 'ACCENT_GRAVE', "value": 'PRESS'}),
        ("outliner.item_drag_drop", {"type": 'EVT_TWEAK_L', "value": 'ANY'}, None),
        ("outliner.item_drag_drop", {"type": 'EVT_TWEAK_L', "value": 'ANY', "shift": True}, None),
        ("outliner.show_hierarchy", {"type": 'HOME', "value": 'PRESS'}, None),
        ("outliner.show_active", {"type": 'PERIOD', "value": 'PRESS'}, None),
        ("outliner.show_active", {"type": 'NUMPAD_PERIOD', "value": 'PRESS'}, None),
        ("outliner.scroll_page", {"type": 'PAGE_DOWN', "value": 'PRESS', "repeat": True},
         {"properties": [("up", False)]}),
        ("outliner.scroll_page", {"type": 'PAGE_UP', "value": 'PRESS', "repeat": True},
         {"properties": [("up", True)]}),
        ("outliner.show_one_level", {"type": 'NUMPAD_PLUS', "value": 'PRESS'}, None),
        ("outliner.show_one_level", {"type": 'NUMPAD_MINUS', "value": 'PRESS'},
         {"properties": [("open", False)]}),
        *_template_items_select_actions(params, "outliner.select_all"),
        ("outliner.expanded_toggle", {"type": 'A', "value": 'PRESS', "shift": True}, None),
        ("outliner.keyingset_add_selected", {"type": 'K', "value": 'PRESS'}, None),
        ("outliner.keyingset_remove_selected", {"type": 'K', "value": 'PRESS', "alt": True}, None),
        ("anim.keyframe_insert", {"type": 'I', "value": 'PRESS'}, None),
        ("anim.keyframe_delete", {"type": 'I', "value": 'PRESS', "alt": True}, None),
        ("outliner.drivers_add_selected", {"type": 'D', "value": 'PRESS', "ctrl": True}, None),
        ("outliner.drivers_delete_selected", {"type": 'D', "value": 'PRESS', "ctrl": True, "alt": True}, None),
        ("outliner.collection_new", {"type": 'C', "value": 'PRESS'}, None),
        ("outliner.delete", {"type": 'X', "value": 'PRESS'}, None),
        ("outliner.delete", {"type": 'DEL', "value": 'PRESS'}, None),
        ("object.move_to_collection", {"type": 'M', "value": 'PRESS'}, None),
        ("object.link_to_collection", {"type": 'M', "value": 'PRESS', "shift": True}, None),
        ("outliner.collection_exclude_set", {"type": 'E', "value": 'PRESS'}, None),
        ("outliner.collection_exclude_clear", {"type": 'E', "value": 'PRESS', "alt": True}, None),
        ("outliner.hide", {"type": 'H', "value": 'PRESS'}, None),
        ("outliner.unhide_all", {"type": 'H', "value": 'PRESS', "alt": True}, None),
        # Copy/paste.
        ("outliner.id_copy", {"type": 'C', "value": 'PRESS', "ctrl": True}, None),
        ("outliner.id_paste", {"type": 'V', "value": 'PRESS', "ctrl": True}, None),])

    return keymap


# ------------------------------------------------------------------------------
# Editor (UV Editor)

def km_uv_editor(params):
    items = []
    keymap = ("UV Editor",
        {"space_type": 'EMPTY', "region_type": 'WINDOW'},
        {"items": items},)

    items.extend([# Selection modes.
        *_template_items_uv_select_mode(params),
        *_template_uv_select(type=params.select_mouse,
            value=('CLICK' if params.use_fallback_tool_rmb else params.select_mouse_value),
            legacy=params.legacy,),
        ("uv.mark_seam", {"type": 'E', "value": 'PRESS', "ctrl": True}, None),
        ("uv.select_loop",
         {"type": params.select_mouse, "value": params.select_mouse_value, "alt": True}, None),
        ("uv.select_loop",
         {"type": params.select_mouse, "value": params.select_mouse_value, "shift": True, "alt": True},
         {"properties": [("extend", True)]}),
        ("uv.select_edge_ring",
         {"type": params.select_mouse, "value": params.select_mouse_value, "ctrl": True, "alt": True}, None),
        ("uv.select_edge_ring",
         {"type": params.select_mouse, "value": params.select_mouse_value, "ctrl": True, "shift": True, "alt": True},
         {"properties": [("extend", True)]}),
        ("uv.shortest_path_pick",
         {"type": params.select_mouse, "value": params.select_mouse_value_fallback, "ctrl": True},
         {"properties": [("use_fill", False)]}),
        ("uv.shortest_path_pick",
         {"type": params.select_mouse, "value": params.select_mouse_value_fallback, "ctrl": True, "shift": True},
         {"properties": [("use_fill", True)]}),
        ("uv.select_split", {"type": 'Y', "value": 'PRESS'}, None),
        op_tool_optional(("uv.select_box", {"type": 'B', "value": 'PRESS'},
             {"properties": [("pinned", False)]}),
            (op_tool, "builtin.select_box"), params),
        ("uv.select_box", {"type": 'B', "value": 'PRESS', "ctrl": True},
         {"properties": [("pinned", True)]}),
        op_tool_optional(("uv.select_circle", {"type": 'C', "value": 'PRESS'}, None),
            (op_tool, "builtin.select_circle"), params),
        ("uv.select_lasso", {"type": params.action_tweak, "value": 'ANY', "ctrl": True},
         {"properties": [("mode", 'ADD')]}),
        ("uv.select_lasso", {"type": params.action_tweak, "value": 'ANY', "shift": True, "ctrl": True},
         {"properties": [("mode", 'SUB')]}),
        ("uv.select_linked", {"type": 'L', "value": 'PRESS', "ctrl": True}, None),
        ("uv.select_linked_pick", {"type": 'L', "value": 'PRESS'},
         {"properties": [("extend", True), ("deselect", False)]}),
        ("uv.select_linked_pick", {"type": 'L', "value": 'PRESS', "shift": True},
         {"properties": [("deselect", True)]}),
        ("uv.select_more", {"type": 'NUMPAD_PLUS', "value": 'PRESS', "ctrl": True, "repeat": True}, None),
        ("uv.select_less", {"type": 'NUMPAD_MINUS', "value": 'PRESS', "ctrl": True, "repeat": True}, None),
        *_template_items_select_actions(params, "uv.select_all"),
        *_template_items_hide_reveal_actions("uv.hide", "uv.reveal"),
        ("uv.select_pinned", {"type": 'P', "value": 'PRESS', "shift": True}, None),
        op_menu("IMAGE_MT_uvs_merge", {"type": 'M', "value": 'PRESS'}),
        op_menu("IMAGE_MT_uvs_split", {"type": 'M', "value": 'PRESS', "alt": True}),
        op_menu("IMAGE_MT_uvs_align", {"type": 'W', "value": 'PRESS', "shift": True}),
        ("uv.stitch", {"type": 'V', "value": 'PRESS', "alt": True}, None),
        ("uv.rip_move", {"type": 'V', "value": 'PRESS'}, None),
        ("uv.pin", {"type": 'P', "value": 'PRESS'},
         {"properties": [("clear", False)]}),
        ("uv.pin", {"type": 'P', "value": 'PRESS', "alt": True},
         {"properties": [("clear", True)]}),
        op_menu("IMAGE_MT_uvs_unwrap", {"type": 'U', "value": 'PRESS'}),
        (op_menu_pie("IMAGE_MT_uvs_snap_pie", {"type": 'S', "value": 'PRESS', "shift": True})
            if not params.legacy else
            op_menu("IMAGE_MT_uvs_snap", {"type": 'S', "value": 'PRESS', "shift": True})),
        op_menu("IMAGE_MT_uvs_select_mode", {"type": 'TAB', "value": 'PRESS', "ctrl": True}),
        *_template_items_proportional_editing(params, connected=False, toggle_data_path='tool_settings.use_proportional_edit'),
        ("transform.translate", {"type": params.select_tweak, "value": 'ANY'}, None),
        op_tool_optional(("transform.translate", {"type": 'G', "value": 'PRESS'}, None),
            (op_tool_cycle, "builtin.move"), params),
        op_tool_optional(("transform.rotate", {"type": 'R', "value": 'PRESS'}, None),
            (op_tool_cycle, "builtin.rotate"), params),
        op_tool_optional(("transform.resize", {"type": 'S', "value": 'PRESS'}, None),
            (op_tool_cycle, "builtin.scale"), params),
        ("transform.shear", {"type": 'S', "value": 'PRESS', "shift": True, "ctrl": True, "alt": True}, None),
        ("transform.mirror", {"type": 'M', "value": 'PRESS', "ctrl": True}, None),
        ("wm.context_toggle", {"type": 'TAB', "value": 'PRESS', "shift": True},
         {"properties": [("data_path", 'tool_settings.use_snap')]}),
        ("wm.context_menu_enum", {"type": 'TAB', "value": 'PRESS', "shift": True, "ctrl": True},
         {"properties": [("data_path", 'tool_settings.snap_uv_element')]}),
        *_template_items_context_menu("IMAGE_MT_uvs_context_menu", params.context_menu_event),])

    # Fallback for MMB emulation
    if params.use_mouse_emulate_3_button and params.select_mouse == 'LEFTMOUSE':
        items.extend([("uv.select_loop", {"type": params.select_mouse, "value": 'DOUBLE_CLICK'}, None),
            ("uv.select_loop", {"type": params.select_mouse, "value": 'DOUBLE_CLICK', "alt": True},
             {"properties": [("extend", True)]}),])

    # 3D cursor
    if params.cursor_tweak_event:
        items.extend([("uv.cursor_set", params.cursor_set_event, None),
            ("transform.translate", params.cursor_tweak_event,
             {"properties": [("release_confirm", True), ("cursor_transform", True)]}),])
    else:
        items.extend([("uv.cursor_set", params.cursor_set_event, None),])

    if params.legacy:
        items.extend([("uv.minimize_stretch", {"type": 'V', "value": 'PRESS', "ctrl": True}, None),
            ("uv.pack_islands", {"type": 'P', "value": 'PRESS', "ctrl": True}, None),
            ("uv.average_islands_scale", {"type": 'A', "value": 'PRESS', "ctrl": True}, None),])

    if params.select_mouse == 'LEFTMOUSE' and not params.legacy:
        # Quick switch to select tool, since left select can't easily
        # select with any tool active.
        items.extend([op_tool_cycle("builtin.select_box", {"type": 'W', "value": 'PRESS'}),])

    return keymap


# ------------------------------------------------------------------------------
# Editor (3D View)

# 3D View: all regions.
def km_view3d_generic(_params):
    items = []
    keymap = ("3D View Generic",
        {"space_type": 'VIEW_3D', "region_type": 'WINDOW'},
        {"items": items},)

    items.extend([*_template_space_region_type_toggle(toolbar_key={"type": 'T', "value": 'PRESS'},
            sidebar_key={"type": 'N', "value": 'PRESS'},)])

    return keymap


# 3D View: main region.
def km_view3d(params):
    items = []
    keymap = ("3D View",
        {"space_type": 'VIEW_3D', "region_type": 'WINDOW'},
        {"items": items},)

    # 3D cursor
    if params.cursor_tweak_event:
        items.extend([("view3d.cursor3d", params.cursor_set_event, None),
            ("transform.translate", params.cursor_tweak_event,
             {"properties": [("release_confirm", True), ("cursor_transform", True)]}),])
    else:
        items.extend([("view3d.cursor3d", params.cursor_set_event, None),])

    items.extend([# Visibility.
        ("view3d.localview", {"type": 'NUMPAD_SLASH', "value": 'PRESS'}, None),
        ("view3d.localview", {"type": 'SLASH', "value": 'PRESS'}, None),
        ("view3d.localview", {"type": 'MOUSESMARTZOOM', "value": 'ANY'}, None),
        ("view3d.localview_remove_from", {"type": 'M', "value": 'PRESS'}, None),
        # Navigation.
        ("view3d.rotate", {"type": 'MOUSEROTATE', "value": 'ANY'}, None),
        *((("view3d.rotate", {"type": 'MIDDLEMOUSE', "value": 'PRESS', "shift": True}, None),
            ("view3d.move", {"type": 'MIDDLEMOUSE', "value": 'PRESS'}, None),
            ("view3d.rotate", {"type": 'TRACKPADPAN', "value": 'ANY', "shift": True}, None),
            ("view3d.move", {"type": 'TRACKPADPAN', "value": 'ANY'}, None),) if params.use_v3d_mmb_pan else (("view3d.rotate", {"type": 'MIDDLEMOUSE', "value": 'PRESS'}, None),
            ("view3d.move", {"type": 'MIDDLEMOUSE', "value": 'PRESS', "shift": True}, None),
            ("view3d.rotate", {"type": 'TRACKPADPAN', "value": 'ANY'}, None),
            ("view3d.move", {"type": 'TRACKPADPAN', "value": 'ANY', "shift": True}, None),)),
        ("view3d.zoom", {"type": 'MIDDLEMOUSE', "value": 'PRESS', "ctrl": True}, None),
        ("view3d.dolly", {"type": 'MIDDLEMOUSE', "value": 'PRESS', "shift": True, "ctrl": True}, None),
        ("view3d.view_selected", {"type": 'NUMPAD_PERIOD', "value": 'PRESS', "ctrl": True},
         {"properties": [("use_all_regions", True)]}),
        ("view3d.view_selected", {"type": 'NUMPAD_PERIOD', "value": 'PRESS'},
         {"properties": [("use_all_regions", False)]}),
        ("view3d.smoothview", {"type": 'TIMER1', "value": 'ANY', "any": True}, None),
        ("view3d.zoom", {"type": 'TRACKPADZOOM', "value": 'ANY'}, None),
        ("view3d.zoom", {"type": 'TRACKPADPAN', "value": 'ANY', "ctrl": True}, None),
        ("view3d.zoom", {"type": 'NUMPAD_PLUS', "value": 'PRESS', "repeat": True},
         {"properties": [("delta", 1)]}),
        ("view3d.zoom", {"type": 'NUMPAD_MINUS', "value": 'PRESS', "repeat": True},
         {"properties": [("delta", -1)]}),
        ("view3d.zoom", {"type": 'EQUAL', "value": 'PRESS', "ctrl": True, "repeat": True},
         {"properties": [("delta", 1)]}),
        ("view3d.zoom", {"type": 'MINUS', "value": 'PRESS', "ctrl": True, "repeat": True},
         {"properties": [("delta", -1)]}),
        ("view3d.zoom", {"type": 'WHEELINMOUSE', "value": 'PRESS'},
         {"properties": [("delta", 1)]}),
        ("view3d.zoom", {"type": 'WHEELOUTMOUSE', "value": 'PRESS'},
         {"properties": [("delta", -1)]}),
        ("view3d.dolly", {"type": 'NUMPAD_PLUS', "value": 'PRESS', "shift": True, "repeat": True},
         {"properties": [("delta", 1)]}),
        ("view3d.dolly", {"type": 'NUMPAD_MINUS', "value": 'PRESS', "shift": True, "repeat": True},
         {"properties": [("delta", -1)]}),
        ("view3d.dolly", {"type": 'EQUAL', "value": 'PRESS', "shift": True, "ctrl": True, "repeat": True},
         {"properties": [("delta", 1)]}),
        ("view3d.dolly", {"type": 'MINUS', "value": 'PRESS', "shift": True, "ctrl": True, "repeat": True},
         {"properties": [("delta", -1)]}),
        ("view3d.view_center_camera", {"type": 'HOME', "value": 'PRESS'}, None),
        ("view3d.view_center_lock", {"type": 'HOME', "value": 'PRESS'}, None),
        ("view3d.view_all", {"type": 'HOME', "value": 'PRESS'},
         {"properties": [("center", False)]}),
        ("view3d.view_all", {"type": 'HOME', "value": 'PRESS', "ctrl": True},
         {"properties": [("use_all_regions", True), ("center", False)]}),
        ("view3d.view_all", {"type": 'C', "value": 'PRESS', "shift": True},
         {"properties": [("center", True)]}),
        op_menu_pie("VIEW3D_MT_view_pie" if params.v3d_tilde_action == 'VIEW' else "VIEW3D_MT_transform_gizmo_pie",
            {"type": 'ACCENT_GRAVE', "value": params.pie_value},),
        *(() if not params.use_pie_click_drag else
          (("view3d.navigate", {"type": 'ACCENT_GRAVE', "value": 'CLICK'}, None),)),
        ("view3d.navigate", {"type": 'ACCENT_GRAVE', "value": 'PRESS', "shift": True}, None),
        ("view3d.navigate", {"type": 'ACCENT_GRAVE', "value": 'PRESS', "shift": True}, None),
        # Numpad views.
        ("view3d.view_camera", {"type": 'NUMPAD_0', "value": 'PRESS'}, None),
        ("view3d.view_axis", {"type": 'NUMPAD_1', "value": 'PRESS'},
         {"properties": [("type", 'FRONT')]}),
        ("view3d.view_orbit", {"type": 'NUMPAD_2', "value": 'PRESS', "repeat": True},
         {"properties": [("type", 'ORBITDOWN')]}),
        ("view3d.view_axis", {"type": 'NUMPAD_3', "value": 'PRESS'},
         {"properties": [("type", 'RIGHT')]}),
        ("view3d.view_orbit", {"type": 'NUMPAD_4', "value": 'PRESS', "repeat": True},
         {"properties": [("type", 'ORBITLEFT')]}),
        ("view3d.view_persportho", {"type": 'NUMPAD_5', "value": 'PRESS'}, None),
        ("view3d.view_orbit", {"type": 'NUMPAD_6', "value": 'PRESS', "repeat": True},
         {"properties": [("type", 'ORBITRIGHT')]}),
        ("view3d.view_axis", {"type": 'NUMPAD_7', "value": 'PRESS'},
         {"properties": [("type", 'TOP')]}),
        ("view3d.view_orbit", {"type": 'NUMPAD_8', "value": 'PRESS', "repeat": True},
         {"properties": [("type", 'ORBITUP')]}),
        ("view3d.view_axis", {"type": 'NUMPAD_1', "value": 'PRESS', "ctrl": True},
         {"properties": [("type", 'BACK')]}),
        ("view3d.view_axis", {"type": 'NUMPAD_3', "value": 'PRESS', "ctrl": True},
         {"properties": [("type", 'LEFT')]}),
        ("view3d.view_axis", {"type": 'NUMPAD_7', "value": 'PRESS', "ctrl": True},
         {"properties": [("type", 'BOTTOM')]}),
        ("view3d.view_pan", {"type": 'NUMPAD_2', "value": 'PRESS', "ctrl": True, "repeat": True},
         {"properties": [("type", 'PANDOWN')]}),
        ("view3d.view_pan", {"type": 'NUMPAD_4', "value": 'PRESS', "ctrl": True, "repeat": True},
         {"properties": [("type", 'PANLEFT')]}),
        ("view3d.view_pan", {"type": 'NUMPAD_6', "value": 'PRESS', "ctrl": True, "repeat": True},
         {"properties": [("type", 'PANRIGHT')]}),
        ("view3d.view_pan", {"type": 'NUMPAD_8', "value": 'PRESS', "ctrl": True, "repeat": True},
         {"properties": [("type", 'PANUP')]}),
        ("view3d.view_roll", {"type": 'NUMPAD_4', "value": 'PRESS', "shift": True, "repeat": True},
         {"properties": [("type", 'LEFT')]}),
        ("view3d.view_roll", {"type": 'NUMPAD_6', "value": 'PRESS', "shift": True, "repeat": True},
         {"properties": [("type", 'RIGHT')]}),
        ("view3d.view_orbit", {"type": 'NUMPAD_9', "value": 'PRESS'},
         {"properties": [("angle", 3.1415927), ("type", 'ORBITRIGHT')]}),
        ("view3d.view_axis", {"type": 'NUMPAD_1', "value": 'PRESS', "shift": True},
         {"properties": [("type", 'FRONT'), ("align_active", True)]}),
        ("view3d.view_axis", {"type": 'NUMPAD_3', "value": 'PRESS', "shift": True},
         {"properties": [("type", 'RIGHT'), ("align_active", True)]}),
        ("view3d.view_axis", {"type": 'NUMPAD_7', "value": 'PRESS', "shift": True},
         {"properties": [("type", 'TOP'), ("align_active", True)]}),
        ("view3d.view_axis", {"type": 'NUMPAD_1', "value": 'PRESS', "shift": True, "ctrl": True},
         {"properties": [("type", 'BACK'), ("align_active", True)]}),
        ("view3d.view_axis", {"type": 'NUMPAD_3', "value": 'PRESS', "shift": True, "ctrl": True},
         {"properties": [("type", 'LEFT'), ("align_active", True)]}),
        ("view3d.view_axis", {"type": 'NUMPAD_7', "value": 'PRESS', "shift": True, "ctrl": True},
         {"properties": [("type", 'BOTTOM'), ("align_active", True)]}),
        *((("view3d.view_axis", {"type": 'EVT_TWEAK_M', "value": 'NORTH', "alt": True},
             {"properties": [("type", 'TOP'), ("relative", True)]}),
            ("view3d.view_axis", {"type": 'EVT_TWEAK_M', "value": 'SOUTH', "alt": True},
             {"properties": [("type", 'BOTTOM'), ("relative", True)]}),
            ("view3d.view_axis", {"type": 'EVT_TWEAK_M', "value": 'EAST', "alt": True},
             {"properties": [("type", 'RIGHT'), ("relative", True)]}),
            ("view3d.view_axis", {"type": 'EVT_TWEAK_M', "value": 'WEST', "alt": True},
             {"properties": [("type", 'LEFT'), ("relative", True)]}),) if params.v3d_alt_mmb_drag_action == 'RELATIVE' else (("view3d.view_axis", {"type": 'EVT_TWEAK_M', "value": 'NORTH', "alt": True},
             {"properties": [("type", 'TOP')]}),
            ("view3d.view_axis", {"type": 'EVT_TWEAK_M', "value": 'SOUTH', "alt": True},
             {"properties": [("type", 'BOTTOM')]}),
            ("view3d.view_axis", {"type": 'EVT_TWEAK_M', "value": 'EAST', "alt": True},
             {"properties": [("type", 'RIGHT')]}),
            ("view3d.view_axis", {"type": 'EVT_TWEAK_M', "value": 'WEST', "alt": True},
             {"properties": [("type", 'LEFT')]}),
            # Match the pie menu.
            ("view3d.view_axis", {"type": 'EVT_TWEAK_M', "value": 'NORTH_WEST', "alt": True},
             {"properties": [("type", 'FRONT')]}),
            ("view3d.view_axis", {"type": 'EVT_TWEAK_M', "value": 'NORTH_EAST', "alt": True},
             {"properties": [("type", 'BACK')]}),)),
        ("view3d.view_center_pick", {"type": 'MIDDLEMOUSE', "value": 'CLICK', "alt": True}, None),
        ("view3d.ndof_orbit_zoom", {"type": 'NDOF_MOTION', "value": 'ANY'}, None),
        ("view3d.ndof_orbit", {"type": 'NDOF_MOTION', "value": 'ANY', "ctrl": True}, None),
        ("view3d.ndof_pan", {"type": 'NDOF_MOTION', "value": 'ANY', "shift": True}, None),
        ("view3d.ndof_all", {"type": 'NDOF_MOTION', "value": 'ANY', "shift": True, "ctrl": True}, None),
        ("view3d.view_selected", {"type": 'NDOF_BUTTON_FIT', "value": 'PRESS'},
         {"properties": [("use_all_regions", False)]}),
        ("view3d.view_roll", {"type": 'NDOF_BUTTON_ROLL_CCW', "value": 'PRESS'},
         {"properties": [("type", 'LEFT')]}),
        ("view3d.view_roll", {"type": 'NDOF_BUTTON_ROLL_CCW', "value": 'PRESS'},
         {"properties": [("type", 'RIGHT')]}),
        ("view3d.view_axis", {"type": 'NDOF_BUTTON_FRONT', "value": 'PRESS'},
         {"properties": [("type", 'FRONT')]}),
        ("view3d.view_axis", {"type": 'NDOF_BUTTON_BACK', "value": 'PRESS'},
         {"properties": [("type", 'BACK')]}),
        ("view3d.view_axis", {"type": 'NDOF_BUTTON_LEFT', "value": 'PRESS'},
         {"properties": [("type", 'LEFT')]}),
        ("view3d.view_axis", {"type": 'NDOF_BUTTON_RIGHT', "value": 'PRESS'},
         {"properties": [("type", 'RIGHT')]}),
        ("view3d.view_axis", {"type": 'NDOF_BUTTON_TOP', "value": 'PRESS'},
         {"properties": [("type", 'TOP')]}),
        ("view3d.view_axis", {"type": 'NDOF_BUTTON_BOTTOM', "value": 'PRESS'},
         {"properties": [("type", 'BOTTOM')]}),
        ("view3d.view_axis", {"type": 'NDOF_BUTTON_FRONT', "value": 'PRESS', "shift": True},
         {"properties": [("type", 'FRONT'), ("align_active", True)]}),
        ("view3d.view_axis", {"type": 'NDOF_BUTTON_RIGHT', "value": 'PRESS', "shift": True},
         {"properties": [("type", 'RIGHT'), ("align_active", True)]}),
        ("view3d.view_axis", {"type": 'NDOF_BUTTON_TOP', "value": 'PRESS', "shift": True},
         {"properties": [("type", 'TOP'), ("align_active", True)]}),
        # Selection.
        *_template_view3d_select(type=params.select_mouse,
            value=params.select_mouse_value_fallback,
            legacy=params.legacy,),
        op_tool_optional(("view3d.select_box", {"type": 'B', "value": 'PRESS'}, None),
            (op_tool, "builtin.select_box"), params),
        ("view3d.select_lasso", {"type": params.action_tweak, "value": 'ANY', "ctrl": True},
         {"properties": [("mode", 'ADD')]}),
        ("view3d.select_lasso", {"type": params.action_tweak, "value": 'ANY', "shift": True, "ctrl": True},
         {"properties": [("mode", 'SUB')]}),
        op_tool_optional(("view3d.select_circle", {"type": 'C', "value": 'PRESS'}, None),
            (op_tool, "builtin.select_circle"), params),
        # Borders.
        ("view3d.clip_border", {"type": 'B', "value": 'PRESS', "alt": True}, None),
        ("view3d.zoom_border", {"type": 'B', "value": 'PRESS', "shift": True}, None),
        ("view3d.render_border", {"type": 'B', "value": 'PRESS', "ctrl": True}, None),
        ("view3d.clear_render_border", {"type": 'B', "value": 'PRESS', "ctrl": True, "alt": True}, None),
        # Cameras.
        ("view3d.camera_to_view", {"type": 'NUMPAD_0', "value": 'PRESS', "ctrl": True, "alt": True}, None),
        ("view3d.object_as_camera", {"type": 'NUMPAD_0', "value": 'PRESS', "ctrl": True}, None),
        # Copy/paste.
        ("view3d.copybuffer", {"type": 'C', "value": 'PRESS', "ctrl": True}, None),
        ("view3d.pastebuffer", {"type": 'V', "value": 'PRESS', "ctrl": True}, None),
        # Transform.
        ("transform.translate", {"type": params.select_tweak, "value": 'ANY'}, None),
        op_tool_optional(("transform.translate", {"type": 'G', "value": 'PRESS'}, None),
            (op_tool_cycle, "builtin.move"), params),
        op_tool_optional(("transform.rotate", {"type": 'R', "value": 'PRESS'}, None),
            (op_tool_cycle, "builtin.rotate"), params),
        op_tool_optional(("transform.resize", {"type": 'S', "value": 'PRESS'}, None),
            (op_tool_cycle, "builtin.scale"), params),
        op_tool_optional(("transform.tosphere", {"type": 'S', "value": 'PRESS', "shift": True, "alt": True}, None),
            (op_tool_cycle, "builtin.to_sphere"), params),
        op_tool_optional(("transform.shear", {"type": 'S', "value": 'PRESS', "shift": True, "ctrl": True, "alt": True}, None),
            (op_tool_cycle, "builtin.shear"), params),
        ("transform.bend", {"type": 'W', "value": 'PRESS', "shift": True}, None),
        ("transform.mirror", {"type": 'M', "value": 'PRESS', "ctrl": True}, None),
        ("object.transform_axis_target", {"type": 'T', "value": 'PRESS', "shift": True}, None),
        ("transform.skin_resize", {"type": 'A', "value": 'PRESS', "ctrl": True}, None),
        # Snapping.
        ("wm.context_toggle", {"type": 'TAB', "value": 'PRESS', "shift": True},
         {"properties": [("data_path", 'tool_settings.use_snap')]}),
        op_panel("VIEW3D_PT_snapping",
            {"type": 'TAB', "value": 'PRESS', "shift": True, "ctrl": True},
            [("keep_open", True)],),
        (op_menu_pie("VIEW3D_MT_snap_pie", {"type": 'S', "value": 'PRESS', "shift": True})
            if not params.legacy else
            op_menu("VIEW3D_MT_snap", {"type": 'S', "value": 'PRESS', "shift": True})),])

    if not params.legacy:
        # New pie menus.
        items.extend([("wm.context_toggle", {"type": 'ACCENT_GRAVE', "value": 'PRESS', "ctrl": True},
             {"properties": [("data_path", 'space_data.show_gizmo')]}),
            op_menu_pie("VIEW3D_MT_pivot_pie", {"type": 'PERIOD', "value": 'PRESS'}),
            op_menu_pie("VIEW3D_MT_orientations_pie", {"type": 'COMMA', "value": 'PRESS'}),
            op_menu_pie("VIEW3D_MT_shading_pie" if not params.use_v3d_shade_ex_pie else
                "VIEW3D_MT_shading_ex_pie",
                {"type": 'Z', "value": params.pie_value}),
            *(() if not params.use_pie_click_drag else
              (("view3d.toggle_shading", {"type": 'Z', "value": 'CLICK'},
                {"properties": [("type", 'WIREFRAME')]}),)),
            ("view3d.toggle_shading", {"type": 'Z', "value": 'PRESS', "shift": True},
             {"properties": [("type", 'WIREFRAME')]}),
            ("view3d.toggle_xray", {"type": 'Z', "value": 'PRESS', "alt": True}, None),
            ("wm.context_toggle", {"type": 'Z', "value": 'PRESS', "alt": True, "shift": True},
             {"properties": [("data_path", "space_data.overlay.show_overlays")]}),])
    else:
        items.extend([# Old navigation.
            ("view3d.view_lock_to_active", {"type": 'NUMPAD_PERIOD', "value": 'PRESS', "shift": True}, None),
            ("view3d.view_lock_clear", {"type": 'NUMPAD_PERIOD', "value": 'PRESS', "alt": True}, None),
            ("view3d.navigate", {"type": 'F', "value": 'PRESS', "shift": True}, None),
            ("view3d.zoom_camera_1_to_1", {"type": 'NUMPAD_ENTER', "value": 'PRESS', "shift": True}, None),
            ("view3d.view_center_cursor", {"type": 'HOME', "value": 'PRESS', "alt": True}, None),
            ("view3d.view_center_pick", {"type": 'F', "value": 'PRESS', "alt": True}, None),
            ("view3d.view_pan", {"type": 'WHEELUPMOUSE', "value": 'PRESS', "ctrl": True},
             {"properties": [("type", 'PANRIGHT')]}),
            ("view3d.view_pan", {"type": 'WHEELDOWNMOUSE', "value": 'PRESS', "ctrl": True},
             {"properties": [("type", 'PANLEFT')]}),
            ("view3d.view_pan", {"type": 'WHEELUPMOUSE', "value": 'PRESS', "shift": True},
             {"properties": [("type", 'PANUP')]}),
            ("view3d.view_pan", {"type": 'WHEELDOWNMOUSE', "value": 'PRESS', "shift": True},
             {"properties": [("type", 'PANDOWN')]}),
            ("view3d.view_orbit", {"type": 'WHEELUPMOUSE', "value": 'PRESS', "ctrl": True, "alt": True},
             {"properties": [("type", 'ORBITLEFT')]}),
            ("view3d.view_orbit", {"type": 'WHEELDOWNMOUSE', "value": 'PRESS', "ctrl": True, "alt": True},
             {"properties": [("type", 'ORBITRIGHT')]}),
            ("view3d.view_orbit", {"type": 'WHEELUPMOUSE', "value": 'PRESS', "shift": True, "alt": True},
             {"properties": [("type", 'ORBITUP')]}),
            ("view3d.view_orbit", {"type": 'WHEELDOWNMOUSE', "value": 'PRESS', "shift": True, "alt": True},
             {"properties": [("type", 'ORBITDOWN')]}),
            ("view3d.view_roll", {"type": 'WHEELUPMOUSE', "value": 'PRESS', "shift": True, "ctrl": True},
             {"properties": [("type", 'LEFT')]}),
            ("view3d.view_roll", {"type": 'WHEELDOWNMOUSE', "value": 'PRESS', "shift": True, "ctrl": True},
             {"properties": [("type", 'RIGHT')]}),
            ("transform.create_orientation", {"type": 'SPACE', "value": 'PRESS', "ctrl": True, "alt": True},
             {"properties": [("use", True)]}),
            ("transform.translate", {"type": 'T', "value": 'PRESS', "shift": True},
             {"properties": [("texture_space", True)]}),
            ("transform.resize", {"type": 'T', "value": 'PRESS', "shift": True, "alt": True},
             {"properties": [("texture_space", True)]}),
            # Old pivot.
            ("wm.context_set_enum", {"type": 'COMMA', "value": 'PRESS'},
             {"properties": [("data_path", 'tool_settings.transform_pivot_point'), ("value", 'BOUNDING_BOX_CENTER')]}),
            ("wm.context_set_enum", {"type": 'COMMA', "value": 'PRESS', "ctrl": True},
             {"properties": [("data_path", 'tool_settings.transform_pivot_point'), ("value", 'MEDIAN_POINT')]}),
            ("wm.context_toggle", {"type": 'COMMA', "value": 'PRESS', "alt": True},
             {"properties": [("data_path", 'tool_settings.use_transform_pivot_point_align')]}),
            ("wm.context_toggle", {"type": 'SPACE', "value": 'PRESS', "ctrl": True},
             {"properties": [("data_path", 'space_data.show_gizmo_context')]}),
            ("wm.context_set_enum", {"type": 'PERIOD', "value": 'PRESS'},
             {"properties": [("data_path", 'tool_settings.transform_pivot_point'), ("value", 'CURSOR')]}),
            ("wm.context_set_enum", {"type": 'PERIOD', "value": 'PRESS', "ctrl": True},
             {"properties": [("data_path", 'tool_settings.transform_pivot_point'), ("value", 'INDIVIDUAL_ORIGINS')]}),
            ("wm.context_set_enum", {"type": 'PERIOD', "value": 'PRESS', "alt": True},
             {"properties": [("data_path", 'tool_settings.transform_pivot_point'), ("value", 'ACTIVE_ELEMENT')]}),
            # Old shading.
            ("wm.context_toggle_enum", {"type": 'Z', "value": 'PRESS'},
             {"properties": [("data_path", 'space_data.shading.type'), ("value_1", 'WIREFRAME'), ("value_2", 'SOLID'),]}),
            ("wm.context_toggle_enum", {"type": 'Z', "value": 'PRESS', "shift": True},
             {"properties": [("data_path", 'space_data.shading.type'), ("value_1", 'RENDERED'), ("value_2", 'SOLID'),]}),
            ("wm.context_toggle_enum", {"type": 'Z', "value": 'PRESS', "alt": True},
             {"properties": [("data_path", 'space_data.shading.type'), ("value_1", 'MATERIAL'), ("value_2", 'SOLID'),]}),])

    if params.select_mouse == 'LEFTMOUSE' and not params.legacy:
        # Quick switch to select tool, since left select can't easily
        # select with any tool active.
        items.extend([op_tool_cycle("builtin.select_box", {"type": 'W', "value": 'PRESS'}),])

    return keymap


def km_mask_editing(params):
    items = []
    keymap = ("Mask Editing",
        {"space_type": 'EMPTY', "region_type": 'WINDOW'},
        {"items": items},)

    if params.select_mouse == 'RIGHTMOUSE':
        # mask.slide_point performs mostly the same function, so for the left
        # click select keymap it's fine to have the context menu instead.
        items.extend([("mask.select", {"type": 'RIGHTMOUSE', "value": 'PRESS'},
             {"properties": [("deselect_all", not params.legacy)]}),
            ("transform.translate", {"type": 'EVT_TWEAK_R', "value": 'ANY'}, None),])

    items.extend([("mask.new", {"type": 'N', "value": 'PRESS', "alt": True}, None),
        op_menu("MASK_MT_add", {"type": 'A', "value": 'PRESS', "shift": True}),
        *_template_items_proportional_editing(params, connected=False, toggle_data_path='tool_settings.use_proportional_edit_mask'),
        ("mask.add_vertex_slide", {"type": 'LEFTMOUSE', "value": 'PRESS', "ctrl": True}, None),
        ("mask.add_feather_vertex_slide", {"type": 'LEFTMOUSE', "value": 'PRESS', "shift": True, "ctrl": True}, None),
        ("mask.delete", {"type": 'X', "value": 'PRESS'}, None),
        ("mask.delete", {"type": 'DEL', "value": 'PRESS'}, None),
        ("mask.select", {"type": params.select_mouse, "value": 'PRESS', "shift": True},
         {"properties": [("toggle", True)]}),
        *_template_items_select_actions(params, "mask.select_all"),
        ("mask.select_linked", {"type": 'L', "value": 'PRESS', "ctrl": True}, None),
        ("mask.select_linked_pick", {"type": 'L', "value": 'PRESS'},
         {"properties": [("deselect", False)]}),
        ("mask.select_linked_pick", {"type": 'L', "value": 'PRESS', "shift": True},
         {"properties": [("deselect", True)]}),
        ("mask.select_box", {"type": 'B', "value": 'PRESS'}, None),
        ("mask.select_circle", {"type": 'C', "value": 'PRESS'}, None),
        ("mask.select_lasso", {"type": params.action_tweak, "value": 'ANY', "ctrl": True, "alt": True},
         {"properties": [("mode", 'ADD')]}),
        ("mask.select_lasso", {"type": params.action_tweak, "value": 'ANY', "shift": True, "ctrl": True, "alt": True},
         {"properties": [("mode", 'SUB')]}),
        ("mask.select_more", {"type": 'NUMPAD_PLUS', "value": 'PRESS', "ctrl": True, "repeat": True}, None),
        ("mask.select_less", {"type": 'NUMPAD_MINUS', "value": 'PRESS', "ctrl": True, "repeat": True}, None),
        *_template_items_hide_reveal_actions("mask.hide_view_set", "mask.hide_view_clear"),
        ("clip.select", {"type": params.select_mouse, "value": 'PRESS', "ctrl": True}, None),
        ("mask.cyclic_toggle", {"type": 'C', "value": 'PRESS', "alt": True}, None),
        ("mask.slide_point", {"type": 'LEFTMOUSE', "value": 'PRESS'}, None),
        ("mask.slide_spline_curvature", {"type": 'LEFTMOUSE', "value": 'PRESS'}, None),
        ("mask.handle_type_set", {"type": 'V', "value": 'PRESS'}, None),
        ("mask.normals_make_consistent",
         {"type": 'N', "value": 'PRESS', "ctrl" if params.legacy else "shift": True}, None),
        ("mask.parent_set", {"type": 'P', "value": 'PRESS', "ctrl": True}, None),
        ("mask.parent_clear", {"type": 'P', "value": 'PRESS', "alt": True}, None),
        ("mask.shape_key_insert", {"type": 'I', "value": 'PRESS'}, None),
        ("mask.shape_key_clear", {"type": 'I', "value": 'PRESS', "alt": True}, None),
        ("mask.duplicate_move", {"type": 'D', "value": 'PRESS', "shift": True}, None),
        ("mask.copy_splines", {"type": 'C', "value": 'PRESS', "ctrl": True}, None),
        ("mask.paste_splines", {"type": 'V', "value": 'PRESS', "ctrl": True}, None),
        ("transform.translate", {"type": 'G', "value": 'PRESS'}, None),
        ("transform.translate", {"type": params.select_tweak, "value": 'ANY'}, None),
        ("transform.rotate", {"type": 'R', "value": 'PRESS'}, None),
        ("transform.resize", {"type": 'S', "value": 'PRESS'}, None),
        ("transform.tosphere", {"type": 'S', "value": 'PRESS', "shift": True, "alt": True}, None),
        ("transform.shear", {"type": 'S', "value": 'PRESS', "shift": True, "ctrl": True, "alt": True}, None),
        ("transform.transform", {"type": 'S', "value": 'PRESS', "alt": True},
         {"properties": [("mode", 'MASK_SHRINKFATTEN')]}),])

    # 3D cursor
    if params.cursor_tweak_event:
        items.extend([("uv.cursor_set", params.cursor_set_event, None),
            ("transform.translate", params.cursor_tweak_event,
             {"properties": [("release_confirm", True), ("cursor_transform", True)]}),])
    else:
        items.extend([("uv.cursor_set", params.cursor_set_event, None),])

    return keymap


def km_markers(params):
    items = []
    keymap = ("Markers",
        {"space_type": 'EMPTY', "region_type": 'WINDOW'},
        {"items": items},)

    items.extend([("marker.add", {"type": 'M', "value": 'PRESS'}, None),
        ("marker.move", {"type": params.select_tweak, "value": 'ANY'},
         {"properties": [("tweak", True)]}),
        ("marker.duplicate", {"type": 'D', "value": 'PRESS', "shift": True}, None),
        ("marker.select", {"type": params.select_mouse, "value": 'PRESS'}, None),
        ("marker.select", {"type": params.select_mouse, "value": 'PRESS', "shift": True},
         {"properties": [("extend", True)]}),
        ("marker.select", {"type": params.select_mouse, "value": 'PRESS', "ctrl": True},
         {"properties": [("camera", True)]}),
        ("marker.select", {"type": params.select_mouse, "value": 'PRESS', "shift": True, "ctrl": True},
         {"properties": [("extend", True), ("camera", True)]}),
        ("marker.select_box", {"type": params.select_tweak, "value": 'ANY'},
         {"properties": [("tweak", True)]}),
        ("marker.select_box", {"type": 'B', "value": 'PRESS'}, None),
        *_template_items_select_actions(params, "marker.select_all"),
        ("marker.delete", {"type": 'X', "value": 'PRESS'}, None),
        ("marker.delete", {"type": 'DEL', "value": 'PRESS'}, None),
        ("marker.rename", {"type": 'M', "value": 'PRESS', "ctrl": True}, None),
        ("marker.move", {"type": 'G', "value": 'PRESS'}, None),
        ("marker.camera_bind", {"type": 'B', "value": 'PRESS', "ctrl": True}, None),])

    return keymap


def km_time_scrub(_params):
    items = []
    keymap = ("Time Scrub",
        {"space_type": 'EMPTY', "region_type": 'WINDOW'},
        {"items": items},)

    items.extend([("anim.change_frame", {"type": 'LEFTMOUSE', "value": 'PRESS'}, None),])

    return keymap


def km_time_scrub_clip(_params):
    items = []
    keymap = ("Clip Time Scrub",
        {"space_type": 'CLIP_EDITOR', "region_type": 'PREVIEW'},
        {"items": items},)

    items.extend([("clip.change_frame", {"type": 'LEFTMOUSE', "value": 'PRESS'}, None),])

    return keymap

# ------------------------------------------------------------------------------
# Editor (Graph Editor)

def km_graph_editor_generic(_params):
    items = []
    keymap = ("Graph Editor Generic",
        {"space_type": 'GRAPH_EDITOR', "region_type": 'WINDOW'},
        {"items": items},)

    items.extend([*_template_space_region_type_toggle(sidebar_key={"type": 'N', "value": 'PRESS'},),
        ("graph.extrapolation_type", {"type": 'E', "value": 'PRESS', "shift": True}, None),
        ("anim.channels_select_filter", {"type": 'F', "value": 'PRESS', "ctrl": True}, None),
        *_template_items_hide_reveal_actions("graph.hide", "graph.reveal"),
        ("wm.context_set_enum", {"type": 'TAB', "value": 'PRESS', "ctrl": True},
         {"properties": [("data_path", 'area.type'), ("value", 'DOPESHEET_EDITOR')]}),])

    return keymap


def km_graph_editor(params):
    items = []
    keymap = ("Graph Editor",
        {"space_type": 'GRAPH_EDITOR', "region_type": 'WINDOW'},
        {"items": items},)

    items.extend([("wm.context_toggle", {"type": 'H', "value": 'PRESS', "ctrl": True},
         {"properties": [("data_path", 'space_data.show_handles')]}),
        ("graph.clickselect", {"type": params.select_mouse, "value": 'PRESS'},
         {"properties": [("deselect_all", not params.legacy)]}),
        ("graph.clickselect", {"type": params.select_mouse, "value": 'PRESS', "alt": True},
         {"properties": [("column", True)]}),
        ("graph.clickselect", {"type": params.select_mouse, "value": 'PRESS', "shift": True},
         {"properties": [("extend", True)]}),
        ("graph.clickselect", {"type": params.select_mouse, "value": 'PRESS', "shift": True, "alt": True},
         {"properties": [("extend", True), ("column", True)]}),
        ("graph.clickselect", {"type": params.select_mouse, "value": 'PRESS', "ctrl": True, "alt": True},
         {"properties": [("curves", True)]}),
        ("graph.clickselect", {"type": params.select_mouse, "value": 'PRESS', "shift": True, "ctrl": True, "alt": True},
         {"properties": [("extend", True), ("curves", True)]}),
        ("graph.select_leftright",
         {"type": params.select_mouse, "value": 'PRESS' if params.legacy else 'CLICK', "ctrl": True},
         {"properties": [("mode", 'CHECK')]}),
        ("graph.select_leftright",
         {"type": params.select_mouse, "value": 'PRESS' if params.legacy else 'CLICK', "ctrl": True, "shift": True},
         {"properties": [("mode", 'CHECK'), ("extend", True)]}),
        ("graph.select_leftright", {"type": 'LEFT_BRACKET', "value": 'PRESS'},
         {"properties": [("mode", 'LEFT')]}),
        ("graph.select_leftright", {"type": 'RIGHT_BRACKET', "value": 'PRESS'},
         {"properties": [("mode", 'RIGHT')]}),
        *_template_items_select_actions(params, "graph.select_all"),
        ("graph.select_box", {"type": 'B', "value": 'PRESS'}, None),
        ("graph.select_box", {"type": 'B', "value": 'PRESS', "alt": True},
         {"properties": [("axis_range", True)]}),
        ("graph.select_box", {"type": params.select_tweak, "value": 'ANY'},
         {"properties": [("tweak", True), ("mode", 'SET')]}),
        ("graph.select_box", {"type": params.select_tweak, "value": 'ANY', "shift": True},
         {"properties": [("tweak", True), ("mode", 'ADD')]}),
        ("graph.select_box", {"type": params.select_tweak, "value": 'ANY', "ctrl": True},
         {"properties": [("tweak", True), ("mode", 'SUB')]}),
        ("graph.select_lasso", {"type": params.action_tweak, "value": 'ANY', "ctrl": True},
         {"properties": [("mode", 'ADD')]}),
        ("graph.select_lasso", {"type": params.action_tweak, "value": 'ANY', "shift": True, "ctrl": True},
         {"properties": [("mode", 'SUB')]}),
        ("graph.select_circle", {"type": 'C', "value": 'PRESS'}, None),
        ("graph.select_column", {"type": 'K', "value": 'PRESS'},
         {"properties": [("mode", 'KEYS')]}),
        ("graph.select_column", {"type": 'K', "value": 'PRESS', "ctrl": True},
         {"properties": [("mode", 'CFRA')]}),
        ("graph.select_column", {"type": 'K', "value": 'PRESS', "shift": True},
         {"properties": [("mode", 'MARKERS_COLUMN')]}),
        ("graph.select_column", {"type": 'K', "value": 'PRESS', "alt": True},
         {"properties": [("mode", 'MARKERS_BETWEEN')]}),
        ("graph.select_more", {"type": 'NUMPAD_PLUS', "value": 'PRESS', "ctrl": True, "repeat": True}, None),
        ("graph.select_less", {"type": 'NUMPAD_MINUS', "value": 'PRESS', "ctrl": True, "repeat": True}, None),
        ("graph.select_linked", {"type": 'L', "value": 'PRESS'}, None),
        ("graph.frame_jump", {"type": 'G', "value": 'PRESS', "ctrl": True}, None),
        (op_menu_pie("GRAPH_MT_snap_pie", {"type": 'S', "value": 'PRESS', "shift": True})
            if not params.legacy else
            ("graph.snap", {"type": 'S', "value": 'PRESS', "shift": True}, None)),
        ("graph.mirror", {"type": 'M', "value": 'PRESS', "ctrl": True}, None),
        ("graph.handle_type", {"type": 'V', "value": 'PRESS'}, None),
        ("graph.interpolation_type", {"type": 'T', "value": 'PRESS'}, None),
        ("graph.easing_type", {"type": 'E', "value": 'PRESS', "ctrl": True}, None),
        ("graph.smooth", {"type": 'O', "value": 'PRESS', "alt": True}, None),
        ("graph.sample", {"type": 'O', "value": 'PRESS', "shift": True, "alt": True}, None),
        ("graph.bake", {"type": 'C', "value": 'PRESS', "alt": True}, None),
        op_menu("GRAPH_MT_delete", {"type": 'X', "value": 'PRESS'}),
        ("graph.delete", {"type": 'DEL', "value": 'PRESS'}, {"properties": [("confirm", False)]}),
        ("graph.duplicate_move", {"type": 'D', "value": 'PRESS', "shift": True}, None),
        ("graph.keyframe_insert", {"type": 'I', "value": 'PRESS'}, None),
        ("graph.click_insert", {"type": params.action_mouse, "value": 'CLICK', "ctrl": True}, None),
        ("graph.click_insert", {"type": params.action_mouse, "value": 'CLICK', "shift": True, "ctrl": True},
         {"properties": [("extend", True)]}),
        ("graph.copy", {"type": 'C', "value": 'PRESS', "ctrl": True}, None),
        ("graph.paste", {"type": 'V', "value": 'PRESS', "ctrl": True}, None),
        ("graph.paste", {"type": 'V', "value": 'PRESS', "shift": True, "ctrl": True},
         {"properties": [("flipped", True)]}),
        ("graph.previewrange_set", {"type": 'P', "value": 'PRESS', "ctrl": True, "alt": True}, None),
        ("graph.view_all", {"type": 'HOME', "value": 'PRESS'}, None),
        ("graph.view_all", {"type": 'NDOF_BUTTON_FIT', "value": 'PRESS'}, None),
        ("graph.view_selected", {"type": 'NUMPAD_PERIOD', "value": 'PRESS'}, None),
        ("graph.view_frame", {"type": 'NUMPAD_0', "value": 'PRESS'}, None),
        op_menu_pie("GRAPH_MT_view_pie", {"type": 'ACCENT_GRAVE', "value": 'PRESS'}),
        ("graph.fmodifier_add", {"type": 'M', "value": 'PRESS', "shift": True, "ctrl": True},
         {"properties": [("only_active", False)]}),
        ("anim.channels_editable_toggle", {"type": 'TAB', "value": 'PRESS'}, None),
        ("transform.translate", {"type": 'G', "value": 'PRESS'}, None),
        ("transform.translate", {"type": params.select_tweak, "value": 'ANY'}, None),
        ("transform.transform", {"type": 'E', "value": 'PRESS'},
         {"properties": [("mode", 'TIME_EXTEND')]}),
        ("transform.rotate", {"type": 'R', "value": 'PRESS'}, None),
        ("transform.resize", {"type": 'S', "value": 'PRESS'}, None),
        *_template_items_proportional_editing(params, connected=False, toggle_data_path='tool_settings.use_proportional_fcurve'),
        ("marker.add", {"type": 'M', "value": 'PRESS'}, None),
        ("marker.rename", {"type": 'M', "value": 'PRESS', "ctrl": True}, None),
        *_template_items_context_menu("GRAPH_MT_context_menu", params.context_menu_event),])

    if not params.legacy:
        items.extend([op_menu_pie("GRAPH_MT_pivot_pie", {"type": 'PERIOD', "value": 'PRESS'}),])
    else:
        items.extend([# Old pivot.
            ("wm.context_set_enum", {"type": 'COMMA', "value": 'PRESS'},
             {"properties": [("data_path", 'space_data.pivot_point'), ("value", 'BOUNDING_BOX_CENTER')]}),
            ("wm.context_set_enum", {"type": 'PERIOD', "value": 'PRESS'},
             {"properties": [("data_path", 'space_data.pivot_point'), ("value", 'CURSOR')]}),
            ("wm.context_set_enum", {"type": 'PERIOD', "value": 'PRESS', "ctrl": True},
             {"properties": [("data_path", 'space_data.pivot_point'), ("value", 'INDIVIDUAL_ORIGINS')]}),])

    if params.select_mouse == 'LEFTMOUSE' and not params.legacy:
        items.extend([("graph.cursor_set", {"type": 'RIGHTMOUSE', "value": 'PRESS', "shift": True}, None),])
    else:
        items.extend([("graph.cursor_set", {"type": params.action_mouse, "value": 'PRESS'}, None),])

    return keymap


# ------------------------------------------------------------------------------
# Editor (Image)

def km_image_generic(params):
    items = []
    keymap = ("Image Generic",
        {"space_type": 'IMAGE_EDITOR', "region_type": 'WINDOW'},
        {"items": items},)

    items.extend([*_template_space_region_type_toggle(toolbar_key={"type": 'T', "value": 'PRESS'},
            sidebar_key={"type": 'N', "value": 'PRESS'},),
        ("image.new", {"type": 'N', "value": 'PRESS', "alt": True}, None),
        ("image.open", {"type": 'O', "value": 'PRESS', "alt": True}, None),
        ("image.reload", {"type": 'R', "value": 'PRESS', "alt": True}, None),
        ("image.read_viewlayers", {"type": 'R', "value": 'PRESS', "ctrl": True}, None),
        ("image.save", {"type": 'S', "value": 'PRESS', "alt": True}, None),
        ("image.cycle_render_slot", {"type": 'J', "value": 'PRESS', "repeat": True}, None),
        ("image.cycle_render_slot", {"type": 'J', "value": 'PRESS', "alt": True, "repeat": True},
         {"properties": [("reverse", True)]}),
        op_menu_pie("IMAGE_MT_view_pie", {"type": 'ACCENT_GRAVE', "value": 'PRESS'}),
    ])

    if not params.legacy:
        items.extend([("image.save_as", {"type": 'S', "value": 'PRESS', "shift": True, "alt": True}, None),])
    else:
        items.extend([("image.save_as", {"type": 'F3', "value": 'PRESS'}, None),])

    return keymap


def km_image(params):
    items = []
    keymap = ("Image",
        {"space_type": 'IMAGE_EDITOR', "region_type": 'WINDOW'},
        {"items": items},)

    items.extend([("image.view_all", {"type": 'HOME', "value": 'PRESS'}, None),
        ("image.view_all", {"type": 'HOME', "value": 'PRESS', "shift": True},
         {"properties": [("fit_view", True)]}),
        ("image.view_selected", {"type": 'NUMPAD_PERIOD', "value": 'PRESS'}, None),
        ("image.view_cursor_center", {"type": 'C', "value": 'PRESS', "shift": True}, None),
        ("image.view_pan", {"type": 'MIDDLEMOUSE', "value": 'PRESS'}, None),
        ("image.view_pan", {"type": 'MIDDLEMOUSE', "value": 'PRESS', "shift": True}, None),
        ("image.view_pan", {"type": 'TRACKPADPAN', "value": 'ANY'}, None),
        ("image.view_all", {"type": 'NDOF_BUTTON_FIT', "value": 'PRESS'}, None),
        ("image.view_ndof", {"type": 'NDOF_MOTION', "value": 'ANY'}, None),
        ("image.view_zoom_in", {"type": 'WHEELINMOUSE', "value": 'PRESS'}, None),
        ("image.view_zoom_out", {"type": 'WHEELOUTMOUSE', "value": 'PRESS'}, None),
        ("image.view_zoom_in", {"type": 'NUMPAD_PLUS', "value": 'PRESS', "repeat": True}, None),
        ("image.view_zoom_out", {"type": 'NUMPAD_MINUS', "value": 'PRESS', "repeat": True}, None),
        ("image.view_zoom", {"type": 'MIDDLEMOUSE', "value": 'PRESS', "ctrl": True}, None),
        ("image.view_zoom", {"type": 'TRACKPADZOOM', "value": 'ANY'}, None),
        ("image.view_zoom", {"type": 'TRACKPADPAN', "value": 'ANY', "ctrl": True}, None),
        ("image.view_zoom_border", {"type": 'B', "value": 'PRESS', "shift": True}, None),
        ("image.view_zoom_ratio", {"type": 'NUMPAD_8', "value": 'PRESS', "ctrl": True},
         {"properties": [("ratio", 8.0)]}),
        ("image.view_zoom_ratio", {"type": 'NUMPAD_4', "value": 'PRESS', "ctrl": True},
         {"properties": [("ratio", 4.0)]}),
        ("image.view_zoom_ratio", {"type": 'NUMPAD_2', "value": 'PRESS', "ctrl": True},
         {"properties": [("ratio", 2.0)]}),
        ("image.view_zoom_ratio", {"type": 'NUMPAD_8', "value": 'PRESS', "shift": True},
         {"properties": [("ratio", 8.0)]}),
        ("image.view_zoom_ratio", {"type": 'NUMPAD_4', "value": 'PRESS', "shift": True},
         {"properties": [("ratio", 4.0)]}),
        ("image.view_zoom_ratio", {"type": 'NUMPAD_2', "value": 'PRESS', "shift": True},
         {"properties": [("ratio", 2.0)]}),
        ("image.view_zoom_ratio", {"type": 'NUMPAD_1', "value": 'PRESS'},
         {"properties": [("ratio", 1.0)]}),
        ("image.view_zoom_ratio", {"type": 'NUMPAD_2', "value": 'PRESS'},
         {"properties": [("ratio", 0.5)]}),
        ("image.view_zoom_ratio", {"type": 'NUMPAD_4', "value": 'PRESS'},
         {"properties": [("ratio", 0.25)]}),
        ("image.view_zoom_ratio", {"type": 'NUMPAD_8', "value": 'PRESS'},
         {"properties": [("ratio", 0.125)]}),
        ("image.change_frame", {"type": 'LEFTMOUSE', "value": 'PRESS'}, None),
        ("image.sample", {"type": params.action_mouse, "value": 'PRESS'}, None),
        ("image.curves_point_set", {"type": params.action_mouse, "value": 'PRESS', "ctrl": True},
         {"properties": [("point", 'BLACK_POINT')]}),
        ("image.curves_point_set", {"type": params.action_mouse, "value": 'PRESS', "shift": True},
         {"properties": [("point", 'WHITE_POINT')]}),
        ("object.mode_set", {"type": 'TAB', "value": 'PRESS'},
         {"properties": [("mode", 'EDIT'), ("toggle", True)]}),
        *((("wm.context_set_int",
              {"type": NUMBERS_1[i], "value": 'PRESS'},
              {"properties": [("data_path", 'space_data.image.render_slots.active_index'), ("value", i)]})
             for i in range(9)
             )),
        ("image.render_border", {"type": 'B', "value": 'PRESS', "ctrl": True}, None),
        ("image.clear_render_border", {"type": 'B', "value": 'PRESS', "ctrl": True, "alt": True}, None),
        *_template_items_context_menu("IMAGE_MT_mask_context_menu", params.context_menu_event),])

    if not params.legacy:
        items.extend([op_menu_pie("IMAGE_MT_pivot_pie", {"type": 'PERIOD', "value": 'PRESS'}),])
    else:
        items.extend([# Old pivot.
            ("wm.context_set_enum", {"type": 'COMMA', "value": 'PRESS'},
             {"properties": [("data_path", 'space_data.pivot_point'), ("value", 'CENTER')]}),
            ("wm.context_set_enum", {"type": 'COMMA', "value": 'PRESS', "ctrl": True},
             {"properties": [("data_path", 'space_data.pivot_point'), ("value", 'MEDIAN')]}),
            ("wm.context_set_enum", {"type": 'PERIOD', "value": 'PRESS'},
             {"properties": [("data_path", 'space_data.pivot_point'), ("value", 'CURSOR')]}),

            ("image.view_center_cursor", {"type": 'HOME', "value": 'PRESS', "alt": True}, None),])

    return keymap


# ------------------------------------------------------------------------------
# Editor (Node)

def km_node_generic(_params):
    items = []
    keymap = ("Node Generic",
        {"space_type": 'NODE_EDITOR', "region_type": 'WINDOW'},
        {"items": items},)

    items.extend([*_template_space_region_type_toggle(toolbar_key={"type": 'T', "value": 'PRESS'},
            sidebar_key={"type": 'N', "value": 'PRESS'},),])

    return keymap


def km_node_editor(params):
    items = []
    keymap = ("Node Editor",
        {"space_type": 'NODE_EDITOR', "region_type": 'WINDOW'},
        {"items": items},)

    def node_select_ops(select_mouse):
        return [("node.select", {"type": select_mouse, "value": 'PRESS'},
             {"properties": [("deselect_all", True)]}),
            ("node.select", {"type": select_mouse, "value": 'PRESS', "ctrl": True}, None),
            ("node.select", {"type": select_mouse, "value": 'PRESS', "alt": True}, None),
            ("node.select", {"type": select_mouse, "value": 'PRESS', "ctrl": True, "alt": True}, None),
            ("node.select", {"type": select_mouse, "value": 'PRESS', "shift": True},
             {"properties": [("extend", True)]}),
            ("node.select", {"type": select_mouse, "value": 'PRESS', "shift": True, "ctrl": True},
             {"properties": [("extend", True)]}),
            ("node.select", {"type": select_mouse, "value": 'PRESS', "shift": True, "alt": True},
             {"properties": [("extend", True)]}),
            ("node.select", {"type": select_mouse, "value": 'PRESS', "shift": True, "ctrl": True, "alt": True},
             {"properties": [("extend", True)]}),]

    # Allow node selection with both for RMB select
    if not params.legacy:
        if params.select_mouse == 'RIGHTMOUSE':
            items.extend(node_select_ops('LEFTMOUSE'))
            items.extend(node_select_ops('RIGHTMOUSE'))
        else:
            items.extend(node_select_ops('LEFTMOUSE'))
    else:
        items.extend(node_select_ops('RIGHTMOUSE'))
        items.extend([("node.select", {"type": 'LEFTMOUSE', "value": 'PRESS'},
             {"properties": [("deselect_all", False)]}),
            ("node.select", {"type": 'LEFTMOUSE', "value": 'PRESS', "shift": True},
             {"properties": [("extend", True)]}),])

    items.extend([("node.select_box", {"type": params.select_tweak, "value": 'ANY'},
         {"properties": [("tweak", True)]}),
        ("node.select_lasso", {"type": 'EVT_TWEAK_L', "value": 'ANY', "ctrl": True, "alt": True},
         {"properties": [("mode", 'ADD')]}),
        ("node.select_lasso", {"type": 'EVT_TWEAK_L', "value": 'ANY', "shift": True, "ctrl": True, "alt": True},
         {"properties": [("mode", 'SUB')]}),
        op_tool_optional(("node.select_box", {"type": 'B', "value": 'PRESS'},
             {"properties": [("tweak", False)]}),
            (op_tool, "builtin.select_box"), params),
        op_tool_optional(("node.select_circle", {"type": 'C', "value": 'PRESS'}, None),
            (op_tool, "builtin.select_circle"), params),
        ("node.link", {"type": 'EVT_TWEAK_L', "value": 'ANY'},
         {"properties": [("detach", False)]}),
        ("node.link", {"type": 'EVT_TWEAK_L', "value": 'ANY', "ctrl": True},
         {"properties": [("detach", True)]}),
        ("node.resize", {"type": 'EVT_TWEAK_L', "value": 'ANY'}, None),
        ("node.add_reroute",
         {"type": 'EVT_TWEAK_L' if params.legacy else 'EVT_TWEAK_R', "value": 'ANY', "shift": True}, None),
        ("node.links_cut",
         {"type": 'EVT_TWEAK_L' if params.legacy else 'EVT_TWEAK_R', "value": 'ANY', "ctrl": True}, None),
        ("node.links_mute", {"type": 'EVT_TWEAK_R', "value": 'ANY', "ctrl": True, "alt": True}, None),
        ("node.select_link_viewer", {"type": 'LEFTMOUSE', "value": 'PRESS', "shift": True, "ctrl": True}, None),
        ("node.backimage_move", {"type": 'MIDDLEMOUSE', "value": 'PRESS', "alt": True}, None),
        ("node.backimage_zoom", {"type": 'V', "value": 'PRESS', "repeat": True},
         {"properties": [("factor", 1.0 / 1.2)]}),
        ("node.backimage_zoom", {"type": 'V', "value": 'PRESS', "alt": True, "repeat": True},
         {"properties": [("factor", 1.2)]}),
        ("node.backimage_fit", {"type": 'HOME', "value": 'PRESS', "alt": True}, None),
        ("node.backimage_sample", {"type": params.action_mouse, "value": 'PRESS', "alt": True}, None),
        ("node.link_make", {"type": 'F', "value": 'PRESS'},
         {"properties": [("replace", False)]}),
        ("node.link_make", {"type": 'F', "value": 'PRESS', "shift": True},
         {"properties": [("replace", True)]}),
        op_menu("NODE_MT_add", {"type": 'A', "value": 'PRESS', "shift": True}),
        ("node.duplicate_move", {"type": 'D', "value": 'PRESS', "shift": True}, None),
        ("node.duplicate_move_keep_inputs", {"type": 'D', "value": 'PRESS', "shift": True, "ctrl": True}, None),
        ("node.parent_set", {"type": 'P', "value": 'PRESS', "ctrl": True}, None),
        ("node.detach", {"type": 'P', "value": 'PRESS', "alt": True}, None),
        ("node.join", {"type": 'J', "value": 'PRESS', "ctrl": True}, None),
        ("node.hide_toggle", {"type": 'H', "value": 'PRESS'}, None),
        ("node.mute_toggle", {"type": 'M', "value": 'PRESS'}, None),
        ("node.preview_toggle", {"type": 'H', "value": 'PRESS', "shift": True}, None),
        ("node.hide_socket_toggle", {"type": 'H', "value": 'PRESS', "ctrl": True}, None),
        ("node.view_all", {"type": 'HOME', "value": 'PRESS'}, None),
        ("node.view_all", {"type": 'NDOF_BUTTON_FIT', "value": 'PRESS'}, None),
        ("node.view_selected", {"type": 'NUMPAD_PERIOD', "value": 'PRESS'}, None),
        op_menu_pie("NODE_MT_view_pie", {"type": 'ACCENT_GRAVE', "value": 'PRESS'}),
        ("node.delete", {"type": 'X', "value": 'PRESS'}, None),
        ("node.delete", {"type": 'DEL', "value": 'PRESS'}, None),
        ("node.delete_reconnect", {"type": 'X', "value": 'PRESS', "ctrl": True}, None),
        ("node.delete_reconnect", {"type": 'DEL', "value": 'PRESS', "ctrl": True}, None),
        *_template_items_select_actions(params, "node.select_all"),
        ("node.select_linked_to", {"type": 'L', "value": 'PRESS', "shift": True}, None),
        ("node.select_linked_from", {"type": 'L', "value": 'PRESS'}, None),
        ("node.select_grouped", {"type": 'G', "value": 'PRESS', "shift": True}, None),
        ("node.select_grouped", {"type": 'G', "value": 'PRESS', "shift": True, "ctrl": True},
         {"properties": [("extend", True)]}),
        ("node.select_same_type_step", {"type": 'RIGHT_BRACKET', "value": 'PRESS', "shift": True},
         {"properties": [("prev", False)]}),
        ("node.select_same_type_step", {"type": 'LEFT_BRACKET', "value": 'PRESS', "shift": True},
         {"properties": [("prev", True)]}),
        ("node.find_node", {"type": 'F', "value": 'PRESS', "ctrl": True}, None),
        ("node.group_make", {"type": 'G', "value": 'PRESS', "ctrl": True}, None),
        ("node.group_ungroup", {"type": 'G', "value": 'PRESS', "ctrl": True, "alt": True}, None),
        ("node.group_separate", {"type": 'P', "value": 'PRESS'}, None),
        ("node.group_edit", {"type": 'TAB', "value": 'PRESS'},
         {"properties": [("exit", False)]}),
        ("node.group_edit", {"type": 'TAB', "value": 'PRESS', "ctrl": True},
         {"properties": [("exit", True)]}),
        ("node.read_viewlayers", {"type": 'R', "value": 'PRESS', "ctrl": True}, None),
        ("node.render_changed", {"type": 'Z', "value": 'PRESS'}, None),
        ("node.clipboard_copy", {"type": 'C', "value": 'PRESS', "ctrl": True}, None),
        ("node.clipboard_paste", {"type": 'V', "value": 'PRESS', "ctrl": True}, None),
        ("node.viewer_border", {"type": 'B', "value": 'PRESS', "ctrl": True}, None),
        ("node.clear_viewer_border", {"type": 'B', "value": 'PRESS', "ctrl": True, "alt": True}, None),
        ("node.translate_attach",
         {"type": 'G', "value": 'PRESS'},
         {"properties": [("TRANSFORM_OT_translate", [("view2d_edge_pan", True)])]}),
        ("node.translate_attach",
         {"type": 'EVT_TWEAK_L', "value": 'ANY'},
         {"properties": [("TRANSFORM_OT_translate", [("view2d_edge_pan", True)])]}),
        ("node.translate_attach",
         {"type": params.select_tweak, "value": 'ANY'},
         {"properties": [("TRANSFORM_OT_translate", [("view2d_edge_pan", True)])]}),
        ("transform.translate", {"type": 'G', "value": 'PRESS'}, {"properties": [("view2d_edge_pan", True)]}),
        ("transform.translate", {"type": 'EVT_TWEAK_L', "value": 'ANY'},
         {"properties": [("release_confirm", True), ("view2d_edge_pan", True)]}),
        ("transform.translate", {"type": params.select_tweak, "value": 'ANY'},
         {"properties": [("release_confirm", True), ("view2d_edge_pan", True)]}),
        ("transform.rotate", {"type": 'R', "value": 'PRESS'}, None),
        ("transform.resize", {"type": 'S', "value": 'PRESS'}, None),
        ("node.move_detach_links",
         {"type": 'D', "value": 'PRESS', "alt": True},
         {"properties": [("TRANSFORM_OT_translate", [("view2d_edge_pan", True)])]}),
        ("node.move_detach_links_release",
         {"type": params.action_tweak, "value": 'ANY', "alt": True},
         {"properties": [("NODE_OT_translate_attach", [("TRANSFORM_OT_translate", [("view2d_edge_pan", True)])])]}),
        ("node.move_detach_links",
         {"type": params.select_tweak, "value": 'ANY', "alt": True},
         {"properties": [("TRANSFORM_OT_translate", [("view2d_edge_pan", True)])]}),
        ("wm.context_toggle", {"type": 'TAB', "value": 'PRESS', "shift": True},
         {"properties": [("data_path", 'tool_settings.use_snap')]}),
        ("wm.context_menu_enum", {"type": 'TAB', "value": 'PRESS', "shift": True, "ctrl": True},
         {"properties": [("data_path", 'tool_settings.snap_node_element')]}),
        ("wm.context_toggle", {"type": 'Z', "value": 'PRESS', "alt": True, "shift": True},
            {"properties": [("data_path", "space_data.overlay.show_overlays")]}),
        *_template_items_context_menu("NODE_MT_context_menu", params.context_menu_event),
    ])

    return keymap


# ------------------------------------------------------------------------------
# Editor (Info)

def km_info(params):
    items = []
    keymap = ("Info",
        {"space_type": 'INFO', "region_type": 'WINDOW'},
        {"items": items},)

    items.extend([("info.select_pick", {"type": 'LEFTMOUSE', "value": 'CLICK'}, None),
        ("info.select_pick", {"type": 'LEFTMOUSE', "value": 'CLICK', "shift": True},
         {"properties": [("extend", True)]}),
        ("info.select_box", {"type": 'EVT_TWEAK_L', "value": 'ANY'},
         {"properties": [("wait_for_input", False)]}),
        *_template_items_select_actions(params, "info.select_all"),
        ("info.select_box", {"type": 'B', "value": 'PRESS'}, None),
        ("info.report_replay", {"type": 'R', "value": 'PRESS'}, None),
        ("info.report_delete", {"type": 'X', "value": 'PRESS'}, None),
        ("info.report_delete", {"type": 'DEL', "value": 'PRESS'}, None),
        ("info.report_copy", {"type": 'C', "value": 'PRESS', "ctrl": True}, None),
        *_template_items_context_menu("INFO_MT_context_menu", params.context_menu_event),])

    return keymap


# ------------------------------------------------------------------------------
# Editor (File Browser)

def km_file_browser(params):
    items = []
    keymap = ("File Browser",
        {"space_type": 'FILE_BROWSER', "region_type": 'WINDOW'},
        {"items": items},)

    items.extend([*_template_space_region_type_toggle(toolbar_key={"type": 'T', "value": 'PRESS'},),
        ("wm.context_toggle", {"type": 'N', "value": 'PRESS'},
         {"properties": [("data_path", 'space_data.show_region_tool_props')]}),
        ("file.parent", {"type": 'UP_ARROW', "value": 'PRESS', "alt": True}, None),
        ("file.previous", {"type": 'LEFT_ARROW', "value": 'PRESS', "alt": True}, None),
        ("file.next", {"type": 'RIGHT_ARROW', "value": 'PRESS', "alt": True}, None),
        # The two refresh operators have polls excluding each other (so only one is available depending on context).
        ("file.refresh", {"type": 'R', "value": 'PRESS'}, None),
        ("asset.library_refresh", {"type": 'R', "value": 'PRESS'}, None),
        ("file.parent", {"type": 'P', "value": 'PRESS'}, None),
        ("file.previous", {"type": 'BACK_SPACE', "value": 'PRESS'}, None),
        ("file.next", {"type": 'BACK_SPACE', "value": 'PRESS', "shift": True}, None),
        ("wm.context_toggle", {"type": 'H', "value": 'PRESS'},
         {"properties": [("data_path", 'space_data.params.show_hidden')]}),
        ("file.directory_new", {"type": 'I', "value": 'PRESS'},
         {"properties": [("confirm", False)]}),
        ("file.rename", {"type": 'F2', "value": 'PRESS'}, None),
        ("file.delete", {"type": 'X', "value": 'PRESS'}, None),
        ("file.delete", {"type": 'DEL', "value": 'PRESS'}, None),
        ("file.smoothscroll", {"type": 'TIMER1', "value": 'ANY', "any": True}, None),
        ("file.bookmark_add", {"type": 'B', "value": 'PRESS', "ctrl": True}, None),
        ("file.start_filter", {"type": 'F', "value": 'PRESS', "ctrl": True}, None),
        ("file.filenum", {"type": 'NUMPAD_PLUS', "value": 'PRESS', "repeat": True},
         {"properties": [("increment", 1)]}),
        ("file.filenum", {"type": 'NUMPAD_PLUS', "value": 'PRESS', "shift": True, "repeat": True},
         {"properties": [("increment", 10)]}),
        ("file.filenum", {"type": 'NUMPAD_PLUS', "value": 'PRESS', "ctrl": True, "repeat": True},
         {"properties": [("increment", 100)]}),
        ("file.filenum", {"type": 'NUMPAD_MINUS', "value": 'PRESS', "repeat": True},
         {"properties": [("increment", -1)]}),
        ("file.filenum", {"type": 'NUMPAD_MINUS', "value": 'PRESS', "shift": True, "repeat": True},
         {"properties": [("increment", -10)]}),
        ("file.filenum", {"type": 'NUMPAD_MINUS', "value": 'PRESS', "ctrl": True, "repeat": True},
         {"properties": [("increment", -100)]}),

        # Select file under cursor before spawning the context menu.
        ("file.select", {"type": 'RIGHTMOUSE', "value": 'PRESS'},
         {"properties": [("open", False),
             ("only_activate_if_selected", params.select_mouse == 'LEFTMOUSE'), ("pass_through", True),]}),
        *_template_items_context_menu("FILEBROWSER_MT_context_menu", params.context_menu_event),
    ])

    return keymap


def km_file_browser_main(params):
    items = []
    keymap = ("File Browser Main",
        {"space_type": 'FILE_BROWSER', "region_type": 'WINDOW'},
        {"items": items},)

    if not params.use_file_single_click:
        items.extend([
            ("file.select", {"type": 'LEFTMOUSE', "value": 'DOUBLE_CLICK'},
             {"properties": [("open", True), ("deselect_all", not params.legacy)]}),
        ])

    items.extend([
        ("file.mouse_execute", {"type": 'LEFTMOUSE', "value": 'DOUBLE_CLICK'}, None),
        # Both .execute and .select are needed here. The former only works if
        # there's a file operator (i.e. not in regular editor mode) but is
        # needed to load files. The latter makes selection work if there's no
        # operator (i.e. in regular editor mode).
        ("file.select", {"type": 'LEFTMOUSE', "value": 'PRESS'},
         {"properties": [("open", params.use_file_single_click), ("deselect_all", not params.legacy)]}),
        ("file.select", {"type": 'LEFTMOUSE', "value": 'CLICK', "ctrl": True},
         {"properties": [("extend", True), ("open", False)]}),
        ("file.select", {"type": 'LEFTMOUSE', "value": 'CLICK', "shift": True},
         {"properties": [("extend", True), ("fill", True), ("open", False)]}),
        ("file.select_walk", {"type": 'UP_ARROW', "value": 'PRESS', "repeat": True},
         {"properties": [("direction", 'UP')]}),
        ("file.select_walk", {"type": 'UP_ARROW', "value": 'PRESS', "shift": True},
         {"properties": [("direction", 'UP'), ("extend", True)]}),
        ("file.select_walk", {"type": 'UP_ARROW', "value": 'PRESS', "shift": True, "ctrl": True, "repeat": True},
         {"properties": [("direction", 'UP'), ("extend", True), ("fill", True)]}),
        ("file.select_walk", {"type": 'DOWN_ARROW', "value": 'PRESS', "repeat": True},
         {"properties": [("direction", 'DOWN')]}),
        ("file.select_walk", {"type": 'DOWN_ARROW', "value": 'PRESS', "shift": True, "repeat": True},
         {"properties": [("direction", 'DOWN'), ("extend", True)]}),
        ("file.select_walk", {"type": 'DOWN_ARROW', "value": 'PRESS', "shift": True, "ctrl": True, "repeat": True},
         {"properties": [("direction", 'DOWN'), ("extend", True), ("fill", True)]}),
        ("file.select_walk", {"type": 'LEFT_ARROW', "value": 'PRESS', "repeat": True},
         {"properties": [("direction", 'LEFT')]}),
        ("file.select_walk", {"type": 'LEFT_ARROW', "value": 'PRESS', "shift": True, "repeat": True},
         {"properties": [("direction", 'LEFT'), ("extend", True)]}),
        ("file.select_walk", {"type": 'LEFT_ARROW', "value": 'PRESS', "shift": True, "ctrl": True, "repeat": True},
         {"properties": [("direction", 'LEFT'), ("extend", True), ("fill", True)]}),
        ("file.select_walk", {"type": 'RIGHT_ARROW', "value": 'PRESS', "repeat": True},
         {"properties": [("direction", 'RIGHT')]}),
        ("file.select_walk", {"type": 'RIGHT_ARROW', "value": 'PRESS', "shift": True, "repeat": True},
         {"properties": [("direction", 'RIGHT'), ("extend", True)]}),
        ("file.select_walk", {"type": 'RIGHT_ARROW', "value": 'PRESS', "shift": True, "ctrl": True, "repeat": True},
         {"properties": [("direction", 'RIGHT'), ("extend", True), ("fill", True)]}),
        ("file.previous", {"type": 'BUTTON4MOUSE', "value": 'CLICK'}, None),
        ("file.next", {"type": 'BUTTON5MOUSE', "value": 'CLICK'}, None),
        *_template_items_select_actions(params, "file.select_all"),
        ("file.select_box", {"type": 'B', "value": 'PRESS'}, None),
        ("file.select_box", {"type": 'EVT_TWEAK_L', "value": 'ANY'}, None),
        ("file.select_box", {"type": 'EVT_TWEAK_L', "value": 'ANY', "shift": True},
         {"properties": [("mode", 'ADD')]}),
        ("file.select_box", {"type": 'EVT_TWEAK_L', "value": 'ANY', "ctrl": True},
         {"properties": [("mode", 'SUB')]}),
        ("file.highlight", {"type": 'MOUSEMOVE', "value": 'ANY', "any": True}, None),
        ("file.sort_column_ui_context", {"type": 'LEFTMOUSE', "value": 'PRESS', "any": True}, None),
        ("file.view_selected", {"type": 'NUMPAD_PERIOD', "value": 'PRESS'}, None),
        *_template_items_context_menu("ASSETBROWSER_MT_context_menu", params.context_menu_event),
    ])

    return keymap


def km_file_browser_buttons(_params):
    items = []
    keymap = ("File Browser Buttons",
        {"space_type": 'FILE_BROWSER', "region_type": 'WINDOW'},
        {"items": items},)

    items.extend([("file.filenum", {"type": 'NUMPAD_PLUS', "value": 'PRESS', "repeat": True},
         {"properties": [("increment", 1)]}),
        ("file.filenum", {"type": 'NUMPAD_PLUS', "value": 'PRESS', "shift": True, "repeat": True},
         {"properties": [("increment", 10)]}),
        ("file.filenum", {"type": 'NUMPAD_PLUS', "value": 'PRESS', "ctrl": True, "repeat": True},
         {"properties": [("increment", 100)]}),
        ("file.filenum", {"type": 'NUMPAD_MINUS', "value": 'PRESS', "repeat": True},
         {"properties": [("increment", -1)]}),
        ("file.filenum", {"type": 'NUMPAD_MINUS', "value": 'PRESS', "shift": True, "repeat": True},
         {"properties": [("increment", -10)]}),
        ("file.filenum", {"type": 'NUMPAD_MINUS', "value": 'PRESS', "ctrl": True, "repeat": True},
         {"properties": [("increment", -100)]}),])

    return keymap


# ------------------------------------------------------------------------------
# Editor (Dope Sheet)

def km_dopesheet_generic(_params):
    items = []
    keymap = ("Dopesheet Generic",
        {"space_type": 'DOPESHEET_EDITOR', "region_type": 'WINDOW'},
        {"items": items},)

    items.extend([*_template_space_region_type_toggle(sidebar_key={"type": 'N', "value": 'PRESS'},),
        ("wm.context_set_enum", {"type": 'TAB', "value": 'PRESS', "ctrl": True},
         {"properties": [("data_path", 'area.type'), ("value", 'GRAPH_EDITOR')]}),
        ("action.extrapolation_type", {"type": 'E', "value": 'PRESS', "shift": True}, None),])

    return keymap


def km_dopesheet(params):
    items = []
    keymap = ("Dopesheet",
        {"space_type": 'DOPESHEET_EDITOR', "region_type": 'WINDOW'},
        {"items": items},)

    items.extend([("action.clickselect",
         {"type": params.select_mouse, "value": 'PRESS'},
         {"properties": [("deselect_all", not params.legacy)]}),
        ("action.clickselect",
         {"type": params.select_mouse, "value": 'PRESS', "alt": True},
         {"properties": [("column", True)]}),
        ("action.clickselect",
         {"type": params.select_mouse, "value": 'PRESS', "shift": True},
         {"properties": [("extend", True)]}),
        ("action.clickselect",
         {"type": params.select_mouse, "value": 'PRESS', "shift": True, "alt": True},
         {"properties": [("extend", True), ("column", True)]}),
        ("action.clickselect",
         {"type": params.select_mouse, "value": 'PRESS', "ctrl": True, "alt": True},
         {"properties": [("channel", True)]}),
        ("action.clickselect",
         {"type": params.select_mouse, "value": 'PRESS', "shift": True, "ctrl": True, "alt": True},
         {"properties": [("extend", True), ("channel", True)]}),
        ("action.select_leftright",
         {"type": params.select_mouse, "value": 'PRESS' if params.legacy else 'CLICK', "ctrl": True},
         {"properties": [("mode", 'CHECK')]}),
        ("action.select_leftright",
         {"type": params.select_mouse, "value": 'PRESS' if params.legacy else 'CLICK', "ctrl": True, "shift": True},
         {"properties": [("mode", 'CHECK'), ("extend", True)]}),
        ("action.select_leftright", {"type": 'LEFT_BRACKET', "value": 'PRESS'},
         {"properties": [("mode", 'LEFT')]}),
        ("action.select_leftright", {"type": 'RIGHT_BRACKET', "value": 'PRESS'},
         {"properties": [("mode", 'RIGHT')]}),
        *_template_items_select_actions(params, "action.select_all"),
        ("action.select_box", {"type": 'B', "value": 'PRESS'},
         {"properties": [("axis_range", False)]}),
        ("action.select_box", {"type": 'B', "value": 'PRESS', "alt": True},
         {"properties": [("axis_range", True)]}),
        ("action.select_box", {"type": params.select_tweak, "value": 'ANY'},
         {"properties": [("tweak", True), ("mode", 'SET')]}),
        ("action.select_box", {"type": params.select_tweak, "value": 'ANY', "shift": True},
         {"properties": [("tweak", True), ("mode", 'ADD')]}),
        ("action.select_box", {"type": params.select_tweak, "value": 'ANY', "ctrl": True},
         {"properties": [("tweak", True), ("mode", 'SUB')]}),
        ("action.select_lasso", {"type": params.action_tweak, "value": 'ANY', "ctrl": True},
         {"properties": [("mode", 'ADD')]}),
        ("action.select_lasso", {"type": params.action_tweak, "value": 'ANY', "shift": True, "ctrl": True},
         {"properties": [("mode", 'SUB')]}),
        ("action.select_circle", {"type": 'C', "value": 'PRESS'}, None),
        ("action.select_column", {"type": 'K', "value": 'PRESS'},
         {"properties": [("mode", 'KEYS')]}),
        ("action.select_column", {"type": 'K', "value": 'PRESS', "ctrl": True},
         {"properties": [("mode", 'CFRA')]}),
        ("action.select_column", {"type": 'K', "value": 'PRESS', "shift": True},
         {"properties": [("mode", 'MARKERS_COLUMN')]}),
        ("action.select_column", {"type": 'K', "value": 'PRESS', "alt": True},
         {"properties": [("mode", 'MARKERS_BETWEEN')]}),
        ("action.select_more", {"type": 'NUMPAD_PLUS', "value": 'PRESS', "ctrl": True, "repeat": True}, None),
        ("action.select_less", {"type": 'NUMPAD_MINUS', "value": 'PRESS', "ctrl": True, "repeat": True}, None),
        ("action.select_linked", {"type": 'L', "value": 'PRESS'}, None),
        ("action.frame_jump", {"type": 'G', "value": 'PRESS', "ctrl": True}, None),
        (op_menu_pie("DOPESHEET_MT_snap_pie", {"type": 'S', "value": 'PRESS', "shift": True})
            if not params.legacy else
            ("action.snap", {"type": 'S', "value": 'PRESS', "shift": True}, None)),
        ("action.mirror", {"type": 'M', "value": 'PRESS', "ctrl": True}, None),
        ("action.handle_type", {"type": 'V', "value": 'PRESS'}, None),
        ("action.interpolation_type", {"type": 'T', "value": 'PRESS'}, None),
        ("action.extrapolation_type", {"type": 'E', "value": 'PRESS', "shift": True}, None),
        ("action.easing_type", {"type": 'E', "value": 'PRESS', "ctrl": True}, None),
        ("action.keyframe_type", {"type": 'R', "value": 'PRESS'}, None),
        ("action.sample", {"type": 'O', "value": 'PRESS', "shift": True, "alt": True}, None),
        op_menu("DOPESHEET_MT_delete", {"type": 'X', "value": 'PRESS'}),
        ("action.delete", {"type": 'DEL', "value": 'PRESS'}, {"properties": [("confirm", False)]}),
        ("action.duplicate_move", {"type": 'D', "value": 'PRESS', "shift": True}, None),
        ("action.keyframe_insert", {"type": 'I', "value": 'PRESS'}, None),
        ("action.copy", {"type": 'C', "value": 'PRESS', "ctrl": True}, None),
        ("action.paste", {"type": 'V', "value": 'PRESS', "ctrl": True}, None),
        ("action.paste", {"type": 'V', "value": 'PRESS', "shift": True, "ctrl": True},
         {"properties": [("flipped", True)]}),
        ("action.previewrange_set", {"type": 'P', "value": 'PRESS', "ctrl": True, "alt": True}, None),
        ("action.view_all", {"type": 'HOME', "value": 'PRESS'}, None),
        ("action.view_all", {"type": 'NDOF_BUTTON_FIT', "value": 'PRESS'}, None),
        ("action.view_selected", {"type": 'NUMPAD_PERIOD', "value": 'PRESS'}, None),
        ("action.view_frame", {"type": 'NUMPAD_0', "value": 'PRESS'}, None),
        op_menu_pie("DOPESHEET_MT_view_pie", {"type": 'ACCENT_GRAVE', "value": 'PRESS'}),
        ("anim.channels_editable_toggle", {"type": 'TAB', "value": 'PRESS'}, None),
        ("anim.channels_select_filter", {"type": 'F', "value": 'PRESS', "ctrl": True}, None),
        ("transform.transform", {"type": 'G', "value": 'PRESS'},
         {"properties": [("mode", 'TIME_TRANSLATE')]}),
        ("transform.transform", {"type": params.select_tweak, "value": 'ANY'},
         {"properties": [("mode", 'TIME_TRANSLATE')]}),
        ("transform.transform", {"type": 'E', "value": 'PRESS'},
         {"properties": [("mode", 'TIME_EXTEND')]}),
        ("transform.transform", {"type": 'S', "value": 'PRESS'},
         {"properties": [("mode", 'TIME_SCALE')]}),
        ("transform.transform", {"type": 'T', "value": 'PRESS', "shift": True},
         {"properties": [("mode", 'TIME_SLIDE')]}),
        *_template_items_proportional_editing(params, connected=False, toggle_data_path='tool_settings.use_proportional_action'),
        ("marker.add", {"type": 'M', "value": 'PRESS'}, None),
        ("marker.rename", {"type": 'M', "value": 'PRESS', "ctrl": True}, None),
        ("marker.camera_bind", {"type": 'B', "value": 'PRESS', "ctrl": True}, None),
        *_template_items_context_menu("DOPESHEET_MT_context_menu", params.context_menu_event),
        *_template_items_change_frame(params),])

    return keymap


# ------------------------------------------------------------------------------
# Editor (NLA)

def km_nla_generic(_params):
    items = []
    keymap = ("NLA Generic",
        {"space_type": 'NLA_EDITOR', "region_type": 'WINDOW'},
        {"items": items},)

    items.extend([*_template_space_region_type_toggle(sidebar_key={"type": 'N', "value": 'PRESS'},),
        ("nla.tweakmode_enter", {"type": 'TAB', "value": 'PRESS'}, None),
        ("nla.tweakmode_exit", {"type": 'TAB', "value": 'PRESS'}, None),
        ("nla.tweakmode_enter", {"type": 'TAB', "value": 'PRESS', "shift": True},
         {"properties": [("isolate_action", True)]}),
        ("nla.tweakmode_exit", {"type": 'TAB', "value": 'PRESS', "shift": True},
         {"properties": [("isolate_action", True)]}),
        ("anim.channels_select_filter", {"type": 'F', "value": 'PRESS', "ctrl": True}, None),
    ])

    return keymap


def km_nla_channels(params):
    items = []
    keymap = ("NLA Channels",
        {"space_type": 'NLA_EDITOR', "region_type": 'WINDOW'},
        {"items": items},)

    items.extend([("nla.channels_click", {"type": 'LEFTMOUSE', "value": 'PRESS'}, None),
        ("nla.channels_click", {"type": 'LEFTMOUSE', "value": 'PRESS', "shift": True},
         {"properties": [("extend", True)]}),
        ("nla.tracks_add", {"type": 'A', "value": 'PRESS', "shift": True},
         {"properties": [("above_selected", False)]}),
        ("nla.tracks_add", {"type": 'A', "value": 'PRESS', "shift": True, "ctrl": True},
         {"properties": [("above_selected", True)]}),
        ("nla.tracks_delete", {"type": 'X', "value": 'PRESS'}, None),
        ("nla.tracks_delete", {"type": 'DEL', "value": 'PRESS'}, None),
        *_template_items_context_menu("NLA_MT_channel_context_menu", params.context_menu_event),])

    return keymap


def km_nla_editor(params):
    items = []
    keymap = ("NLA Editor",
        {"space_type": 'NLA_EDITOR', "region_type": 'WINDOW'},
        {"items": items},)

    items.extend([("nla.click_select", {"type": params.select_mouse, "value": 'PRESS'},
         {"properties": [("deselect_all", not params.legacy)]}),
        ("nla.click_select", {"type": params.select_mouse, "value": 'PRESS', "shift": True},
         {"properties": [("extend", True)]}),
        ("nla.select_leftright",
         {"type": params.select_mouse, "value": 'PRESS' if params.legacy else 'CLICK', "ctrl": True},
         {"properties": [("mode", 'CHECK')]}),
        ("nla.select_leftright",
         {"type": params.select_mouse, "value": 'PRESS' if params.legacy else 'CLICK', "ctrl": True, "shift": True},
         {"properties": [("mode", 'CHECK'), ("extend", True)]}),
        ("nla.select_leftright", {"type": 'LEFT_BRACKET', "value": 'PRESS'},
         {"properties": [("mode", 'LEFT')]}),
        ("nla.select_leftright", {"type": 'RIGHT_BRACKET', "value": 'PRESS'},
         {"properties": [("mode", 'RIGHT')]}),
        *_template_items_select_actions(params, "nla.select_all"),
        ("nla.select_box", {"type": 'B', "value": 'PRESS'},
         {"properties": [("axis_range", False)]}),
        ("nla.select_box", {"type": 'B', "value": 'PRESS', "alt": True},
         {"properties": [("axis_range", True)]}),
        ("nla.select_box", {"type": params.select_tweak, "value": 'ANY'},
         {"properties": [("tweak", True), ("mode", 'SET')]}),
        ("nla.select_box", {"type": params.select_tweak, "value": 'ANY', "shift": True},
         {"properties": [("tweak", True), ("mode", 'ADD')]}),
        ("nla.select_box", {"type": params.select_tweak, "value": 'ANY', "ctrl": True},
         {"properties": [("tweak", True), ("mode", 'SUB')]}),
        ("nla.previewrange_set", {"type": 'P', "value": 'PRESS', "ctrl": True, "alt": True}, None),
        ("nla.view_all", {"type": 'HOME', "value": 'PRESS'}, None),
        ("nla.view_all", {"type": 'NDOF_BUTTON_FIT', "value": 'PRESS'}, None),
        ("nla.view_selected", {"type": 'NUMPAD_PERIOD', "value": 'PRESS'}, None),
        ("nla.view_frame", {"type": 'NUMPAD_0', "value": 'PRESS'}, None),
        op_menu_pie("NLA_MT_view_pie", {"type": 'ACCENT_GRAVE', "value": 'PRESS'}),
        ("nla.actionclip_add", {"type": 'A', "value": 'PRESS', "shift": True}, None),
        ("nla.transition_add", {"type": 'T', "value": 'PRESS', "shift": True}, None),
        ("nla.soundclip_add", {"type": 'K', "value": 'PRESS', "shift": True}, None),
        ("nla.meta_add", {"type": 'G', "value": 'PRESS', "ctrl": True}, None),
        ("nla.meta_remove", {"type": 'G', "value": 'PRESS', "ctrl": True, "alt": True}, None),
        ("nla.duplicate", {"type": 'D', "value": 'PRESS', "shift": True},
         {"properties": [("linked", False)]}),
        ("nla.duplicate", {"type": 'D', "value": 'PRESS', "alt": True},
         {"properties": [("linked", True)]}),
        ("nla.make_single_user", {"type": 'U', "value": 'PRESS'}, None),
        ("nla.delete", {"type": 'X', "value": 'PRESS'}, None),
        ("nla.delete", {"type": 'DEL', "value": 'PRESS'}, None),
        ("nla.split", {"type": 'Y', "value": 'PRESS'}, None),
        ("nla.mute_toggle", {"type": 'H', "value": 'PRESS'}, None),
        ("nla.swap", {"type": 'F', "value": 'PRESS', "alt": True}, None),
        ("nla.move_up", {"type": 'PAGE_UP', "value": 'PRESS', "repeat": True}, None),
        ("nla.move_down", {"type": 'PAGE_DOWN', "value": 'PRESS', "repeat": True}, None),
        ("nla.apply_scale", {"type": 'A', "value": 'PRESS', "ctrl": True}, None),
        ("nla.clear_scale", {"type": 'S', "value": 'PRESS', "alt": True}, None),
        (op_menu_pie("NLA_MT_snap_pie", {"type": 'S', "value": 'PRESS', "shift": True})
            if not params.legacy else
            ("nla.snap", {"type": 'S', "value": 'PRESS', "shift": True}, None)),
        ("nla.fmodifier_add", {"type": 'M', "value": 'PRESS', "shift": True, "ctrl": True}, None),
        ("transform.transform", {"type": 'G', "value": 'PRESS'},
         {"properties": [("mode", 'TRANSLATION')]}),
        ("transform.transform", {"type": params.select_tweak, "value": 'ANY'},
         {"properties": [("mode", 'TRANSLATION')]}),
        ("transform.transform", {"type": 'E', "value": 'PRESS'},
         {"properties": [("mode", 'TIME_EXTEND')]}),
        ("transform.transform", {"type": 'S', "value": 'PRESS'},
         {"properties": [("mode", 'TIME_SCALE')]}),
        ("marker.add", {"type": 'M', "value": 'PRESS'}, None),
        ("marker.rename", {"type": 'M', "value": 'PRESS', "ctrl": True}, None),
        *_template_items_context_menu("NLA_MT_context_menu", params.context_menu_event),
        *_template_items_change_frame(params),])

    return keymap


# ------------------------------------------------------------------------------
# Editor (Text)

def km_text_generic(_params):
    items = []
    keymap = ("Text Generic",
        {"space_type": 'TEXT_EDITOR', "region_type": 'WINDOW'},
        {"items": items},)

    items.extend([*_template_space_region_type_toggle(sidebar_key={"type": 'T', "value": 'PRESS', "ctrl": True},),
        ("text.start_find", {"type": 'F', "value": 'PRESS', "ctrl": True}, None),
        ("text.jump", {"type": 'J', "value": 'PRESS', "ctrl": True}, None),
        ("text.find_set_selected", {"type": 'G', "value": 'PRESS', "ctrl": True}, None),
        ("text.replace", {"type": 'H', "value": 'PRESS', "ctrl": True}, None),])

    return keymap


def km_text(params):
    items = []
    keymap = ("Text",
        {"space_type": 'TEXT_EDITOR', "region_type": 'WINDOW'},
        {"items": items},)

    items.extend([("wm.context_cycle_int", {"type": 'WHEELUPMOUSE', "value": 'PRESS', "ctrl": True},
         {"properties": [("data_path", 'space_data.font_size'), ("reverse", False)]}),
        ("wm.context_cycle_int", {"type": 'WHEELDOWNMOUSE', "value": 'PRESS', "ctrl": True},
         {"properties": [("data_path", 'space_data.font_size'), ("reverse", True)]}),
        ("wm.context_cycle_int", {"type": 'NUMPAD_PLUS', "value": 'PRESS', "ctrl": True, "repeat": True},
         {"properties": [("data_path", 'space_data.font_size'), ("reverse", False)]}),
        ("wm.context_cycle_int", {"type": 'NUMPAD_MINUS', "value": 'PRESS', "ctrl": True, "repeat": True},
         {"properties": [("data_path", 'space_data.font_size'), ("reverse", True)]}),])

    if not params.legacy:
        items.extend([("text.new", {"type": 'N', "value": 'PRESS', "alt": True}, None),])
    else:
        items.extend([("text.new", {"type": 'N', "value": 'PRESS', "ctrl": True}, None),

            ("text.move", {"type": 'LEFT_ARROW', "value": 'PRESS', "alt": True, "repeat": True},
             {"properties": [("type", 'PREVIOUS_WORD')]}),
            ("text.move", {"type": 'RIGHT_ARROW', "value": 'PRESS', "alt": True, "repeat": True},
             {"properties": [("type", 'NEXT_WORD')]}),])

    items.extend([("text.open", {"type": 'O', "value": 'PRESS', "alt": True}, None),
        ("text.reload", {"type": 'R', "value": 'PRESS', "alt": True}, None),
        ("text.save", {"type": 'S', "value": 'PRESS', "alt": True}, None),
        ("text.save_as", {"type": 'S', "value": 'PRESS', "shift": True, "ctrl": True, "alt": True}, None),
        ("text.run_script", {"type": 'P', "value": 'PRESS', "alt": True}, None),
        ("text.cut", {"type": 'X', "value": 'PRESS', "ctrl": True}, None),
        ("text.copy", {"type": 'C', "value": 'PRESS', "ctrl": True}, None),
        ("text.paste", {"type": 'V', "value": 'PRESS', "ctrl": True, "repeat": True}, None),
        ("text.cut", {"type": 'DEL', "value": 'PRESS', "shift": True}, None),
        ("text.copy", {"type": 'INSERT', "value": 'PRESS', "ctrl": True}, None),
        ("text.paste", {"type": 'INSERT', "value": 'PRESS', "shift": True, "repeat": True}, None),
        ("text.duplicate_line", {"type": 'D', "value": 'PRESS', "ctrl": True, "repeat": True}, None),
        ("text.select_all", {"type": 'A', "value": 'PRESS', "ctrl": True}, None),
        ("text.select_line", {"type": 'A', "value": 'PRESS', "shift": True, "ctrl": True}, None),
        ("text.select_word", {"type": 'LEFTMOUSE', "value": 'DOUBLE_CLICK'}, None),
        ("text.move_lines", {"type": 'UP_ARROW', "value": 'PRESS', "shift": True, "ctrl": True, "repeat": True},
         {"properties": [("direction", 'UP')]}),
        ("text.move_lines", {"type": 'DOWN_ARROW', "value": 'PRESS', "shift": True, "ctrl": True, "repeat": True},
         {"properties": [("direction", 'DOWN')]}),
        ("text.indent_or_autocomplete", {"type": 'TAB', "value": 'PRESS', "repeat": True}, None),
        ("text.unindent", {"type": 'TAB', "value": 'PRESS', "shift": True, "repeat": True}, None),
        ("text.comment_toggle", {"type": 'SLASH', "value": 'PRESS', "ctrl": True}, None),
        ("text.move", {"type": 'HOME', "value": 'PRESS'},
         {"properties": [("type", 'LINE_BEGIN')]}),
        ("text.move", {"type": 'END', "value": 'PRESS'},
         {"properties": [("type", 'LINE_END')]}),
        ("text.move", {"type": 'E', "value": 'PRESS', "ctrl": True},
         {"properties": [("type", 'LINE_END')]}),
        ("text.move", {"type": 'E', "value": 'PRESS', "shift": True, "ctrl": True},
         {"properties": [("type", 'LINE_END')]}),
        ("text.move", {"type": 'LEFT_ARROW', "value": 'PRESS', "repeat": True},
         {"properties": [("type", 'PREVIOUS_CHARACTER')]}),
        ("text.move", {"type": 'RIGHT_ARROW', "value": 'PRESS', "repeat": True},
         {"properties": [("type", 'NEXT_CHARACTER')]}),
        ("text.move", {"type": 'LEFT_ARROW', "value": 'PRESS', "ctrl": True, "repeat": True},
         {"properties": [("type", 'PREVIOUS_WORD')]}),
        ("text.move", {"type": 'RIGHT_ARROW', "value": 'PRESS', "ctrl": True, "repeat": True},
         {"properties": [("type", 'NEXT_WORD')]}),
        ("text.move", {"type": 'UP_ARROW', "value": 'PRESS', "repeat": True},
         {"properties": [("type", 'PREVIOUS_LINE')]}),
        ("text.move", {"type": 'DOWN_ARROW', "value": 'PRESS', "repeat": True},
         {"properties": [("type", 'NEXT_LINE')]}),
        ("text.move", {"type": 'PAGE_UP', "value": 'PRESS', "repeat": True},
         {"properties": [("type", 'PREVIOUS_PAGE')]}),
        ("text.move", {"type": 'PAGE_DOWN', "value": 'PRESS', "repeat": True},
         {"properties": [("type", 'NEXT_PAGE')]}),
        ("text.move", {"type": 'HOME', "value": 'PRESS', "ctrl": True},
         {"properties": [("type", 'FILE_TOP')]}),
        ("text.move", {"type": 'END', "value": 'PRESS', "ctrl": True},
         {"properties": [("type", 'FILE_BOTTOM')]}),
        ("text.move_select", {"type": 'HOME', "value": 'PRESS', "shift": True},
         {"properties": [("type", 'LINE_BEGIN')]}),
        ("text.move_select", {"type": 'END', "value": 'PRESS', "shift": True},
         {"properties": [("type", 'LINE_END')]}),
        ("text.move_select", {"type": 'LEFT_ARROW', "value": 'PRESS', "shift": True, "repeat": True},
         {"properties": [("type", 'PREVIOUS_CHARACTER')]}),
        ("text.move_select", {"type": 'RIGHT_ARROW', "value": 'PRESS', "shift": True, "repeat": True},
         {"properties": [("type", 'NEXT_CHARACTER')]}),
        ("text.move_select", {"type": 'LEFT_ARROW', "value": 'PRESS', "shift": True, "ctrl": True, "repeat": True},
         {"properties": [("type", 'PREVIOUS_WORD')]}),
        ("text.move_select", {"type": 'RIGHT_ARROW', "value": 'PRESS', "shift": True, "ctrl": True, "repeat": True},
         {"properties": [("type", 'NEXT_WORD')]}),
        ("text.move_select", {"type": 'UP_ARROW', "value": 'PRESS', "shift": True, "repeat": True},
         {"properties": [("type", 'PREVIOUS_LINE')]}),
        ("text.move_select", {"type": 'DOWN_ARROW', "value": 'PRESS', "shift": True, "repeat": True},
         {"properties": [("type", 'NEXT_LINE')]}),
        ("text.move_select", {"type": 'PAGE_UP', "value": 'PRESS', "shift": True, "repeat": True},
         {"properties": [("type", 'PREVIOUS_PAGE')]}),
        ("text.move_select", {"type": 'PAGE_DOWN', "value": 'PRESS', "shift": True, "repeat": True},
         {"properties": [("type", 'NEXT_PAGE')]}),
        ("text.move_select", {"type": 'HOME', "value": 'PRESS', "shift": True, "ctrl": True},
         {"properties": [("type", 'FILE_TOP')]}),
        ("text.move_select", {"type": 'END', "value": 'PRESS', "shift": True, "ctrl": True},
         {"properties": [("type", 'FILE_BOTTOM')]}),
        ("text.delete", {"type": 'DEL', "value": 'PRESS', "repeat": True},
         {"properties": [("type", 'NEXT_CHARACTER')]}),
        ("text.delete", {"type": 'BACK_SPACE', "value": 'PRESS', "repeat": True},
         {"properties": [("type", 'PREVIOUS_CHARACTER')]}),
        ("text.delete", {"type": 'BACK_SPACE', "value": 'PRESS', "shift": True, "repeat": True},
         {"properties": [("type", 'PREVIOUS_CHARACTER')]}),
        ("text.delete", {"type": 'DEL', "value": 'PRESS', "ctrl": True, "repeat": True},
         {"properties": [("type", 'NEXT_WORD')]}),
        ("text.delete", {"type": 'BACK_SPACE', "value": 'PRESS', "ctrl": True, "repeat": True},
         {"properties": [("type", 'PREVIOUS_WORD')]}),
        ("text.overwrite_toggle", {"type": 'INSERT', "value": 'PRESS'}, None),
        ("text.scroll_bar", {"type": 'LEFTMOUSE', "value": 'PRESS'}, None),
        ("text.scroll_bar", {"type": 'MIDDLEMOUSE', "value": 'PRESS'}, None),
        ("text.scroll", {"type": 'MIDDLEMOUSE', "value": 'PRESS'}, None),
        ("text.scroll", {"type": 'TRACKPADPAN', "value": 'ANY'}, None),
        ("text.selection_set", {"type": 'EVT_TWEAK_L', "value": 'ANY'}, None),
        ("text.cursor_set", {"type": 'LEFTMOUSE', "value": 'PRESS'}, None),
        ("text.selection_set", {"type": 'LEFTMOUSE', "value": 'PRESS', "shift": True}, None),
        ("text.scroll", {"type": 'WHEELUPMOUSE', "value": 'PRESS'},
         {"properties": [("lines", -1)]}),
        ("text.scroll", {"type": 'WHEELDOWNMOUSE', "value": 'PRESS'},
         {"properties": [("lines", 1)]}),
        ("text.line_break", {"type": 'RET', "value": 'PRESS', "repeat": True}, None),
        ("text.line_break", {"type": 'NUMPAD_ENTER', "value": 'PRESS', "repeat": True}, None),
        ("text.line_number", {"type": 'TEXTINPUT', "value": 'ANY', "any": True, "repeat": True}, None),
        op_menu("TEXT_MT_context_menu", {"type": 'RIGHTMOUSE', "value": 'PRESS'}),
        ("text.insert", {"type": 'TEXTINPUT', "value": 'ANY', "any": True, "repeat": True}, None),])

    return keymap


# ------------------------------------------------------------------------------
# Editor (Sequencer)

def km_sequencercommon(params):
    items = []
    keymap = ("SequencerCommon",
        {"space_type": 'SEQUENCE_EDITOR', "region_type": 'WINDOW'},
        {"items": items},)

    items.extend([*_template_space_region_type_toggle(toolbar_key={"type": 'T', "value": 'PRESS'},
            sidebar_key={"type": 'N', "value": 'PRESS'},),
        ("wm.context_toggle", {"type": 'O', "value": 'PRESS', "shift": True},
         {"properties": [("data_path", 'scene.sequence_editor.show_overlay_frame')]}),
        ("wm.context_toggle_enum", {"type": 'TAB', "value": 'PRESS', "ctrl": True},
         {"properties": [("data_path", 'space_data.view_type'), ("value_1", 'SEQUENCER'), ("value_2", 'PREVIEW')]}),
        ("sequencer.refresh_all", {"type": 'R', "value": 'PRESS', "ctrl": True}, None),])

    if params.select_mouse == 'LEFTMOUSE' and not params.legacy:
        # Quick switch to select tool, since left select can't easily
        # select with any tool active.
        items.extend([op_tool_cycle("builtin.select_box", {"type": 'W', "value": 'PRESS'}),])

    return keymap


def km_sequencer(params):
    items = []
    keymap = ("Sequencer",
        {"space_type": 'SEQUENCE_EDITOR', "region_type": 'WINDOW'},
        {"items": items},)

    items.extend([*_template_items_select_actions(params, "sequencer.select_all"),
        ("sequencer.split", {"type": 'K', "value": 'PRESS'},
         {"properties": [("type", 'SOFT')]}),
        ("sequencer.split", {"type": 'K', "value": 'PRESS', "shift": True},
         {"properties": [("type", 'HARD')]}),
        ("sequencer.mute", {"type": 'H', "value": 'PRESS'},
         {"properties": [("unselected", False)]}),
        ("sequencer.mute", {"type": 'H', "value": 'PRESS', "shift": True},
         {"properties": [("unselected", True)]}),
        ("sequencer.unmute", {"type": 'H', "value": 'PRESS', "alt": True},
         {"properties": [("unselected", False)]}),
        ("sequencer.unmute", {"type": 'H', "value": 'PRESS', "shift": True, "alt": True},
         {"properties": [("unselected", True)]}),
        ("sequencer.lock", {"type": 'H', "value": 'PRESS', "ctrl": True}, None),
        ("sequencer.unlock", {"type": 'H', "value": 'PRESS', "ctrl": True, "alt": True}, None),
        ("sequencer.reassign_inputs", {"type": 'R', "value": 'PRESS'}, None),
        ("sequencer.reload", {"type": 'R', "value": 'PRESS', "alt": True}, None),
        ("sequencer.reload", {"type": 'R', "value": 'PRESS', "shift": True, "alt": True},
         {"properties": [("adjust_length", True)]}),
        ("sequencer.offset_clear", {"type": 'O', "value": 'PRESS', "alt": True}, None),
        ("sequencer.duplicate_move", {"type": 'D', "value": 'PRESS', "shift": True}, None),
        ("sequencer.delete", {"type": 'X', "value": 'PRESS'}, None),
        ("sequencer.delete", {"type": 'DEL', "value": 'PRESS'}, None),
        ("sequencer.copy", {"type": 'C', "value": 'PRESS', "ctrl": True}, None),
        ("sequencer.paste", {"type": 'V', "value": 'PRESS', "ctrl": True}, None),
        ("sequencer.paste", {"type": 'V', "value": 'PRESS', "ctrl": True, "shift": True},
         {"properties": [("keep_offset", True)]}),
        ("sequencer.images_separate", {"type": 'Y', "value": 'PRESS'}, None),
        ("sequencer.meta_toggle", {"type": 'TAB', "value": 'PRESS'}, None),
        ("sequencer.meta_make", {"type": 'G', "value": 'PRESS', "ctrl": True}, None),
        ("sequencer.meta_separate", {"type": 'G', "value": 'PRESS', "ctrl": True, "alt": True}, None),
        ("sequencer.view_all", {"type": 'HOME', "value": 'PRESS'}, None),
        ("sequencer.view_all", {"type": 'NDOF_BUTTON_FIT', "value": 'PRESS'}, None),
        ("sequencer.view_selected", {"type": 'NUMPAD_PERIOD', "value": 'PRESS'}, None),
        ("sequencer.view_frame", {"type": 'NUMPAD_0', "value": 'PRESS'}, None),
        ("sequencer.strip_jump", {"type": 'PAGE_UP', "value": 'PRESS', "repeat": True},
         {"properties": [("next", True), ("center", False)]}),
        ("sequencer.strip_jump", {"type": 'PAGE_DOWN', "value": 'PRESS', "repeat": True},
         {"properties": [("next", False), ("center", False)]}),
        ("sequencer.strip_jump", {"type": 'PAGE_UP', "value": 'PRESS', "alt": True, "repeat": True},
         {"properties": [("next", True), ("center", True)]}),
        ("sequencer.strip_jump", {"type": 'PAGE_DOWN', "value": 'PRESS', "alt": True, "repeat": True},
         {"properties": [("next", False), ("center", True)]}),
        ("sequencer.swap", {"type": 'LEFT_ARROW', "value": 'PRESS', "alt": True, "repeat": True},
         {"properties": [("side", 'LEFT')]}),
        ("sequencer.swap", {"type": 'RIGHT_ARROW', "value": 'PRESS', "alt": True, "repeat": True},
         {"properties": [("side", 'RIGHT')]}),
        ("sequencer.gap_remove", {"type": 'BACK_SPACE', "value": 'PRESS'},
         {"properties": [("all", False)]}),
        ("sequencer.gap_remove", {"type": 'BACK_SPACE', "value": 'PRESS', "shift": True},
         {"properties": [("all", True)]}),
        ("sequencer.gap_insert", {"type": 'EQUAL', "value": 'PRESS', "shift": True}, None),
        ("sequencer.snap", {"type": 'S', "value": 'PRESS', "shift": True}, None),
        ("sequencer.swap_inputs", {"type": 'S', "value": 'PRESS', "alt": True}, None),
        *((("sequencer.split_multicam",
              {"type": NUMBERS_1[i], "value": 'PRESS'},
              {"properties": [("camera", i + 1)]})
             for i in range(10)
             )),
        *_template_sequencer_timeline_select(type=params.select_mouse,
            value=params.select_mouse_value_fallback,
            legacy=params.legacy,),
        ("sequencer.select_more", {"type": 'NUMPAD_PLUS', "value": 'PRESS', "ctrl": True, "repeat": True}, None),
        ("sequencer.select_less", {"type": 'NUMPAD_MINUS', "value": 'PRESS', "ctrl": True, "repeat": True}, None),
        ("sequencer.select_linked_pick", {"type": 'L', "value": 'PRESS'}, None),
        ("sequencer.select_linked_pick", {"type": 'L', "value": 'PRESS', "shift": True},
         {"properties": [("extend", True)]}),
        ("sequencer.select_linked", {"type": 'L', "value": 'PRESS', "ctrl": True}, None),
        ("sequencer.select_box", {"type": params.select_tweak, "value": 'ANY'},
         {"properties": [("tweak", True), ("mode", 'SET')]}),
        ("sequencer.select_box", {"type": params.select_tweak, "value": 'ANY', "shift": True},
         {"properties": [("tweak", True), ("mode", 'ADD')]}),
        ("sequencer.select_box", {"type": params.select_tweak, "value": 'ANY', "ctrl": True},
         {"properties": [("tweak", True), ("mode", 'SUB')]}),
        ("sequencer.select_box", {"type": 'B', "value": 'PRESS'}, None),
        ("sequencer.select_box", {"type": 'B', "value": 'PRESS', "ctrl": True},
         {"properties": [("include_handles", True)]}),
        ("sequencer.select_grouped", {"type": 'G', "value": 'PRESS', "shift": True}, None),
        op_menu("SEQUENCER_MT_add", {"type": 'A', "value": 'PRESS', "shift": True}),
        op_menu("SEQUENCER_MT_change", {"type": 'C', "value": 'PRESS'}),
        op_menu_pie("SEQUENCER_MT_view_pie", {"type": 'ACCENT_GRAVE', "value": 'PRESS'}),
        ("sequencer.slip", {"type": 'S', "value": 'PRESS'}, None),
        ("wm.context_set_int", {"type": 'O', "value": 'PRESS'},
         {"properties": [("data_path", 'scene.sequence_editor.overlay_frame'), ("value", 0)]}),
        ("transform.seq_slide", {"type": 'G', "value": 'PRESS'}, None),
        ("transform.seq_slide", {"type": params.select_tweak, "value": 'ANY'}, None),
        ("transform.transform", {"type": 'E', "value": 'PRESS'},
         {"properties": [("mode", 'TIME_EXTEND')]}),
        ("marker.add", {"type": 'M', "value": 'PRESS'}, None),
        ("marker.rename", {"type": 'M', "value": 'PRESS', "ctrl": True}, None),
        ("sequencer.select_side_of_frame", {"type": 'LEFT_BRACKET', "value": 'PRESS'},
         {"properties": [("side", 'LEFT')]}),
        ("sequencer.select_side_of_frame", {"type": 'RIGHT_BRACKET', "value": 'PRESS'},
         {"properties": [("side", 'RIGHT')]}),
        ("wm.context_toggle", {"type": 'TAB', "value": 'PRESS', "shift": True},
         {"properties": [("data_path", 'tool_settings.use_snap_sequencer')]}),
        *_template_items_context_menu("SEQUENCER_MT_context_menu", params.context_menu_event),])

    return keymap


def km_sequencerpreview(params):
    items = []
    keymap = ("SequencerPreview",
        {"space_type": 'SEQUENCE_EDITOR', "region_type": 'WINDOW'},
        {"items": items},)

    items.extend([# Selection.
        *_template_sequencer_preview_select(type=params.select_mouse,
            value=params.select_mouse_value_fallback,
            legacy=params.legacy,
        ),
        *_template_items_select_actions(params, "sequencer.select_all"),
        ("sequencer.select_box", {"type": 'B', "value": 'PRESS'}, None),

        # View.
        ("sequencer.view_all_preview", {"type": 'HOME', "value": 'PRESS'}, None),
        ("sequencer.view_all_preview", {"type": 'NDOF_BUTTON_FIT', "value": 'PRESS'}, None),
        ("sequencer.view_ghost_border", {"type": 'O', "value": 'PRESS'}, None),
        ("sequencer.view_zoom_ratio", {"type": 'NUMPAD_8', "value": 'PRESS', "ctrl": True},
         {"properties": [("ratio", 8.0)]}),
        ("sequencer.view_zoom_ratio", {"type": 'NUMPAD_4', "value": 'PRESS', "ctrl": True},
         {"properties": [("ratio", 4.0)]}),
        ("sequencer.view_zoom_ratio", {"type": 'NUMPAD_2', "value": 'PRESS', "ctrl": True},
         {"properties": [("ratio", 2.0)]}),
        ("sequencer.view_zoom_ratio", {"type": 'NUMPAD_1', "value": 'PRESS'},
         {"properties": [("ratio", 1.0)]}),
        ("sequencer.view_zoom_ratio", {"type": 'NUMPAD_2', "value": 'PRESS'},
         {"properties": [("ratio", 0.5)]}),
        ("sequencer.view_zoom_ratio", {"type": 'NUMPAD_4', "value": 'PRESS'},
         {"properties": [("ratio", 0.25)]}),
        ("sequencer.view_zoom_ratio", {"type": 'NUMPAD_8', "value": 'PRESS'},
         {"properties": [("ratio", 0.125)]}),
        op_menu_pie("SEQUENCER_MT_preview_view_pie", {"type": 'ACCENT_GRAVE', "value": 'PRESS'}),

        # Edit.
        ("transform.translate", {"type": params.select_tweak, "value": 'ANY'}, None),
        op_tool_optional(("transform.translate", {"type": 'G', "value": 'PRESS'}, None),
            (op_tool_cycle, "builtin.move"), params),
        op_tool_optional(("transform.rotate", {"type": 'R', "value": 'PRESS'}, None),
            (op_tool_cycle, "builtin.rotate"), params),
        op_tool_optional(("transform.resize", {"type": 'S', "value": 'PRESS'}, None),
            (op_tool_cycle, "builtin.scale"), params),
        ("sequencer.strip_transform_clear", {"type": 'G', "alt": True, "value": 'PRESS'},
         {"properties": [("property", 'POSITION')]}),
        ("sequencer.strip_transform_clear", {"type": 'S', "alt": True, "value": 'PRESS'},
         {"properties": [("property", 'SCALE')]}),
        ("sequencer.strip_transform_clear", {"type": 'R', "alt": True, "value": 'PRESS'},
         {"properties": [("property", 'ROTATION')]}),

        ("sequencer.delete", {"type": 'X', "value": 'PRESS'}, None),
        ("sequencer.delete", {"type": 'DEL', "value": 'PRESS'}, None),

        *_template_items_context_menu("SEQUENCER_MT_preview_context_menu", params.context_menu_event),
    ])

    if not params.legacy:
        # New pie menus.
        items.extend([
            ("wm.context_toggle", {"type": 'ACCENT_GRAVE', "value": 'PRESS', "ctrl": True},
             {"properties": [("data_path", 'space_data.show_gizmo')]}),
            op_menu_pie("SEQUENCER_MT_pivot_pie", {"type": 'PERIOD', "value": 'PRESS'}),
            ("wm.context_toggle", {"type": 'Z', "value": 'PRESS', "alt": True, "shift": True},
             {"properties": [("data_path", "space_data.show_overlays")]}),
        ])

    # 2D cursor.
    if params.cursor_tweak_event:
        items.extend([
            ("sequencer.cursor_set", params.cursor_set_event, None),
            ("transform.translate", params.cursor_tweak_event,
             {"properties": [("release_confirm", True), ("cursor_transform", True)]}),
        ])
    else:
        items.extend([
            ("sequencer.cursor_set", params.cursor_set_event, None),
        ])

    return keymap


# ------------------------------------------------------------------------------
# Editor (Console)

def km_console(_params):
    items = []
    keymap = ("Console",
        {"space_type": 'CONSOLE', "region_type": 'WINDOW'},
        {"items": items},)

    items.extend([("console.move", {"type": 'LEFT_ARROW', "value": 'PRESS', "ctrl": True, "repeat": True},
         {"properties": [("type", 'PREVIOUS_WORD')]}),
        ("console.move", {"type": 'RIGHT_ARROW', "value": 'PRESS', "ctrl": True, "repeat": True},
         {"properties": [("type", 'NEXT_WORD')]}),
        ("console.move", {"type": 'HOME', "value": 'PRESS'},
         {"properties": [("type", 'LINE_BEGIN')]}),
        ("console.move", {"type": 'END', "value": 'PRESS'},
         {"properties": [("type", 'LINE_END')]}),
        ("wm.context_cycle_int", {"type": 'WHEELUPMOUSE', "value": 'PRESS', "ctrl": True},
         {"properties": [("data_path", 'space_data.font_size'), ("reverse", False)]}),
        ("wm.context_cycle_int", {"type": 'WHEELDOWNMOUSE', "value": 'PRESS', "ctrl": True},
         {"properties": [("data_path", 'space_data.font_size'), ("reverse", True)]}),
        ("wm.context_cycle_int", {"type": 'NUMPAD_PLUS', "value": 'PRESS', "ctrl": True, "repeat": True},
         {"properties": [("data_path", 'space_data.font_size'), ("reverse", False)]}),
        ("wm.context_cycle_int", {"type": 'NUMPAD_MINUS', "value": 'PRESS', "ctrl": True, "repeat": True},
         {"properties": [("data_path", 'space_data.font_size'), ("reverse", True)]}),
        ("console.move", {"type": 'LEFT_ARROW', "value": 'PRESS', "repeat": True},
         {"properties": [("type", 'PREVIOUS_CHARACTER')]}),
        ("console.move", {"type": 'RIGHT_ARROW', "value": 'PRESS', "repeat": True},
         {"properties": [("type", 'NEXT_CHARACTER')]}),
        ("console.history_cycle", {"type": 'UP_ARROW', "value": 'PRESS', "repeat": True},
         {"properties": [("reverse", True)]}),
        ("console.history_cycle", {"type": 'DOWN_ARROW', "value": 'PRESS', "repeat": True},
         {"properties": [("reverse", False)]}),
        ("console.delete", {"type": 'DEL', "value": 'PRESS', "repeat": True},
         {"properties": [("type", 'NEXT_CHARACTER')]}),
        ("console.delete", {"type": 'BACK_SPACE', "value": 'PRESS', "repeat": True},
         {"properties": [("type", 'PREVIOUS_CHARACTER')]}),
        ("console.delete", {"type": 'BACK_SPACE', "value": 'PRESS', "shift": True, "repeat": True},
         {"properties": [("type", 'PREVIOUS_CHARACTER')]}),
        ("console.delete", {"type": 'DEL', "value": 'PRESS', "ctrl": True, "repeat": True},
         {"properties": [("type", 'NEXT_WORD')]}),
        ("console.delete", {"type": 'BACK_SPACE', "value": 'PRESS', "ctrl": True, "repeat": True},
         {"properties": [("type", 'PREVIOUS_WORD')]}),
        ("console.clear_line", {"type": 'RET', "value": 'PRESS', "shift": True}, None),
        ("console.clear_line", {"type": 'NUMPAD_ENTER', "value": 'PRESS', "shift": True}, None),
        ("console.execute", {"type": 'RET', "value": 'PRESS'},
         {"properties": [("interactive", True)]}),
        ("console.execute", {"type": 'NUMPAD_ENTER', "value": 'PRESS'},
         {"properties": [("interactive", True)]}),
        ("console.copy_as_script", {"type": 'C', "value": 'PRESS', "shift": True, "ctrl": True}, None),
        ("console.copy", {"type": 'C', "value": 'PRESS', "ctrl": True}, None),
        ("console.paste", {"type": 'V', "value": 'PRESS', "ctrl": True, "repeat": True}, None),
        ("console.select_set", {"type": 'LEFTMOUSE', "value": 'PRESS'}, None),
        ("console.select_word", {"type": 'LEFTMOUSE', "value": 'DOUBLE_CLICK'}, None),
        ("console.insert", {"type": 'TAB', "value": 'PRESS', "ctrl": True, "repeat": True},
         {"properties": [("text", '\t')]}),
        ("console.indent_or_autocomplete", {"type": 'TAB', "value": 'PRESS', "repeat": True}, None),
        ("console.unindent", {"type": 'TAB', "value": 'PRESS', "shift": True, "repeat": True}, None),
        *_template_items_context_menu("CONSOLE_MT_context_menu", {"type": 'RIGHTMOUSE', "value": 'PRESS'}),
        ("console.insert", {"type": 'TEXTINPUT', "value": 'ANY', "any": True, "repeat": True}, None),])

    return keymap


# ------------------------------------------------------------------------------
# Editor (Clip)

def km_clip(_params):
    items = []
    keymap = ("Clip",
        {"space_type": 'CLIP_EDITOR', "region_type": 'WINDOW'},
        {"items": items},)

    items.extend([*_template_space_region_type_toggle(toolbar_key={"type": 'T', "value": 'PRESS'},
            sidebar_key={"type": 'N', "value": 'PRESS'},),
        ("clip.open", {"type": 'O', "value": 'PRESS', "alt": True}, None),
        ("clip.track_markers", {"type": 'LEFT_ARROW', "value": 'PRESS', "alt": True, "repeat": True},
         {"properties": [("backwards", True), ("sequence", False)]}),
        ("clip.track_markers", {"type": 'RIGHT_ARROW', "value": 'PRESS', "alt": True, "repeat": True},
         {"properties": [("backwards", False), ("sequence", False)]}),
        ("clip.track_markers", {"type": 'T', "value": 'PRESS', "ctrl": True},
         {"properties": [("backwards", False), ("sequence", True)]}),
        ("clip.track_markers", {"type": 'T', "value": 'PRESS', "shift": True, "ctrl": True},
         {"properties": [("backwards", True), ("sequence", True)]}),
        ("wm.context_toggle_enum", {"type": 'TAB', "value": 'PRESS'},
         {"properties": [("data_path", 'space_data.mode'), ("value_1", 'TRACKING'), ("value_2", 'MASK')]}),
        ("clip.prefetch", {"type": 'P', "value": 'PRESS'}, None),
        op_menu_pie("CLIP_MT_tracking_pie", {"type": 'E', "value": 'PRESS'}),
        op_menu_pie("CLIP_MT_solving_pie", {"type": 'S', "value": 'PRESS', "shift": True}),
        op_menu_pie("CLIP_MT_marker_pie", {"type": 'E', "value": 'PRESS', "shift": True}),
        op_menu_pie("CLIP_MT_reconstruction_pie", {"type": 'W', "value": 'PRESS', "shift": True}),
        op_menu_pie("CLIP_MT_view_pie", {"type": 'ACCENT_GRAVE', "value": 'PRESS'}),
    ])

    return keymap


def km_clip_editor(params):
    items = []
    keymap = ("Clip Editor",
        {"space_type": 'CLIP_EDITOR', "region_type": 'WINDOW'},
        {"items": items},)

    items.extend([("clip.view_pan", {"type": 'MIDDLEMOUSE', "value": 'PRESS'}, None),
        ("clip.view_pan", {"type": 'MIDDLEMOUSE', "value": 'PRESS', "shift": True}, None),
        ("clip.view_pan", {"type": 'TRACKPADPAN', "value": 'ANY'}, None),
        ("clip.view_zoom", {"type": 'MIDDLEMOUSE', "value": 'PRESS', "ctrl": True}, None),
        ("clip.view_zoom", {"type": 'TRACKPADZOOM', "value": 'ANY'}, None),
        ("clip.view_zoom", {"type": 'TRACKPADPAN', "value": 'ANY', "ctrl": True}, None),
        ("clip.view_zoom_in", {"type": 'WHEELINMOUSE', "value": 'PRESS'}, None),
        ("clip.view_zoom_out", {"type": 'WHEELOUTMOUSE', "value": 'PRESS'}, None),
        ("clip.view_zoom_in", {"type": 'NUMPAD_PLUS', "value": 'PRESS', "repeat": True}, None),
        ("clip.view_zoom_out", {"type": 'NUMPAD_MINUS', "value": 'PRESS', "repeat": True}, None),
        ("clip.view_zoom_ratio", {"type": 'NUMPAD_8', "value": 'PRESS', "ctrl": True},
         {"properties": [("ratio", 8.0)]}),
        ("clip.view_zoom_ratio", {"type": 'NUMPAD_4', "value": 'PRESS', "ctrl": True},
         {"properties": [("ratio", 4.0)]}),
        ("clip.view_zoom_ratio", {"type": 'NUMPAD_2', "value": 'PRESS', "ctrl": True},
         {"properties": [("ratio", 2.0)]}),
        ("clip.view_zoom_ratio", {"type": 'NUMPAD_8', "value": 'PRESS', "shift": True},
         {"properties": [("ratio", 8.0)]}),
        ("clip.view_zoom_ratio", {"type": 'NUMPAD_4', "value": 'PRESS', "shift": True},
         {"properties": [("ratio", 4.0)]}),
        ("clip.view_zoom_ratio", {"type": 'NUMPAD_2', "value": 'PRESS', "shift": True},
         {"properties": [("ratio", 2.0)]}),
        ("clip.view_zoom_ratio", {"type": 'NUMPAD_1', "value": 'PRESS'},
         {"properties": [("ratio", 1.0)]}),
        ("clip.view_zoom_ratio", {"type": 'NUMPAD_2', "value": 'PRESS'},
         {"properties": [("ratio", 0.5)]}),
        ("clip.view_zoom_ratio", {"type": 'NUMPAD_4', "value": 'PRESS'},
         {"properties": [("ratio", 0.25)]}),
        ("clip.view_zoom_ratio", {"type": 'NUMPAD_8', "value": 'PRESS'},
         {"properties": [("ratio", 0.125)]}),
        ("clip.view_all", {"type": 'HOME', "value": 'PRESS'}, None),
        ("clip.view_all", {"type": 'F', "value": 'PRESS'},
         {"properties": [("fit_view", True)]}),
        ("clip.view_selected", {"type": 'NUMPAD_PERIOD', "value": 'PRESS'}, None),
        ("clip.view_all", {"type": 'NDOF_BUTTON_FIT', "value": 'PRESS'}, None),
        ("clip.view_ndof", {"type": 'NDOF_MOTION', "value": 'ANY'}, None),
        ("clip.frame_jump", {"type": 'LEFT_ARROW', "value": 'PRESS', "shift": True, "ctrl": True, "repeat": True},
         {"properties": [("position", 'PATHSTART')]}),
        ("clip.frame_jump", {"type": 'RIGHT_ARROW', "value": 'PRESS', "shift": True, "ctrl": True, "repeat": True},
         {"properties": [("position", 'PATHEND')]}),
        ("clip.frame_jump", {"type": 'LEFT_ARROW', "value": 'PRESS', "shift": True, "alt": True, "repeat": True},
         {"properties": [("position", 'FAILEDPREV')]}),
        ("clip.frame_jump", {"type": 'RIGHT_ARROW', "value": 'PRESS', "shift": True, "alt": True, "repeat": True},
         {"properties": [("position", 'PATHSTART')]}),
        ("clip.change_frame", {"type": 'LEFTMOUSE', "value": 'PRESS'}, None),
        ("clip.select", {"type": params.select_mouse, "value": 'PRESS'},
         {"properties": [("deselect_all", not params.legacy)]}),
        ("clip.select", {"type": params.select_mouse, "value": 'PRESS', "shift": True},
         {"properties": [("extend", True)]}),
        *_template_items_select_actions(params, "clip.select_all"),
        ("clip.select_box", {"type": 'B', "value": 'PRESS'}, None),
        ("clip.select_circle", {"type": 'C', "value": 'PRESS'}, None),
        op_menu("CLIP_MT_select_grouped", {"type": 'G', "value": 'PRESS', "shift": True}),
        ("clip.select_lasso", {"type": params.action_tweak, "value": 'ANY', "ctrl": True, "alt": True},
         {"properties": [("mode", 'ADD')]}),
        ("clip.select_lasso", {"type": params.action_tweak, "value": 'ANY', "shift": True, "ctrl": True, "alt": True},
         {"properties": [("mode", 'SUB')]}),
        ("clip.add_marker_slide", {"type": 'LEFTMOUSE', "value": 'PRESS', "ctrl": True}, None),
        ("clip.delete_marker", {"type": 'X', "value": 'PRESS', "shift": True}, None),
        ("clip.delete_marker", {"type": 'DEL', "value": 'PRESS', "shift": True}, None),
        ("clip.slide_marker", {"type": 'LEFTMOUSE', "value": 'PRESS'}, None),
        ("clip.disable_markers", {"type": 'D', "value": 'PRESS', "shift": True},
         {"properties": [("action", 'TOGGLE')]}),
        ("clip.delete_track", {"type": 'X', "value": 'PRESS'}, None),
        ("clip.delete_track", {"type": 'DEL', "value": 'PRESS'}, None),
        ("clip.lock_tracks", {"type": 'L', "value": 'PRESS', "ctrl": True},
         {"properties": [("action", 'LOCK')]}),
        ("clip.lock_tracks", {"type": 'L', "value": 'PRESS', "alt": True},
         {"properties": [("action", 'UNLOCK')]}),
        *_template_items_hide_reveal_actions("clip.hide_tracks", "clip.hide_tracks_clear"),
        ("clip.slide_plane_marker", {"type": 'LEFTMOUSE', "value": 'CLICK_DRAG'}, None),
        ("clip.keyframe_insert", {"type": 'I', "value": 'PRESS'}, None),
        ("clip.keyframe_delete", {"type": 'I', "value": 'PRESS', "alt": True}, None),
        ("clip.join_tracks", {"type": 'J', "value": 'PRESS', "ctrl": True}, None),
        ("clip.lock_selection_toggle", {"type": 'L', "value": 'PRESS'}, None),
        ("wm.context_toggle", {"type": 'D', "value": 'PRESS', "alt": True},
         {"properties": [("data_path", 'space_data.show_disabled')]}),
        ("wm.context_toggle", {"type": 'S', "value": 'PRESS', "alt": True},
         {"properties": [("data_path", 'space_data.show_marker_search')]}),
        ("wm.context_toggle", {"type": 'M', "value": 'PRESS'},
         {"properties": [("data_path", 'space_data.use_mute_footage')]}),
        ("transform.translate", {"type": 'G', "value": 'PRESS'}, None),
        ("transform.translate", {"type": params.select_tweak, "value": 'ANY'}, None),
        ("transform.resize", {"type": 'S', "value": 'PRESS'}, None),
        ("transform.rotate", {"type": 'R', "value": 'PRESS'}, None),
        ("clip.clear_track_path", {"type": 'T', "value": 'PRESS', "alt": True},
         {"properties": [("action", 'REMAINED'), ("clear_active", False)]}),
        ("clip.clear_track_path", {"type": 'T', "value": 'PRESS', "shift": True},
         {"properties": [("action", 'UPTO'), ("clear_active", False)]}),
        ("clip.clear_track_path", {"type": 'T', "value": 'PRESS', "shift": True, "alt": True},
         {"properties": [("action", 'ALL'), ("clear_active", False)]}),
        ("clip.cursor_set", params.cursor_set_event, None),
        ("clip.copy_tracks", {"type": 'C', "value": 'PRESS', "ctrl": True}, None),
        ("clip.paste_tracks", {"type": 'V', "value": 'PRESS', "ctrl": True}, None),
        *_template_items_context_menu("CLIP_MT_tracking_context_menu", params.context_menu_event),])

    if not params.legacy:
        items.extend([op_menu_pie("CLIP_MT_pivot_pie", {"type": 'PERIOD', "value": 'PRESS'}),])
    else:
        items.extend([# Old pivot.
            ("wm.context_set_enum", {"type": 'COMMA', "value": 'PRESS'},
             {"properties": [("data_path", 'space_data.pivot_point'), ("value", 'BOUNDING_BOX_CENTER')]}),
            ("wm.context_set_enum", {"type": 'COMMA', "value": 'PRESS', "ctrl": True},
             {"properties": [("data_path", 'space_data.pivot_point'), ("value", 'MEDIAN_POINT')]}),
            ("wm.context_set_enum", {"type": 'PERIOD', "value": 'PRESS'},
             {"properties": [("data_path", 'space_data.pivot_point'), ("value", 'CURSOR')]}),
            ("wm.context_set_enum", {"type": 'PERIOD', "value": 'PRESS', "ctrl": True},
             {"properties": [("data_path", 'space_data.pivot_point'), ("value", 'INDIVIDUAL_ORIGINS')]}),

            ("clip.view_center_cursor", {"type": 'HOME', "value": 'PRESS', "alt": True}, None),])

    return keymap


def km_clip_graph_editor(params):
    items = []
    keymap = ("Clip Graph Editor",
        {"space_type": 'CLIP_EDITOR', "region_type": 'WINDOW'},
        {"items": items},)

    items.extend([("clip.graph_select", {"type": params.select_mouse, "value": 'PRESS'}, None),
        ("clip.graph_select", {"type": params.select_mouse, "value": 'PRESS', "shift": True},
         {"properties": [("extend", True)]}),
        *_template_items_select_actions(params, "clip.graph_select_all_markers"),
        ("clip.graph_select_box", {"type": 'B', "value": 'PRESS'}, None),
        ("clip.graph_delete_curve", {"type": 'X', "value": 'PRESS'}, None),
        ("clip.graph_delete_curve", {"type": 'DEL', "value": 'PRESS'}, None),
        ("clip.graph_delete_knot", {"type": 'X', "value": 'PRESS', "shift": True}, None),
        ("clip.graph_delete_knot", {"type": 'DEL', "value": 'PRESS', "shift": True}, None),
        ("clip.graph_view_all", {"type": 'HOME', "value": 'PRESS'}, None),
        ("clip.graph_view_all", {"type": 'NDOF_BUTTON_FIT', "value": 'PRESS'}, None),
        ("clip.graph_center_current_frame", {"type": 'NUMPAD_0', "value": 'PRESS'}, None),
        ("wm.context_toggle", {"type": 'L', "value": 'PRESS'},
         {"properties": [("data_path", 'space_data.lock_time_cursor')]}),
        ("clip.clear_track_path", {"type": 'T', "value": 'PRESS', "alt": True},
         {"properties": [("action", 'REMAINED'), ("clear_active", True)]}),
        ("clip.clear_track_path", {"type": 'T', "value": 'PRESS', "shift": True},
         {"properties": [("action", 'UPTO'), ("clear_active", True)]}),
        ("clip.clear_track_path", {"type": 'T', "value": 'PRESS', "shift": True, "alt": True},
         {"properties": [("action", 'ALL'), ("clear_active", True)]}),
        ("clip.graph_disable_markers", {"type": 'D', "value": 'PRESS', "shift": True},
         {"properties": [("action", 'TOGGLE')]}),
        ("transform.translate", {"type": 'G', "value": 'PRESS'}, None),
        ("transform.translate", {"type": params.select_tweak, "value": 'ANY'}, None),
        ("transform.resize", {"type": 'S', "value": 'PRESS'}, None),
        ("transform.rotate", {"type": 'R', "value": 'PRESS'}, None),])

    if params.select_mouse == 'LEFTMOUSE' and not params.legacy:
        items.extend([("clip.change_frame", {"type": 'RIGHTMOUSE', "value": 'PRESS', "shift": True}, None),])
    else:
        items.extend([("clip.change_frame", {"type": params.action_mouse, "value": 'PRESS'}, None),])

    return keymap


def km_clip_dopesheet_editor(_params):
    items = []
    keymap = ("Clip Dopesheet Editor",
        {"space_type": 'CLIP_EDITOR', "region_type": 'WINDOW'},
        {"items": items},)

    items.extend([("clip.dopesheet_select_channel", {"type": 'LEFTMOUSE', "value": 'PRESS'},
         {"properties": [("extend", True)]}),
        ("clip.dopesheet_view_all", {"type": 'HOME', "value": 'PRESS'}, None),
        ("clip.dopesheet_view_all", {"type": 'NDOF_BUTTON_FIT', "value": 'PRESS'}, None),])

    return keymap


# ------------------------------------------------------------------------------
# Editor (Spreadsheet)

def km_spreadsheet_generic(_params):
    items = []
    keymap = ("Spreadsheet Generic",
        {"space_type": 'SPREADSHEET', "region_type": 'WINDOW'},
        {"items": items},)

    items.extend([*_template_space_region_type_toggle(sidebar_key={"type": 'N', "value": 'PRESS'},
            channels_key={"type": 'T', "value": 'PRESS'},),])

    return keymap


# ------------------------------------------------------------------------------
# Animation

def km_frames(params):
    items = []
    keymap = ("Frames",
        {"space_type": 'EMPTY', "region_type": 'WINDOW'},
        {"items": items},)

    items.extend([# Frame offsets
        ("screen.frame_offset", {"type": 'LEFT_ARROW', "value": 'PRESS', "repeat": True},
         {"properties": [("delta", -1)]}),
        ("screen.frame_offset", {"type": 'RIGHT_ARROW', "value": 'PRESS', "repeat": True},
         {"properties": [("delta", 1)]}),
        ("screen.frame_jump", {"type": 'RIGHT_ARROW', "value": 'PRESS', "shift": True, "repeat": True},
         {"properties": [("end", True)]}),
        ("screen.frame_jump", {"type": 'LEFT_ARROW', "value": 'PRESS', "shift": True, "repeat": True},
         {"properties": [("end", False)]}),
        ("screen.keyframe_jump", {"type": 'UP_ARROW', "value": 'PRESS', "repeat": True},
         {"properties": [("next", True)]}),
        ("screen.keyframe_jump", {"type": 'DOWN_ARROW', "value": 'PRESS', "repeat": True},
         {"properties": [("next", False)]}),
        ("screen.keyframe_jump", {"type": 'MEDIA_LAST', "value": 'PRESS'},
         {"properties": [("next", True)]}),
        ("screen.keyframe_jump", {"type": 'MEDIA_FIRST', "value": 'PRESS'},
         {"properties": [("next", False)]}),
        ("screen.frame_offset", {"type": 'WHEELDOWNMOUSE', "value": 'PRESS', "alt": True},
         {"properties": [("delta", 1)]}),
        ("screen.frame_offset", {"type": 'WHEELUPMOUSE', "value": 'PRESS', "alt": True},
         {"properties": [("delta", -1)]}),])

    if not params.legacy:
        # New playback
        if params.spacebar_action in {'TOOL', 'SEARCH'}:
            items.append(("screen.animation_play", {"type": 'SPACE', "value": 'PRESS', "shift": True}, None),)
        elif params.spacebar_action == 'PLAY':
            items.append(("screen.animation_play", {"type": 'SPACE', "value": 'PRESS'}, None),)
        else:
            assert False

        items.extend([("screen.animation_play", {"type": 'SPACE', "value": 'PRESS', "shift": True, "ctrl": True},
             {"properties": [("reverse", True)]}),])
    else:
        # Old playback
        items.extend([("screen.frame_offset", {"type": 'UP_ARROW', "value": 'PRESS', "shift": True, "repeat": True},
             {"properties": [("delta", 10)]}),
            ("screen.frame_offset", {"type": 'DOWN_ARROW', "value": 'PRESS', "shift": True, "repeat": True},
             {"properties": [("delta", -10)]}),
            ("screen.frame_jump", {"type": 'UP_ARROW', "value": 'PRESS', "shift": True, "ctrl": True, "repeat": True},
             {"properties": [("end", True)]}),
            ("screen.frame_jump", {"type": 'DOWN_ARROW', "value": 'PRESS', "shift": True, "ctrl": True, "repeat": True},
             {"properties": [("end", False)]}),
            ("screen.animation_play", {"type": 'A', "value": 'PRESS', "alt": True}, None),
            ("screen.animation_play", {"type": 'A', "value": 'PRESS', "shift": True, "alt": True},
             {"properties": [("reverse", True)]}),])

    items.extend([("screen.animation_cancel", {"type": 'ESC', "value": 'PRESS'}, None),
        ("screen.animation_play", {"type": 'MEDIA_PLAY', "value": 'PRESS'}, None),
        ("screen.animation_cancel", {"type": 'MEDIA_STOP', "value": 'PRESS'}, None),])

    return keymap


def km_animation(_params):
    items = []
    keymap = ("Animation",
        {"space_type": 'EMPTY', "region_type": 'WINDOW'},
        {"items": items},)

    items.extend([# Frame management.
        ("wm.context_toggle", {"type": 'T', "value": 'PRESS', "ctrl": True},
         {"properties": [("data_path", 'space_data.show_seconds')]}),
        # Preview range.
        ("anim.previewrange_set", {"type": 'P', "value": 'PRESS'}, None),
        ("anim.previewrange_clear", {"type": 'P', "value": 'PRESS', "alt": True}, None),
        ("anim.start_frame_set", {"type": 'HOME', "value": 'PRESS', "ctrl": True}, None),
        ("anim.end_frame_set", {"type": 'END', "value": 'PRESS', "ctrl": True}, None),])

    return keymap


def km_animation_channels(params):
    items = []
    keymap = ("Animation Channels",
        {"space_type": 'EMPTY', "region_type": 'WINDOW'},
        {"items": items},)

    items.extend([# Click select.
        ("anim.channels_click", {"type": 'LEFTMOUSE', "value": 'PRESS'}, None),
        ("anim.channels_click", {"type": 'LEFTMOUSE', "value": 'PRESS', "shift": True},
         {"properties": [("extend", True)]}),
        ("anim.channels_click", {"type": 'LEFTMOUSE', "value": 'PRESS', "shift": True, "ctrl": True},
         {"properties": [("children_only", True)]}),
        # Rename.
        ("anim.channels_rename", {"type": 'LEFTMOUSE', "value": 'PRESS', "ctrl": True}, None),
        ("anim.channels_rename", {"type": 'LEFTMOUSE', "value": 'DOUBLE_CLICK'}, None),
        # Select keys.
        ("anim.channel_select_keys", {"type": 'LEFTMOUSE', "value": 'DOUBLE_CLICK'}, None),
        ("anim.channel_select_keys", {"type": 'LEFTMOUSE', "value": 'DOUBLE_CLICK', "shift": True},
         {"properties": [("extend", True)]}),
        # Find (setting the name filter).
        ("anim.channels_select_filter", {"type": 'F', "value": 'PRESS', "ctrl": True}, None),
        # Selection.
        *_template_items_select_actions(params, "anim.channels_select_all"),
        ("anim.channels_select_box", {"type": 'B', "value": 'PRESS'}, None),
        ("anim.channels_select_box", {"type": 'EVT_TWEAK_L', "value": 'ANY'}, None),
        ("anim.channels_select_box", {"type": 'EVT_TWEAK_L', "value": 'ANY', "shift": True},
         {"properties": [("extend", True)]}),
        ("anim.channels_select_box", {"type": 'EVT_TWEAK_L', "value": 'ANY', "ctrl": True},
         {"properties": [("deselect", True)]}),
        # Delete.
        ("anim.channels_delete", {"type": 'X', "value": 'PRESS'}, None),
        ("anim.channels_delete", {"type": 'DEL', "value": 'PRESS'}, None),
        # Settings.
        ("anim.channels_setting_toggle", {"type": 'W', "value": 'PRESS', "shift": True}, None),
        ("anim.channels_setting_enable", {"type": 'W', "value": 'PRESS', "shift": True, "ctrl": True}, None),
        ("anim.channels_setting_disable", {"type": 'W', "value": 'PRESS', "alt": True}, None),
        ("anim.channels_editable_toggle", {"type": 'TAB', "value": 'PRESS'}, None),
        # Expand/collapse.
        ("anim.channels_expand", {"type": 'NUMPAD_PLUS', "value": 'PRESS'}, None),
        ("anim.channels_collapse", {"type": 'NUMPAD_MINUS', "value": 'PRESS'}, None),
        ("anim.channels_expand", {"type": 'NUMPAD_PLUS', "value": 'PRESS', "ctrl": True},
         {"properties": [("all", False)]}),
        ("anim.channels_collapse", {"type": 'NUMPAD_MINUS', "value": 'PRESS', "ctrl": True},
         {"properties": [("all", False)]}),
        # Move.
        ("anim.channels_move", {"type": 'PAGE_UP', "value": 'PRESS', "repeat": True},
         {"properties": [("direction", 'UP')]}),
        ("anim.channels_move", {"type": 'PAGE_DOWN', "value": 'PRESS', "repeat": True},
         {"properties": [("direction", 'DOWN')]}),
        ("anim.channels_move", {"type": 'PAGE_UP', "value": 'PRESS', "shift": True},
         {"properties": [("direction", 'TOP')]}),
        ("anim.channels_move", {"type": 'PAGE_DOWN', "value": 'PRESS', "shift": True},
         {"properties": [("direction", 'BOTTOM')]}),
        # Group.
        ("anim.channels_group", {"type": 'G', "value": 'PRESS', "ctrl": True}, None),
        ("anim.channels_ungroup", {"type": 'G', "value": 'PRESS', "ctrl": True, "alt": True}, None),
        # Menus.
        *_template_items_context_menu("DOPESHEET_MT_channel_context_menu", params.context_menu_event),])

    return keymap


# ------------------------------------------------------------------------------
# Object Modes

def km_grease_pencil(params):
    items = []
    keymap = ("Grease Pencil",
        {"space_type": 'EMPTY', "region_type": 'WINDOW'},
        {"items": items},)

    if params.use_key_activate_tools:
        items.extend([op_tool_cycle("builtin.annotate", {"type": 'D', "value": 'PRESS'}),])
    else:
        items.extend([# Draw
            ("gpencil.annotate",
             {"type": 'LEFTMOUSE', "value": 'PRESS', "key_modifier": 'D'},
             {"properties": [("mode", 'DRAW'), ("wait_for_input", False)]}),
            ("gpencil.annotate",
             {"type": 'LEFTMOUSE', "value": 'PRESS', "key_modifier": 'D', "shift": True},
             {"properties": [("mode", 'DRAW'), ("wait_for_input", False)]}),
            # Draw - straight lines
            ("gpencil.annotate",
             {"type": 'LEFTMOUSE', "value": 'PRESS', "alt": True, "key_modifier": 'D'},
             {"properties": [("mode", 'DRAW_STRAIGHT'), ("wait_for_input", False)]}),
            # Draw - poly lines
            ("gpencil.annotate",
             {"type": 'LEFTMOUSE', "value": 'PRESS', "shift": True, "alt": True, "key_modifier": 'D'},
             {"properties": [("mode", 'DRAW_POLY'), ("wait_for_input", False)]}),
            # Erase
            ("gpencil.annotate",
             {"type": 'RIGHTMOUSE', "value": 'PRESS', "key_modifier": 'D'},
             {"properties": [("mode", 'ERASER'), ("wait_for_input", False)]}),])

    return keymap


def _grease_pencil_selection(params, use_select_mouse=True):
    return [# Select all
        *_template_items_select_actions(params, "gpencil.select_all"),
        # Circle select
        op_tool_optional(("gpencil.select_circle", {"type": 'C', "value": 'PRESS'}, None),
            (op_tool, "builtin.select_circle"), params),
        # Box select
        op_tool_optional(("gpencil.select_box", {"type": 'B', "value": 'PRESS'}, None),
            (op_tool, "builtin.select_box"), params),
        # Lasso select
        ("gpencil.select_lasso", {"type": params.action_tweak, "value": 'ANY', "ctrl": True},
         {"properties": [("mode", 'ADD')]}),
        ("gpencil.select_lasso", {"type": params.action_tweak, "value": 'ANY', "shift": True, "ctrl": True},
         {"properties": [("mode", 'SUB')]}),
        # In the Node Editor, lasso select needs ALT modifier too
        # (as somehow CTRL+LMB drag gets taken for "cut" quite early).
        # There probably isn't too much harm adding this for other editors too
        # as part of standard GP editing keymap.  This hotkey combo doesn't
        # seem
        # to see much use under standard scenarios?
        ("gpencil.select_lasso",
         {"type": params.action_tweak, "value": 'ANY', "ctrl": True, "alt": True},
         {"properties": [("mode", 'ADD')]}),
        ("gpencil.select_lasso",
         {"type": params.action_tweak, "value": 'ANY', "shift": True, "ctrl": True, "alt": True},
         {"properties": [("mode", 'SUB')]}),
        *_template_view3d_gpencil_select(type=params.select_mouse,
            value=params.select_mouse_value_fallback,
            legacy=params.legacy,
            use_select_mouse=use_select_mouse,),
        # Select linked
        ("gpencil.select_linked", {"type": 'L', "value": 'PRESS'}, None),
        ("gpencil.select_linked", {"type": 'L', "value": 'PRESS', "ctrl": True}, None),
        # Select alternate
        ("gpencil.select_alternate", {"type": 'L', "value": 'PRESS', "shift": True}, None),
        # Select grouped
        ("gpencil.select_grouped", {"type": 'G', "value": 'PRESS', "shift": True}, None),
        # Select more/less
        ("gpencil.select_more", {"type": 'NUMPAD_PLUS', "value": 'PRESS', "ctrl": True, "repeat": True}, None),
        ("gpencil.select_less", {"type": 'NUMPAD_MINUS', "value": 'PRESS', "ctrl": True, "repeat": True}, None),]


def _grease_pencil_display():
    return [("wm.context_toggle", {"type": 'Q', "value": 'PRESS', "shift": True},
         {"properties": [("data_path", 'space_data.overlay.use_gpencil_edit_lines')]}),
        ("wm.context_toggle", {"type": 'Q', "value": 'PRESS', "shift": True, "alt": True},
         {"properties": [("data_path", 'space_data.overlay.use_gpencil_multiedit_line_only')]}),]


def km_grease_pencil_stroke_edit_mode(params):
    items = []
    keymap = ("Grease Pencil Stroke Edit Mode",
        {"space_type": 'EMPTY', "region_type": 'WINDOW'},
        {"items": items},)

    items.extend([# Interpolation
        op_tool_optional(("gpencil.interpolate", {"type": 'E', "value": 'PRESS', "ctrl": True}, None),
            (op_tool_cycle, "builtin.interpolate"), params),
        ("gpencil.interpolate_sequence", {"type": 'E', "value": 'PRESS', "shift": True, "ctrl": True}, None),
        # Selection
        *_grease_pencil_selection(params),
        # Duplicate and move selected points
        ("gpencil.duplicate_move", {"type": 'D', "value": 'PRESS', "shift": True}, None),
        # Extrude and move selected points
        op_tool_optional(("gpencil.extrude_move", {"type": 'E', "value": 'PRESS'}, None),
            (op_tool_cycle, "builtin.extrude"), params),
        # Delete
        op_menu("VIEW3D_MT_edit_gpencil_delete", {"type": 'X', "value": 'PRESS'}),
        op_menu("VIEW3D_MT_edit_gpencil_delete", {"type": 'DEL', "value": 'PRESS'}),
        ("gpencil.dissolve", {"type": 'X', "value": 'PRESS', "ctrl": True}, None),
        ("gpencil.dissolve", {"type": 'DEL', "value": 'PRESS', "ctrl": True}, None),
        # Animation menu
        ("gpencil.blank_frame_add", {"type": 'I', "value": 'PRESS', "shift": True}, None),
        ("gpencil.active_frames_delete_all", {"type": 'X', "value": 'PRESS', "shift": True}, None),
        ("gpencil.active_frames_delete_all", {"type": 'DEL', "value": 'PRESS', "shift": True}, None),
        # Separate
        ("gpencil.stroke_separate", {"type": 'P', "value": 'PRESS'}, None),
        # Split and joint strokes
        ("gpencil.stroke_split", {"type": 'V', "value": 'PRESS'}, None),
        ("gpencil.stroke_join", {"type": 'J', "value": 'PRESS', "ctrl": True}, None),
        ("gpencil.stroke_join", {"type": 'J', "value": 'PRESS', "shift": True, "ctrl": True},
         {"properties": [("type", 'JOINCOPY')]}),
        # Close strokes
        ("gpencil.stroke_cyclical_set", {"type": 'F', "value": 'PRESS'},
         {"properties": [("type", 'CLOSE'), ("geometry", True)]}),
        # Copy + paset
        ("gpencil.copy", {"type": 'C', "value": 'PRESS', "ctrl": True}, None),
        ("gpencil.paste", {"type": 'V', "value": 'PRESS', "ctrl": True}, None),
        # Snap
        (op_menu_pie("GPENCIL_MT_snap_pie", {"type": 'S', "value": 'PRESS', "shift": True})
            if not params.legacy else
            op_menu("GPENCIL_MT_snap", {"type": 'S', "value": 'PRESS', "shift": True})),
        # Show/hide
        *_template_items_hide_reveal_actions("gpencil.hide", "gpencil.reveal"),
        ("gpencil.selection_opacity_toggle", {"type": 'H', "value": 'PRESS', "ctrl": True}, None),
        # Display
        *_grease_pencil_display(),
        # Isolate layer
        ("gpencil.layer_isolate", {"type": 'NUMPAD_ASTERIX', "value": 'PRESS'}, None),
        # Move to layer
        op_menu("GPENCIL_MT_move_to_layer", {"type": 'M', "value": 'PRESS'}),
        # Merge Layer
        ("gpencil.layer_merge", {"type": 'M', "value": 'PRESS', "shift": True, "ctrl": True}, None),
        # Transform tools
        ("transform.translate", {"type": params.select_tweak, "value": 'ANY'}, None),
        op_tool_optional(("transform.translate", {"type": 'G', "value": 'PRESS'}, None),
            (op_tool_cycle, "builtin.move"), params),
        op_tool_optional(("transform.rotate", {"type": 'R', "value": 'PRESS'}, None),
            (op_tool_cycle, "builtin.rotate"), params),
        op_tool_optional(("transform.resize", {"type": 'S', "value": 'PRESS'}, None),
            (op_tool_cycle, "builtin.scale"), params),
        op_tool_optional(("transform.tosphere", {"type": 'S', "value": 'PRESS', "shift": True, "alt": True}, None),
            (op_tool_cycle, "builtin.to_sphere"), params),
        op_tool_optional(("transform.shear", {"type": 'S', "value": 'PRESS', "shift": True, "ctrl": True, "alt": True}, None),
            (op_tool_cycle, "builtin.shear"), params),
        ("transform.mirror", {"type": 'M', "value": 'PRESS', "ctrl": True}, None),
        op_tool_optional(("transform.bend", {"type": 'W', "value": 'PRESS', "shift": True}, None),
            (op_tool_cycle, "builtin.bend"), params),
        op_tool_optional(("transform.transform", {"type": 'S', "value": 'PRESS', "alt": True},
             {"properties": [("mode", 'GPENCIL_SHRINKFATTEN')]}),
            (op_tool_cycle, "builtin.radius"), params),
        ("transform.transform", {"type": 'F', "value": 'PRESS', "shift": True},
         {"properties": [("mode", 'GPENCIL_OPACITY')]}),
        # Proportional editing.
        *_template_items_proportional_editing(params, connected=True, toggle_data_path='tool_settings.use_proportional_edit'),
        # Curve edit mode toggle.
        ("wm.context_toggle", {"type": 'U', "value": 'PRESS'},
         {"properties": [("data_path", 'gpencil_data.use_curve_edit')]}),
        # Add menu
        ("object.gpencil_add", {"type": 'A', "value": 'PRESS', "shift": True}, None),
        # Vertex group menu
        op_menu("GPENCIL_MT_gpencil_vertex_group", {"type": 'G', "value": 'PRESS', "ctrl": True}),
        # Select mode
        ("gpencil.selectmode_toggle", {"type": 'ONE', "value": 'PRESS'},
         {"properties": [("mode", 0)]}),
        ("gpencil.selectmode_toggle", {"type": 'TWO', "value": 'PRESS'},
         {"properties": [("mode", 1)]}),
        ("gpencil.selectmode_toggle", {"type": 'THREE', "value": 'PRESS'},
         {"properties": [("mode", 2)]}),
        # Active layer
        op_menu("GPENCIL_MT_layer_active", {"type": 'Y', "value": 'PRESS'}),
        # Keyframe menu
        op_menu("VIEW3D_MT_gpencil_animation", {"type": 'I', "value": 'PRESS'}),
        # Context menu
        *_template_items_context_menu("VIEW3D_MT_gpencil_edit_context_menu", params.context_menu_event),])

    if params.legacy:
        items.extend([# Convert to geometry
            ("gpencil.convert", {"type": 'C', "value": 'PRESS', "alt": True}, None),])

    return keymap


def km_grease_pencil_stroke_curve_edit_mode(_params):
    items = []
    keymap = ("Grease Pencil Stroke Curve Edit Mode",
        {"space_type": 'EMPTY', "region_type": 'WINDOW'},
        {"items": items},)

    items.extend([# Set handle type
        ("gpencil.stroke_editcurve_set_handle_type", {"type": 'V', "value": 'PRESS'}, None),])

    return keymap


def km_grease_pencil_stroke_paint_mode(params):
    items = []
    keymap = ("Grease Pencil Stroke Paint Mode",
        {"space_type": 'EMPTY', "region_type": 'WINDOW'},
        {"items": items},)

    items.extend([# Brush strength
        ("wm.radial_control", {"type": 'F', "value": 'PRESS', "shift": True},
         {"properties": [("data_path_primary", 'tool_settings.gpencil_paint.brush.gpencil_settings.pen_strength')]}),
        # Brush size
        ("wm.radial_control", {"type": 'F', "value": 'PRESS'},
         {"properties": [("data_path_primary", 'tool_settings.gpencil_paint.brush.size')]}),
        # Increase/Decrease brush size
        ("brush.scale_size", {"type": 'LEFT_BRACKET', "value": 'PRESS', "repeat": True},
         {"properties": [("scalar", 0.9)]}),
        ("brush.scale_size", {"type": 'RIGHT_BRACKET', "value": 'PRESS', "repeat": True},
         {"properties": [("scalar", 1.0 / 0.9)]}),
        # Draw delete menu
        op_menu("GPENCIL_MT_gpencil_draw_delete", {"type": 'X', "value": 'PRESS'}),
        # Animation menu
        ("gpencil.blank_frame_add", {"type": 'I', "value": 'PRESS', "shift": True}, None),
        ("gpencil.active_frames_delete_all", {"type": 'X', "value": 'PRESS', "shift": True}, None),
        ("gpencil.active_frames_delete_all", {"type": 'DEL', "value": 'PRESS', "shift": True}, None),
        # Interpolation
        op_tool_optional(("gpencil.interpolate", {"type": 'E', "value": 'PRESS', "ctrl": True}, None),
            (op_tool_cycle, "builtin.interpolate"), params),
        ("gpencil.interpolate_sequence", {"type": 'E', "value": 'PRESS', "shift": True, "ctrl": True}, None),
        # Show/hide
        *_template_items_hide_reveal_actions("gpencil.hide", "gpencil.reveal"),
        # Active layer
        op_menu("GPENCIL_MT_layer_active", {"type": 'Y', "value": 'PRESS'}),
        # Merge Layer
        ("gpencil.layer_merge", {"type": 'M', "value": 'PRESS', "shift": True, "ctrl": True}, None),
        # Active material
        op_menu("GPENCIL_MT_material_active", {"type": 'U', "value": 'PRESS'}),
        # Keyframe menu
        op_menu("VIEW3D_MT_gpencil_animation", {"type": 'I', "value": 'PRESS'}),
        # Draw context menu
        *_template_items_context_panel("VIEW3D_PT_gpencil_draw_context_menu", params.context_menu_event),])

    return keymap


def km_grease_pencil_stroke_paint_draw_brush(params):
    items = []
    keymap = ("Grease Pencil Stroke Paint (Draw brush)",
        {"space_type": 'EMPTY', "region_type": 'WINDOW'},
        {"items": items},)

    items.extend([# Draw
        ("gpencil.draw", {"type": 'LEFTMOUSE', "value": 'PRESS'},
         {"properties": [("mode", 'DRAW'), ("wait_for_input", False)]}),
        ("gpencil.draw", {"type": 'LEFTMOUSE', "value": 'PRESS', "shift": True},
         {"properties": [("mode", 'DRAW'), ("wait_for_input", False)]}),
        # Draw - straight lines
        ("gpencil.draw", {"type": 'LEFTMOUSE', "value": 'PRESS', "alt": True},
         {"properties": [("mode", 'DRAW_STRAIGHT'), ("wait_for_input", False)]}),
        # Erase
        ("gpencil.draw", {"type": 'LEFTMOUSE', "value": 'PRESS', "ctrl": True},
         {"properties": [("mode", 'ERASER'), ("wait_for_input", False)]}),
        # Constrain Guides Speedlines
        # Freehand
        ("gpencil.draw", {"type": 'O', "value": 'PRESS'}, None),
        ("gpencil.draw", {"type": 'J', "value": 'PRESS'}, None),
        ("gpencil.draw", {"type": 'J', "value": 'PRESS', "alt": True}, None),
        ("gpencil.draw", {"type": 'J', "value": 'PRESS', "shift": True}, None),
        ("gpencil.draw", {"type": 'K', "value": 'PRESS'}, None),
        ("gpencil.draw", {"type": 'K', "value": 'PRESS', "alt": True}, None),
        ("gpencil.draw", {"type": 'K', "value": 'PRESS', "shift": True}, None),
        ("gpencil.draw", {"type": 'L', "value": 'PRESS'}, None),
        ("gpencil.draw", {"type": 'L', "value": 'PRESS', "alt": True}, None),
        ("gpencil.draw", {"type": 'L', "value": 'PRESS', "ctrl": True}, None),
        ("gpencil.draw", {"type": 'V', "value": 'PRESS'}, None),
        # Mirror or flip
        ("gpencil.draw", {"type": 'M', "value": 'PRESS'}, None),
        # Mode
        ("gpencil.draw", {"type": 'C', "value": 'PRESS'}, None),
        # Set reference point
        ("gpencil.draw", {"type": 'C', "value": 'PRESS', "alt": True}, None),
        # Tablet Mappings for Drawing ------------------ */
        # For now, only support direct drawing using the eraser, as most users
        # using a tablet
        # may still want to use that as their primary pointing device!
        ("gpencil.draw", {"type": 'ERASER', "value": 'PRESS'},
         {"properties": [("mode", 'ERASER'), ("wait_for_input", False)]}),
        # Selected (used by eraser)
        # Box select
        ("gpencil.select_box", {"type": 'B', "value": 'PRESS'}, None),
        # Lasso select
        ("gpencil.select_lasso", {"type": params.action_tweak, "value": 'ANY', "ctrl": True, "alt": True}, None),])

    return keymap


def km_grease_pencil_stroke_paint_erase(params):
    items = []
    keymap = ("Grease Pencil Stroke Paint (Erase)",
        {"space_type": 'EMPTY', "region_type": 'WINDOW'},
        {"items": items},)

    items.extend([# Erase
        ("gpencil.draw", {"type": 'LEFTMOUSE', "value": 'PRESS'},
         {"properties": [("mode", 'ERASER'), ("wait_for_input", False)]}),
        ("gpencil.draw", {"type": 'ERASER', "value": 'PRESS'},
         {"properties": [("mode", 'ERASER'), ("wait_for_input", False)]}),
        # Box select (used by eraser)
        ("gpencil.select_box", {"type": 'B', "value": 'PRESS'}, None),
        # Lasso select
        ("gpencil.select_lasso", {"type": params.action_tweak, "value": 'ANY', "ctrl": True, "alt": True}, None),])

    return keymap


def km_grease_pencil_stroke_paint_fill(_params):
    items = []
    keymap = ("Grease Pencil Stroke Paint (Fill)",
        {"space_type": 'EMPTY', "region_type": 'WINDOW'},
        {"items": items},)

    items.extend([# Fill
        ("gpencil.fill", {"type": 'LEFTMOUSE', "value": 'PRESS'},
         {"properties": [("on_back", False)]}),
        ("gpencil.fill", {"type": 'LEFTMOUSE', "value": 'PRESS', "ctrl": True},
         {"properties": [("on_back", False)]}),
        # If press alternate key, the brush now it's for drawing areas
        ("gpencil.draw", {"type": 'LEFTMOUSE', "value": 'PRESS', "shift": True},
         {"properties": [("mode", 'DRAW'),
             ("wait_for_input", False),
             ("disable_straight", True),
             ("disable_stabilizer", True),]}),
        # If press alternative key, the brush now it's for drawing lines
        ("gpencil.draw", {"type": 'LEFTMOUSE', "value": 'PRESS', "alt": True},
         {"properties": [("mode", 'DRAW'),
             ("wait_for_input", False),
             ("disable_straight", True),
             ("disable_stabilizer", True),
             ("disable_fill", True),]}),])

    return keymap


def km_grease_pencil_stroke_paint_tint(_params):
    items = []
    keymap = ("Grease Pencil Stroke Paint (Tint)",
        {"space_type": 'EMPTY', "region_type": 'WINDOW'},
        {"items": items},)

    items.extend([# Tint
        ("gpencil.vertex_paint", {"type": 'LEFTMOUSE', "value": 'PRESS'},
         {"properties": [("wait_for_input", False)]}),
        ("gpencil.vertex_paint", {"type": 'LEFTMOUSE', "value": 'PRESS', "ctrl": True},
         {"properties": [("wait_for_input", False)]}),])

    return keymap


def km_grease_pencil_stroke_sculpt_mode(params):
    items = []
    keymap = ("Grease Pencil Stroke Sculpt Mode",
        {"space_type": 'EMPTY', "region_type": 'WINDOW'},
        {"items": items})

    items.extend([# Selection
        *_grease_pencil_selection(params, use_select_mouse=False),

        # Brush strength
        ("wm.radial_control", {"type": 'F', "value": 'PRESS', "shift": True},
         {"properties": [("data_path_primary", 'tool_settings.gpencil_sculpt_paint.brush.strength')]}),
        # Brush size
        ("wm.radial_control", {"type": 'F', "value": 'PRESS'},
         {"properties": [("data_path_primary", 'tool_settings.gpencil_sculpt_paint.brush.size')]}),
        # Increase/Decrease brush size
        ("brush.scale_size", {"type": 'LEFT_BRACKET', "value": 'PRESS', "repeat": True},
         {"properties": [("scalar", 0.9)]}),
        ("brush.scale_size", {"type": 'RIGHT_BRACKET', "value": 'PRESS', "repeat": True},
         {"properties": [("scalar", 1.0 / 0.9)]}),
        # Copy
        ("gpencil.copy", {"type": 'C', "value": 'PRESS', "ctrl": True}, None),
        # Display
        *_grease_pencil_display(),
        # Keyframe menu
        ("gpencil.blank_frame_add", {"type": 'I', "value": 'PRESS', "shift": True}, None),
        ("gpencil.active_frames_delete_all", {"type": 'X', "value": 'PRESS', "shift": True}, None),
        ("gpencil.active_frames_delete_all", {"type": 'DEL', "value": 'PRESS', "shift": True}, None),
        # Active layer
        op_menu("GPENCIL_MT_layer_active", {"type": 'Y', "value": 'PRESS'}),
        # Merge Layer
        ("gpencil.layer_merge", {"type": 'M', "value": 'PRESS', "shift": True, "ctrl": True}, None),
        # Keyframe menu
        op_menu("VIEW3D_MT_gpencil_animation", {"type": 'I', "value": 'PRESS'}),
        # Context menu
        *_template_items_context_panel("VIEW3D_PT_gpencil_sculpt_context_menu", params.context_menu_event),])

    return keymap


def km_grease_pencil_stroke_sculpt_smooth(_params):
    items = []
    keymap = ("Grease Pencil Stroke Sculpt (Smooth)",
        {"space_type": 'EMPTY', "region_type": 'WINDOW'},
        {"items": items},)

    items.extend([("gpencil.sculpt_paint", {"type": 'LEFTMOUSE', "value": 'PRESS'},
         {"properties": [("wait_for_input", False)]}),
        ("gpencil.sculpt_paint", {"type": 'LEFTMOUSE', "value": 'PRESS', "ctrl": True},
         {"properties": [("wait_for_input", False)]}),
        ("gpencil.sculpt_paint", {"type": 'LEFTMOUSE', "value": 'PRESS', "shift": True},
         {"properties": [("wait_for_input", False)]}),])

    return keymap


def km_grease_pencil_stroke_sculpt_thickness(_params):
    items = []
    keymap = ("Grease Pencil Stroke Sculpt (Thickness)",
        {"space_type": 'EMPTY', "region_type": 'WINDOW'},
        {"items": items},)

    items.extend([("gpencil.sculpt_paint", {"type": 'LEFTMOUSE', "value": 'PRESS'},
         {"properties": [("wait_for_input", False)]}),
        ("gpencil.sculpt_paint", {"type": 'LEFTMOUSE', "value": 'PRESS', "ctrl": True},
         {"properties": [("wait_for_input", False)]}),
        ("gpencil.sculpt_paint", {"type": 'LEFTMOUSE', "value": 'PRESS', "shift": True},
         {"properties": [("wait_for_input", False)]}),])

    return keymap


def km_grease_pencil_stroke_sculpt_strength(_params):
    items = []
    keymap = ("Grease Pencil Stroke Sculpt (Strength)",
        {"space_type": 'EMPTY', "region_type": 'WINDOW'},
        {"items": items},)

    items.extend([("gpencil.sculpt_paint", {"type": 'LEFTMOUSE', "value": 'PRESS'},
         {"properties": [("wait_for_input", False)]}),
        ("gpencil.sculpt_paint", {"type": 'LEFTMOUSE', "value": 'PRESS', "ctrl": True},
         {"properties": [("wait_for_input", False)]}),
        ("gpencil.sculpt_paint", {"type": 'LEFTMOUSE', "value": 'PRESS', "shift": True},
         {"properties": [("wait_for_input", False)]}),])

    return keymap


def km_grease_pencil_stroke_sculpt_grab(_params):
    items = []
    keymap = ("Grease Pencil Stroke Sculpt (Grab)",
        {"space_type": 'EMPTY', "region_type": 'WINDOW'},
        {"items": items},)

    items.extend([("gpencil.sculpt_paint", {"type": 'LEFTMOUSE', "value": 'PRESS'},
         {"properties": [("wait_for_input", False)]}),
        ("gpencil.sculpt_paint", {"type": 'LEFTMOUSE', "value": 'PRESS', "ctrl": True},
         {"properties": [("wait_for_input", False)]}),
        ("gpencil.sculpt_paint", {"type": 'LEFTMOUSE', "value": 'PRESS', "shift": True},
         {"properties": [("wait_for_input", False)]}),])

    return keymap


def km_grease_pencil_stroke_sculpt_push(_params):
    items = []
    keymap = ("Grease Pencil Stroke Sculpt (Push)",
        {"space_type": 'EMPTY', "region_type": 'WINDOW'},
        {"items": items},)

    items.extend([("gpencil.sculpt_paint", {"type": 'LEFTMOUSE', "value": 'PRESS'},
         {"properties": [("wait_for_input", False)]}),
        ("gpencil.sculpt_paint", {"type": 'LEFTMOUSE', "value": 'PRESS', "ctrl": True},
         {"properties": [("wait_for_input", False)]}),
        ("gpencil.sculpt_paint", {"type": 'LEFTMOUSE', "value": 'PRESS', "shift": True},
         {"properties": [("wait_for_input", False)]}),])

    return keymap


def km_grease_pencil_stroke_sculpt_twist(_params):
    items = []
    keymap = ("Grease Pencil Stroke Sculpt (Twist)",
        {"space_type": 'EMPTY', "region_type": 'WINDOW'},
        {"items": items},)

    items.extend([("gpencil.sculpt_paint", {"type": 'LEFTMOUSE', "value": 'PRESS'},
         {"properties": [("wait_for_input", False)]}),
        ("gpencil.sculpt_paint", {"type": 'LEFTMOUSE', "value": 'PRESS', "ctrl": True},
         {"properties": [("wait_for_input", False)]}),
        ("gpencil.sculpt_paint", {"type": 'LEFTMOUSE', "value": 'PRESS', "shift": True},
         {"properties": [("wait_for_input", False)]}),])

    return keymap


def km_grease_pencil_stroke_sculpt_pinch(_params):
    items = []
    keymap = ("Grease Pencil Stroke Sculpt (Pinch)",
        {"space_type": 'EMPTY', "region_type": 'WINDOW'},
        {"items": items},)

    items.extend([("gpencil.sculpt_paint", {"type": 'LEFTMOUSE', "value": 'PRESS'},
         {"properties": [("wait_for_input", False)]}),
        ("gpencil.sculpt_paint", {"type": 'LEFTMOUSE', "value": 'PRESS', "ctrl": True},
         {"properties": [("wait_for_input", False)]}),
        ("gpencil.sculpt_paint", {"type": 'LEFTMOUSE', "value": 'PRESS', "shift": True},
         {"properties": [("wait_for_input", False)]}),])

    return keymap


def km_grease_pencil_stroke_sculpt_randomize(_params):
    items = []
    keymap = ("Grease Pencil Stroke Sculpt (Randomize)",
        {"space_type": 'EMPTY', "region_type": 'WINDOW'},
        {"items": items},)

    items.extend([("gpencil.sculpt_paint", {"type": 'LEFTMOUSE', "value": 'PRESS'},
         {"properties": [("wait_for_input", False)]}),
        ("gpencil.sculpt_paint", {"type": 'LEFTMOUSE', "value": 'PRESS', "ctrl": True},
         {"properties": [("wait_for_input", False)]}),
        ("gpencil.sculpt_paint", {"type": 'LEFTMOUSE', "value": 'PRESS', "shift": True},
         {"properties": [("wait_for_input", False)]}),])

    return keymap


def km_grease_pencil_stroke_sculpt_clone(_params):
    items = []
    keymap = ("Grease Pencil Stroke Sculpt (Clone)",
        {"space_type": 'EMPTY', "region_type": 'WINDOW'},
        {"items": items},)

    items.extend([("gpencil.sculpt_paint", {"type": 'LEFTMOUSE', "value": 'PRESS'},
         {"properties": [("wait_for_input", False)]}),
        ("gpencil.sculpt_paint", {"type": 'LEFTMOUSE', "value": 'PRESS', "ctrl": True},
         {"properties": [("wait_for_input", False)]}),
        ("gpencil.sculpt_paint", {"type": 'LEFTMOUSE', "value": 'PRESS', "shift": True},
         {"properties": [("wait_for_input", False)]}),])

    return keymap


def km_grease_pencil_stroke_weight_mode(params):
    items = []
    keymap = ("Grease Pencil Stroke Weight Mode",
        {"space_type": 'EMPTY', "region_type": 'WINDOW'},
        {"items": items},)

    items.extend([# Brush strength
        ("wm.radial_control", {"type": 'F', "value": 'PRESS', "shift": True},
         {"properties": [("data_path_primary", 'tool_settings.gpencil_weight_paint.brush.strength')]}),
        # Brush size
        ("wm.radial_control", {"type": 'F', "value": 'PRESS'},
         {"properties": [("data_path_primary", 'tool_settings.gpencil_weight_paint.brush.size')]}),
        # Increase/Decrease brush size
        ("brush.scale_size", {"type": 'LEFT_BRACKET', "value": 'PRESS', "repeat": True},
         {"properties": [("scalar", 0.9)]}),
        ("brush.scale_size", {"type": 'RIGHT_BRACKET', "value": 'PRESS', "repeat": True},
         {"properties": [("scalar", 1.0 / 0.9)]}),
        # Display
        *_grease_pencil_display(),
        # Keyframe menu
        ("gpencil.blank_frame_add", {"type": 'I', "value": 'PRESS', "shift": True}, None),
        ("gpencil.active_frames_delete_all", {"type": 'X', "value": 'PRESS', "shift": True}, None),
        ("gpencil.active_frames_delete_all", {"type": 'DEL', "value": 'PRESS', "shift": True}, None),
        # Active layer
        op_menu("GPENCIL_MT_layer_active", {"type": 'Y', "value": 'PRESS'}),
        # Merge Layer
        ("gpencil.layer_merge", {"type": 'M', "value": 'PRESS', "shift": True, "ctrl": True}, None),
        # Keyframe menu
        op_menu("VIEW3D_MT_gpencil_animation", {"type": 'I', "value": 'PRESS'}),
        # Context menu
        *_template_items_context_panel("VIEW3D_PT_gpencil_weight_context_menu", params.context_menu_event),])

    if params.select_mouse == 'LEFTMOUSE':
        # Bone selection for combined weight paint + pose mode.
        items.extend([("view3d.select", {"type": 'LEFTMOUSE', "value": 'PRESS', "ctrl": True}, None),])

    return keymap


def km_grease_pencil_stroke_weight_draw(_params):
    items = []
    keymap = ("Grease Pencil Stroke Weight (Draw)",
        {"space_type": 'EMPTY', "region_type": 'WINDOW'},
        {"items": items},)

    items.extend([# Draw
        ("gpencil.weight_paint", {"type": 'LEFTMOUSE', "value": 'PRESS'},
         {"properties": [("wait_for_input", False)]}),])

    return keymap


def km_grease_pencil_stroke_vertex_mode(params):
    items = []
    keymap = ("Grease Pencil Stroke Vertex Mode",
        {"space_type": 'EMPTY', "region_type": 'WINDOW'},
        {"items": items},)

    items.extend([# Selection
        *_grease_pencil_selection(params, use_select_mouse=False),
        # Brush strength
        ("wm.radial_control", {"type": 'F', "value": 'PRESS', "shift": True},
         {"properties": [("data_path_primary", 'tool_settings.gpencil_vertex_paint.brush.gpencil_settings.pen_strength'),]}),
        # Brush size
        ("wm.radial_control", {"type": 'F', "value": 'PRESS'},
         {"properties": [("data_path_primary", 'tool_settings.gpencil_vertex_paint.brush.size')]}),
        # Increase/Decrease brush size
        ("brush.scale_size", {"type": 'LEFT_BRACKET', "value": 'PRESS', "repeat": True},
         {"properties": [("scalar", 0.9)]}),
        ("brush.scale_size", {"type": 'RIGHT_BRACKET', "value": 'PRESS', "repeat": True},
         {"properties": [("scalar", 1.0 / 0.9)]}),
        # Display
        *_grease_pencil_display(),
        # Tools
        op_tool("builtin_brush.Draw", {"type": 'D', "value": 'PRESS'}),
        # Keyframe menu
        ("gpencil.blank_frame_add", {"type": 'I', "value": 'PRESS', "shift": True}, None),
        ("gpencil.active_frames_delete_all", {"type": 'X', "value": 'PRESS', "shift": True}, None),
        ("gpencil.active_frames_delete_all", {"type": 'DEL', "value": 'PRESS', "shift": True}, None),
        # Active layer
        op_menu("GPENCIL_MT_layer_active", {"type": 'Y', "value": 'PRESS'}),
        # Merge Layer
        ("gpencil.layer_merge", {"type": 'M', "value": 'PRESS', "shift": True, "ctrl": True}, None),
        # Keyframe menu
        op_menu("VIEW3D_MT_gpencil_animation", {"type": 'I', "value": 'PRESS'}),
        # Vertex Paint context menu
        op_panel("VIEW3D_PT_gpencil_vertex_context_menu", params.context_menu_event),])

    return keymap


def km_grease_pencil_stroke_vertex_draw(_params):
    items = []
    keymap = ("Grease Pencil Stroke Vertex (Draw)",
        {"space_type": 'EMPTY', "region_type": 'WINDOW'},
        {"items": items},)

    items.extend([# Tint
        ("gpencil.vertex_paint", {"type": 'LEFTMOUSE', "value": 'PRESS'},
         {"properties": [("wait_for_input", False)]}),
        ("gpencil.vertex_paint", {"type": 'LEFTMOUSE', "value": 'PRESS', "ctrl": True},
         {"properties": [("wait_for_input", False)]}),
        # Brush strength
        ("wm.radial_control", {"type": 'F', "value": 'PRESS', "shift": True},
         {"properties": [("data_path_primary", 'tool_settings.gpencil_vertex_paint.brush.gpencil_settings.pen_strength'),]}),
        # Brush size
        ("wm.radial_control", {"type": 'F', "value": 'PRESS'},
         {"properties": [("data_path_primary", 'tool_settings.gpencil_vertex_paint.brush.size')]}),])

    return keymap


def km_grease_pencil_stroke_vertex_blur(_params):
    items = []
    keymap = ("Grease Pencil Stroke Vertex (Blur)",
        {"space_type": 'EMPTY', "region_type": 'WINDOW'},
        {"items": items},)

    items.extend([# Tint
        ("gpencil.vertex_paint", {"type": 'LEFTMOUSE', "value": 'PRESS'},
         {"properties": [("wait_for_input", False)]}),
        # Brush strength
        ("wm.radial_control", {"type": 'F', "value": 'PRESS', "shift": True},
         {"properties": [("data_path_primary", 'tool_settings.gpencil_vertex_paint.brush.gpencil_settings.pen_strength'),]}),
        # Brush size
        ("wm.radial_control", {"type": 'F', "value": 'PRESS'},
         {"properties": [("data_path_primary", 'tool_settings.gpencil_vertex_paint.brush.size')]}),])

    return keymap


def km_grease_pencil_stroke_vertex_average(_params):
    items = []
    keymap = ("Grease Pencil Stroke Vertex (Average)",
        {"space_type": 'EMPTY', "region_type": 'WINDOW'},
        {"items": items},)

    items.extend([# Tint
        ("gpencil.vertex_paint", {"type": 'LEFTMOUSE', "value": 'PRESS'},
         {"properties": [("wait_for_input", False)]}),
        ("gpencil.vertex_paint", {"type": 'LEFTMOUSE', "value": 'PRESS', "ctrl": True},
         {"properties": [("wait_for_input", False)]}),
        # Brush strength
        ("wm.radial_control", {"type": 'F', "value": 'PRESS', "shift": True},
         {"properties": [("data_path_primary", 'tool_settings.gpencil_vertex_paint.brush.gpencil_settings.pen_strength')],
          }),
        # Brush size
        ("wm.radial_control", {"type": 'F', "value": 'PRESS'},
         {"properties": [("data_path_primary", 'tool_settings.gpencil_vertex_paint.brush.size')]}),])

    return keymap


def km_grease_pencil_stroke_vertex_smear(_params):
    items = []
    keymap = ("Grease Pencil Stroke Vertex (Smear)",
        {"space_type": 'EMPTY', "region_type": 'WINDOW'},
        {"items": items},)

    items.extend([# Tint
        ("gpencil.vertex_paint", {"type": 'LEFTMOUSE', "value": 'PRESS'},
         {"properties": [("wait_for_input", False)]}),
        # Brush strength
        ("wm.radial_control", {"type": 'F', "value": 'PRESS', "shift": True},
         {"properties": [("data_path_primary", 'tool_settings.gpencil_vertex_paint.brush.gpencil_settings.pen_strength'),]}),
        # Brush size
        ("wm.radial_control", {"type": 'F', "value": 'PRESS'},
         {"properties": [("data_path_primary", 'tool_settings.gpencil_vertex_paint.brush.size')]}),])

    return keymap


def km_grease_pencil_stroke_vertex_replace(_params):
    items = []
    keymap = ("Grease Pencil Stroke Vertex (Replace)",
        {"space_type": 'EMPTY', "region_type": 'WINDOW'},
        {"items": items},)

    items.extend([# Tint
        ("gpencil.vertex_paint", {"type": 'LEFTMOUSE', "value": 'PRESS'},
         {"properties": [("wait_for_input", False)]}),
        # Brush size
        ("wm.radial_control", {"type": 'F', "value": 'PRESS'},
         {"properties": [("data_path_primary", 'tool_settings.gpencil_vertex_paint.brush.size')]}),])

    return keymap


def km_face_mask(params):
    items = []
    keymap = ("Paint Face Mask (Weight, Vertex, Texture)",
        {"space_type": 'EMPTY', "region_type": 'WINDOW'},
        {"items": items},)

    items.extend([*_template_items_select_actions(params, "paint.face_select_all"),
        *_template_items_hide_reveal_actions("paint.face_select_hide", "paint.face_select_reveal"),
        ("paint.face_select_linked", {"type": 'L', "value": 'PRESS', "ctrl": True}, None),
        ("paint.face_select_linked_pick", {"type": 'L', "value": 'PRESS'},
         {"properties": [("deselect", False)]}),
        ("paint.face_select_linked_pick", {"type": 'L', "value": 'PRESS', "shift": True},
         {"properties": [("deselect", True)]}),])

    return keymap


def km_weight_paint_vertex_selection(params):
    items = []
    keymap = ("Paint Vertex Selection (Weight, Vertex)",
        {"space_type": 'EMPTY', "region_type": 'WINDOW'},
        {"items": items},)

    items.extend([*_template_items_select_actions(params, "paint.vert_select_all"),
        ("view3d.select_box", {"type": 'B', "value": 'PRESS'}, None),
        ("view3d.select_lasso", {"type": params.action_tweak, "value": 'ANY', "ctrl": True},
         {"properties": [("mode", 'ADD')]}),
        ("view3d.select_lasso", {"type": params.action_tweak, "value": 'ANY', "shift": True, "ctrl": True},
         {"properties": [("mode", 'SUB')]}),
        ("view3d.select_circle", {"type": 'C', "value": 'PRESS'}, None),])

    return keymap


def km_pose(params):
    items = []
    keymap = ("Pose",
        {"space_type": 'EMPTY', "region_type": 'WINDOW'},
        {"items": items},)

    items.extend([("object.parent_set", {"type": 'P', "value": 'PRESS', "ctrl": True}, None),
        *_template_items_hide_reveal_actions("pose.hide", "pose.reveal"),
        op_menu("VIEW3D_MT_pose_apply", {"type": 'A', "value": 'PRESS', "ctrl": True}),
        ("pose.rot_clear", {"type": 'R', "value": 'PRESS', "alt": True}, None),
        ("pose.loc_clear", {"type": 'G', "value": 'PRESS', "alt": True}, None),
        ("pose.scale_clear", {"type": 'S', "value": 'PRESS', "alt": True}, None),
        ("pose.quaternions_flip", {"type": 'F', "value": 'PRESS', "alt": True}, None),
        ("pose.rotation_mode_set", {"type": 'R', "value": 'PRESS', "ctrl": True}, None),
        ("pose.copy", {"type": 'C', "value": 'PRESS', "ctrl": True}, None),
        ("pose.paste", {"type": 'V', "value": 'PRESS', "ctrl": True},
         {"properties": [("flipped", False)]}),
        ("pose.paste", {"type": 'V', "value": 'PRESS', "shift": True, "ctrl": True},
         {"properties": [("flipped", True)]}),
        *_template_items_select_actions(params, "pose.select_all"),
        ("pose.select_parent", {"type": 'P', "value": 'PRESS', "shift": True}, None),
        ("pose.select_hierarchy", {"type": 'LEFT_BRACKET', "value": 'PRESS', "repeat": True},
         {"properties": [("direction", 'PARENT'), ("extend", False)]}),
        ("pose.select_hierarchy", {"type": 'LEFT_BRACKET', "value": 'PRESS', "shift": True, "repeat": True},
         {"properties": [("direction", 'PARENT'), ("extend", True)]}),
        ("pose.select_hierarchy", {"type": 'RIGHT_BRACKET', "value": 'PRESS', "repeat": True},
         {"properties": [("direction", 'CHILD'), ("extend", False)]}),
        ("pose.select_hierarchy", {"type": 'RIGHT_BRACKET', "value": 'PRESS', "shift": True, "repeat": True},
         {"properties": [("direction", 'CHILD'), ("extend", True)]}),
        ("pose.select_linked", {"type": 'L', "value": 'PRESS', "ctrl": True}, None),
        ("pose.select_linked_pick", {"type": 'L', "value": 'PRESS'}, None),
        ("pose.select_grouped", {"type": 'G', "value": 'PRESS', "shift": True}, None),
        ("pose.select_mirror", {"type": 'M', "value": 'PRESS', "shift": True, "ctrl": True}, None),
        ("pose.constraint_add_with_targets", {"type": 'C', "value": 'PRESS', "shift": True, "ctrl": True}, None),
        ("pose.constraints_clear", {"type": 'C', "value": 'PRESS', "ctrl": True, "alt": True}, None),
        ("pose.ik_add", {"type": 'I', "value": 'PRESS', "shift": True}, None),
        ("pose.ik_clear", {"type": 'I', "value": 'PRESS', "ctrl": True, "alt": True}, None),
        op_menu("VIEW3D_MT_pose_group", {"type": 'G', "value": 'PRESS', "ctrl": True}),
        op_menu("VIEW3D_MT_bone_options_toggle", {"type": 'W', "value": 'PRESS', "shift": True}),
        op_menu("VIEW3D_MT_bone_options_enable", {"type": 'W', "value": 'PRESS', "shift": True, "ctrl": True}),
        op_menu("VIEW3D_MT_bone_options_disable", {"type": 'W', "value": 'PRESS', "alt": True}),
        ("armature.layers_show_all", {"type": 'ACCENT_GRAVE', "value": 'PRESS', "ctrl": True}, None),
        ("armature.armature_layers", {"type": 'M', "value": 'PRESS', "shift": True}, None),
        ("pose.bone_layers", {"type": 'M', "value": 'PRESS'}, None),
        ("transform.bbone_resize", {"type": 'S', "value": 'PRESS', "ctrl": True, "alt": True}, None),
        ("anim.keyframe_insert_menu", {"type": 'I', "value": 'PRESS'}, None),
        ("anim.keyframe_delete_v3d", {"type": 'I', "value": 'PRESS', "alt": True}, None),
        ("anim.keying_set_active_set", {"type": 'I', "value": 'PRESS', "shift": True, "ctrl": True, "alt": True}, None),
        ("poselib.browse_interactive", {"type": 'L', "value": 'PRESS', "alt": True}, None),
        ("poselib.pose_add", {"type": 'L', "value": 'PRESS', "shift": True}, None),
        ("poselib.pose_remove", {"type": 'L', "value": 'PRESS', "shift": True, "alt": True}, None),
        ("poselib.pose_rename", {"type": 'L', "value": 'PRESS', "shift": True, "ctrl": True}, None),
        ("pose.push", {"type": 'E', "value": 'PRESS', "ctrl": True}, None),
        ("pose.relax", {"type": 'E', "value": 'PRESS', "alt": True}, None),
        ("pose.breakdown", {"type": 'E', "value": 'PRESS', "shift": True}, None),
        ("pose.blend_to_neighbor", {"type": 'E', "value": 'PRESS', "shift": True, "alt": True}, None),
        op_menu("VIEW3D_MT_pose_propagate", {"type": 'P', "value": 'PRESS', "alt": True}),
        *((("object.hide_collection",
              {"type": NUMBERS_1[i], "value": 'PRESS', "any": True},
              {"properties": [("collection_index", i + 1)]})
             for i in range(10)
             )),
        *_template_items_context_menu("VIEW3D_MT_pose_context_menu", params.context_menu_event),])

    return keymap


def km_object_mode(params):
    items = []
    keymap = ("Object Mode",
        {"space_type": 'EMPTY', "region_type": 'WINDOW'},
        {"items": items},)

    items.extend([*_template_items_proportional_editing(params, connected=False, toggle_data_path='tool_settings.use_proportional_edit_objects'),
        *_template_items_select_actions(params, "object.select_all"),
        ("object.select_more", {"type": 'NUMPAD_PLUS', "value": 'PRESS', "ctrl": True, "repeat": True}, None),
        ("object.select_less", {"type": 'NUMPAD_MINUS', "value": 'PRESS', "ctrl": True, "repeat": True}, None),
        ("object.select_linked", {"type": 'L', "value": 'PRESS', "shift": True}, None),
        ("object.select_grouped", {"type": 'G', "value": 'PRESS', "shift": True}, None),
        ("object.select_hierarchy", {"type": 'LEFT_BRACKET', "value": 'PRESS', "repeat": True},
         {"properties": [("direction", 'PARENT'), ("extend", False)]}),
        ("object.select_hierarchy", {"type": 'LEFT_BRACKET', "value": 'PRESS', "shift": True, "repeat": True},
         {"properties": [("direction", 'PARENT'), ("extend", True)]}),
        ("object.select_hierarchy", {"type": 'RIGHT_BRACKET', "value": 'PRESS', "repeat": True},
         {"properties": [("direction", 'CHILD'), ("extend", False)]}),
        ("object.select_hierarchy", {"type": 'RIGHT_BRACKET', "value": 'PRESS', "shift": True, "repeat": True},
         {"properties": [("direction", 'CHILD'), ("extend", True)]}),
        ("object.parent_set", {"type": 'P', "value": 'PRESS', "ctrl": True}, None),
        ("object.parent_clear", {"type": 'P', "value": 'PRESS', "alt": True}, None),
        ("object.location_clear", {"type": 'G', "value": 'PRESS', "alt": True},
         {"properties": [("clear_delta", False)]}),
        ("object.rotation_clear", {"type": 'R', "value": 'PRESS', "alt": True},
         {"properties": [("clear_delta", False)]}),
        ("object.scale_clear", {"type": 'S', "value": 'PRESS', "alt": True},
         {"properties": [("clear_delta", False)]}),
        ("object.delete", {"type": 'X', "value": 'PRESS'},
         {"properties": [("use_global", False)]}),
        ("object.delete", {"type": 'X', "value": 'PRESS', "shift": True},
         {"properties": [("use_global", True)]}),
        ("object.delete", {"type": 'DEL', "value": 'PRESS'},
         {"properties": [("use_global", False), ("confirm", False)]}),
        ("object.delete", {"type": 'DEL', "value": 'PRESS', "shift": True},
         {"properties": [("use_global", True), ("confirm", False)]}),
        op_menu("VIEW3D_MT_add", {"type": 'A', "value": 'PRESS', "shift": True}),
        op_menu("VIEW3D_MT_object_apply", {"type": 'A', "value": 'PRESS', "ctrl": True}),
        op_menu("VIEW3D_MT_make_links", {"type": 'L', "value": 'PRESS', "ctrl": True}),
        ("object.duplicate_move", {"type": 'D', "value": 'PRESS', "shift": True}, None),
        ("object.duplicate_move_linked", {"type": 'D', "value": 'PRESS', "alt": True}, None),
        ("object.join", {"type": 'J', "value": 'PRESS', "ctrl": True}, None),
        ("wm.context_toggle", {"type": 'PERIOD', "value": 'PRESS', "ctrl": True},
         {"properties": [("data_path", 'tool_settings.use_transform_data_origin')]}),
        ("anim.keyframe_insert_menu", {"type": 'I', "value": 'PRESS'}, None),
        ("anim.keyframe_delete_v3d", {"type": 'I', "value": 'PRESS', "alt": True}, None),
        ("anim.keying_set_active_set", {"type": 'I', "value": 'PRESS', "shift": True, "ctrl": True, "alt": True}, None),
        ("collection.create", {"type": 'G', "value": 'PRESS', "ctrl": True}, None),
        ("collection.objects_remove", {"type": 'G', "value": 'PRESS', "ctrl": True, "alt": True}, None),
        ("collection.objects_remove_all",
         {"type": 'G', "value": 'PRESS', "shift": True, "ctrl": True, "alt": True}, None),
        ("collection.objects_add_active",
         {"type": 'G', "value": 'PRESS', "shift": True, "ctrl": True}, None),
        ("collection.objects_remove_active", {"type": 'G', "value": 'PRESS', "shift": True, "alt": True}, None),
        *_template_items_object_subdivision_set(),
        ("object.move_to_collection", {"type": 'M', "value": 'PRESS'}, None),
        ("object.link_to_collection", {"type": 'M', "value": 'PRESS', "shift": True}, None),
        *_template_items_hide_reveal_actions("object.hide_view_set", "object.hide_view_clear"),
        ("object.hide_collection", {"type": 'H', "value": 'PRESS', "ctrl": True}, None),
        *((("object.hide_collection",
              {"type": NUMBERS_1[i], "value": 'PRESS', "any": True},
              {"properties": [("collection_index", i + 1)]})
             for i in range(10)
             )),
        *_template_items_context_menu("VIEW3D_MT_object_context_menu", params.context_menu_event),])

    if params.legacy:
        items.extend([("object.select_mirror", {"type": 'M', "value": 'PRESS', "shift": True, "ctrl": True}, None),
            ("object.parent_no_inverse_set", {"type": 'P', "value": 'PRESS', "shift": True, "ctrl": True}, None),
            ("object.track_set", {"type": 'T', "value": 'PRESS', "ctrl": True}, None),
            ("object.track_clear", {"type": 'T', "value": 'PRESS', "alt": True}, None),
            ("object.constraint_add_with_targets", {"type": 'C', "value": 'PRESS', "shift": True, "ctrl": True}, None),
            ("object.constraints_clear", {"type": 'C', "value": 'PRESS', "ctrl": True, "alt": True}, None),
            ("object.origin_clear", {"type": 'O', "value": 'PRESS', "alt": True}, None),
            ("object.duplicates_make_real", {"type": 'A', "value": 'PRESS', "shift": True, "ctrl": True}, None),
            op_menu("VIEW3D_MT_make_single_user", {"type": 'U', "value": 'PRESS'}),
            ("object.convert", {"type": 'C', "value": 'PRESS', "alt": True}, None),
            ("object.make_local", {"type": 'L', "value": 'PRESS'}, None),
            ("object.data_transfer", {"type": 'T', "value": 'PRESS', "shift": True, "ctrl": True}, None),])

    return keymap


def km_paint_curve(params):
    items = []
    keymap = ("Paint Curve",
        {"space_type": 'EMPTY', "region_type": 'WINDOW'},
        {"items": items},)

    items.extend([("paintcurve.add_point_slide", {"type": params.action_mouse, "value": 'PRESS', "ctrl": True}, None),
        ("paintcurve.select", {"type": params.select_mouse, "value": 'PRESS'}, None),
        ("paintcurve.select", {"type": params.select_mouse, "value": 'PRESS', "shift": True},
         {"properties": [("extend", True)]}),
        ("paintcurve.slide", {"type": params.action_mouse, "value": 'PRESS'},
         {"properties": [("align", False)]}),
        ("paintcurve.slide", {"type": params.action_mouse, "value": 'PRESS', "shift": True},
         {"properties": [("align", True)]}),
        ("paintcurve.select", {"type": 'A', "value": 'PRESS'},
         {"properties": [("toggle", True)]}),
        ("paintcurve.cursor", {"type": params.action_mouse, "value": 'PRESS', "shift": True, "ctrl": True}, None),
        ("paintcurve.delete_point", {"type": 'X', "value": 'PRESS'}, None),
        ("paintcurve.delete_point", {"type": 'DEL', "value": 'PRESS'}, None),
        ("paintcurve.draw", {"type": 'RET', "value": 'PRESS'}, None),
        ("paintcurve.draw", {"type": 'NUMPAD_ENTER', "value": 'PRESS'}, None),
        ("transform.translate", {"type": 'G', "value": 'PRESS'}, None),
        ("transform.translate", {"type": params.select_tweak, "value": 'ANY'}, None),
        ("transform.rotate", {"type": 'R', "value": 'PRESS'}, None),
        ("transform.resize", {"type": 'S', "value": 'PRESS'}, None),])

    return keymap


def km_curve(params):
    items = []
    keymap = ("Curve",
        {"space_type": 'EMPTY', "region_type": 'WINDOW'},
        {"items": items},)

    items.extend([op_menu("TOPBAR_MT_edit_curve_add", {"type": 'A', "value": 'PRESS', "shift": True}),
        ("curve.handle_type_set", {"type": 'V', "value": 'PRESS'}, None),
        ("curve.vertex_add", {"type": params.action_mouse, "value": 'CLICK', "ctrl": True}, None),
        *_template_items_select_actions(params, "curve.select_all"),
        ("curve.select_row", {"type": 'R', "value": 'PRESS', "shift": True}, None),
        ("curve.select_more", {"type": 'NUMPAD_PLUS', "value": 'PRESS', "ctrl": True, "repeat": True}, None),
        ("curve.select_less", {"type": 'NUMPAD_MINUS', "value": 'PRESS', "ctrl": True, "repeat": True}, None),
        ("curve.select_linked", {"type": 'L', "value": 'PRESS', "ctrl": True}, None),
        ("curve.select_similar", {"type": 'G', "value": 'PRESS', "shift": True}, None),
        ("curve.select_linked_pick", {"type": 'L', "value": 'PRESS'},
         {"properties": [("deselect", False)]}),
        ("curve.select_linked_pick", {"type": 'L', "value": 'PRESS', "shift": True},
         {"properties": [("deselect", True)]}),
        ("curve.shortest_path_pick",
         {"type": params.select_mouse, "value": params.select_mouse_value_fallback, "ctrl": True}, None),
        ("curve.separate", {"type": 'P', "value": 'PRESS'}, None),
        ("curve.split", {"type": 'Y', "value": 'PRESS'}, None),
        op_tool_optional(("curve.extrude_move", {"type": 'E', "value": 'PRESS'}, None),
            (op_tool_cycle, "builtin.extrude"), params),
        ("curve.duplicate_move", {"type": 'D', "value": 'PRESS', "shift": True}, None),
        ("curve.make_segment", {"type": 'F', "value": 'PRESS'}, None),
        ("curve.cyclic_toggle", {"type": 'C', "value": 'PRESS', "alt": True}, None),
        op_menu("VIEW3D_MT_edit_curve_delete", {"type": 'X', "value": 'PRESS'}),
        op_menu("VIEW3D_MT_edit_curve_delete", {"type": 'DEL', "value": 'PRESS'}),
        ("curve.dissolve_verts", {"type": 'X', "value": 'PRESS', "ctrl": True}, None),
        ("curve.dissolve_verts", {"type": 'DEL', "value": 'PRESS', "ctrl": True}, None),
        ("curve.tilt_clear", {"type": 'T', "value": 'PRESS', "alt": True}, None),
        op_tool_optional(("transform.tilt", {"type": 'T', "value": 'PRESS', "ctrl": True}, None),
            (op_tool_cycle, "builtin.tilt"), params),
        ("transform.transform", {"type": 'S', "value": 'PRESS', "alt": True},
         {"properties": [("mode", 'CURVE_SHRINKFATTEN')]}),
        *_template_items_hide_reveal_actions("curve.hide", "curve.reveal"),
        ("curve.normals_make_consistent",
         {"type": 'N', "value": 'PRESS', "ctrl" if params.legacy else "shift": True}, None),
        ("object.vertex_parent_set", {"type": 'P', "value": 'PRESS', "ctrl": True}, None),
        op_menu("VIEW3D_MT_hook", {"type": 'H', "value": 'PRESS', "ctrl": True}),
        *_template_items_proportional_editing(params, connected=True, toggle_data_path='tool_settings.use_proportional_edit'),
        *_template_items_context_menu("VIEW3D_MT_edit_curve_context_menu", params.context_menu_event),])

    return keymap

# Radial control setup helpers, this operator has a lot of properties.
def radial_control_properties_channels(paint, prop, secondary_prop, secondary_rotation=False, color=False, zoom=False, type="float"):
    brush_path = 'tool_settings.' + paint + '.brush'
    channels_path = brush_path + ".channels"
    unified = "tool_settings." + paint + ".channels"

    rotation = 'mask_texture_slot_angle' if secondary_rotation else 'texture_slot_angle'
    return {
        "properties": [("data_path_primary", '%s["%s"].%s_value' % (channels_path, prop, type)),
            ("data_path_secondary", '%s["%s"].%s_value' % (unified, prop, type) if secondary_prop else ''),
            ("use_secondary", '%s["%s"].inherit' % (channels_path, prop) if secondary_prop else ''),
            #("rotation_path", '%s["%s"].float_value' % (channels_path,
            #rotation)),
            #("color_path", brush_path + '.cursor_color_add'),
            #("fill_color_path", brush_path + '.color' if color else ''),
            #("fill_color_override_path", unified_path + '.color' if color else
            #''),
            #("fill_color_override_test_path", unified_path +
            #'.use_unified_color' if color else ''),
            #("zoom_path", 'space_data.zoom' if zoom else ''),
            #("image_id", brush_path + ''),
            #("secondary_tex", secondary_rotation),
        ],
    }


def radial_control_properties(paint, prop, secondary_prop, secondary_rotation=False, color=False, zoom=False):
    brush_path = 'tool_settings.' + paint + '.brush'
    unified_path = 'tool_settings.unified_paint_settings'
    rotation = 'mask_texture_slot.angle' if secondary_rotation else 'texture_slot.angle'
    return {
        "properties": [("data_path_primary", brush_path + '.' + prop),
            ("data_path_secondary", unified_path + '.' + prop if secondary_prop else ''),
            ("use_secondary", unified_path + '.' + secondary_prop if secondary_prop else ''),
            ("rotation_path", brush_path + '.' + rotation),
            ("color_path", brush_path + '.cursor_color_add'),
            ("fill_color_path", brush_path + '.color' if color else ''),
            ("fill_color_override_path", unified_path + '.color' if color else ''),
            ("fill_color_override_test_path", unified_path + '.use_unified_color' if color else ''),
            ("zoom_path", 'space_data.zoom' if zoom else ''),
            ("image_id", brush_path + ''),
            ("secondary_tex", secondary_rotation),],
    }

# Radial controls for the paint and sculpt modes.
def _template_paint_radial_control(paint, rotation=False, secondary_rotation=False, color=False, zoom=False):
    items = []

    items.extend([("wm.radial_control", {"type": 'F', "value": 'PRESS'},
         radial_control_properties(paint, 'size', 'use_unified_size', secondary_rotation=secondary_rotation, color=color, zoom=zoom)),
        ("wm.radial_control", {"type": 'F', "value": 'PRESS', "shift": True},
         radial_control_properties(paint, 'strength', 'use_unified_strength', secondary_rotation=secondary_rotation, color=color)),])

    if rotation:
        items.extend([("wm.radial_control", {"type": 'F', "value": 'PRESS', "ctrl": True},
             radial_control_properties(paint, 'texture_slot.angle', None, color=color)),])

    if secondary_rotation:
        items.extend([("wm.radial_control", {"type": 'F', "value": 'PRESS', "ctrl": True, "alt": True},
             radial_control_properties(paint, 'mask_texture_slot.angle', None, secondary_rotation=secondary_rotation, color=color)),])

    return items


def _template_paint_radial_control_channels(paint, rotation=False, secondary_rotation=False, color=False, zoom=False):
    items = []

    items.extend([("wm.radial_control", {"type": 'F', "value": 'PRESS'},
         radial_control_properties_channels(paint, 'radius', 'use_unified_size', type="float", secondary_rotation=secondary_rotation, color=color, zoom=zoom)),
        ("wm.radial_control", {"type": 'F', "value": 'PRESS', "shift": True},
         radial_control_properties_channels(paint, 'strength', 'use_unified_strength', type="factor", secondary_rotation=secondary_rotation, color=color)),])

    """
    if rotation:
        items.extend([
            ("wm.radial_control", {"type": 'F', "value": 'PRESS', "ctrl": True},
             radial_control_properties_channels(paint, 'texture_slot_angle', None, color=color)),
        ])

    if secondary_rotation:
        items.extend([
            ("wm.radial_control", {"type": 'F', "value": 'PRESS', "ctrl": True, "alt": True},
             radial_control_properties_channels(paint, 'mask_texture_slot_angle', None, secondary_rotation=secondary_rotation, color=color)),
        ])
    """

    return items

def _template_view3d_select(*, type, value, legacy):
    return [("view3d.select",
        {"type": type, "value": value, **{m: True for m in mods}},
        {"properties": [(c, True) for c in props]},) for props, mods in ((("deselect_all",) if not legacy else (), ()),
        (("toggle",), ("shift",)),
        (("center", "object"), ("ctrl",)),
        (("enumerate",), ("alt",)),
        (("toggle", "center"), ("shift", "ctrl")),
        (("center", "enumerate"), ("ctrl", "alt")),
        (("toggle", "enumerate"), ("shift", "alt")),
        (("toggle", "center", "enumerate"), ("shift", "ctrl", "alt")),)]


def _template_view3d_gpencil_select(*, type, value, legacy, use_select_mouse=True):
    return [*([] if not use_select_mouse else [("gpencil.select", {"type": type, "value": value},
             {"properties": [("deselect_all", not legacy)]})]),
        ("gpencil.select", {"type": type, "value": value, "shift": True},
         {"properties": [("extend", True), ("toggle", True)]}),
        # Whole stroke select
        ("gpencil.select", {"type": type, "value": value, "alt": True},
         {"properties": [("entire_strokes", True)]}),
        ("gpencil.select", {"type": type, "value": value, "shift": True, "alt": True},
         {"properties": [("extend", True), ("entire_strokes", True)]}),]


def _template_uv_select(*, type, value, legacy):
    return [("uv.select", {"type": type, "value": value},
         {"properties": [("deselect_all", not legacy)]}),
        ("uv.select", {"type": type, "value": value, "shift": True},
         {"properties": [("extend", True)]}),]


def _template_sequencer_generic_select(*, type, value, legacy):
    return [("sequencer.select",
        {"type": type, "value": value, **{m: True for m in mods}},
        {"properties": [(c, True) for c in props]},) for props, mods in ((("deselect_all",) if not legacy else (), ()),
        (("toggle",), ("shift",)),)]


def _template_sequencer_preview_select(*, type, value, legacy):
    return _template_sequencer_generic_select(type=type, value=value, legacy=legacy,) + [("sequencer.select",
        {"type": type, "value": value, **{m: True for m in mods}},
        {"properties": [(c, True) for c in props]},) for props, mods in ((("center",), ("ctrl",)),
        # TODO:
        # (("enumerate",), ("alt",)),
        (("toggle", "center"), ("shift", "ctrl")),
        # (("center", "enumerate"), ("ctrl", "alt")),
        # (("toggle", "enumerate"), ("shift", "alt")),
        # (("toggle", "center", "enumerate"), ("shift", "ctrl", "alt")),
    )]


def _template_sequencer_timeline_select(*, type, value, legacy):
    return _template_sequencer_generic_select(type=type, value=value, legacy=legacy,) + [("sequencer.select",
        {"type": type, "value": value, **{m: True for m in mods}},
        {"properties": [(c, True) for c in props]},) for props, mods in ((("linked_handle",), ("alt",)),
        (("linked_handle", "extend"), ("shift", "alt",)),

        (("side_of_frame", "linked_time"), ("ctrl",)),
        (("side_of_frame", "linked_time", "extend"), ("ctrl", "shift")),)]


def km_image_paint(params):
    items = []
    keymap = ("Image Paint",
        {"space_type": 'EMPTY', "region_type": 'WINDOW'},
        {"items": items},)

    items.extend([("paint.image_paint", {"type": 'LEFTMOUSE', "value": 'PRESS'},
         {"properties": [("mode", 'NORMAL')]}),
        ("paint.image_paint", {"type": 'LEFTMOUSE', "value": 'PRESS', "ctrl": True},
         {"properties": [("mode", 'INVERT')]}),
        ("paint.brush_colors_flip", {"type": 'X', "value": 'PRESS'}, None),
        ("paint.grab_clone", {"type": 'RIGHTMOUSE', "value": 'PRESS'}, None),
        ("paint.sample_color", {"type": 'S', "value": 'PRESS'}, None),
        ("brush.scale_size", {"type": 'LEFT_BRACKET', "value": 'PRESS', "repeat": True},
         {"properties": [("scalar", 0.9)]}),
        ("brush.scale_size", {"type": 'RIGHT_BRACKET', "value": 'PRESS', "repeat": True},
         {"properties": [("scalar", 1.0 / 0.9)]}),
        *_template_paint_radial_control("image_paint", color=True, zoom=True, rotation=True, secondary_rotation=True),
        ("brush.stencil_control", {"type": 'RIGHTMOUSE', "value": 'PRESS'},
         {"properties": [("mode", 'TRANSLATION')]}),
        ("brush.stencil_control", {"type": 'RIGHTMOUSE', "value": 'PRESS', "shift": True},
         {"properties": [("mode", 'SCALE')]}),
        ("brush.stencil_control", {"type": 'RIGHTMOUSE', "value": 'PRESS', "ctrl": True},
         {"properties": [("mode", 'ROTATION')]}),
        ("brush.stencil_control", {"type": 'RIGHTMOUSE', "value": 'PRESS', "alt": True},
         {"properties": [("mode", 'TRANSLATION'), ("texmode", 'SECONDARY')]}),
        ("brush.stencil_control", {"type": 'RIGHTMOUSE', "value": 'PRESS', "shift": True, "alt": True},
         {"properties": [("mode", 'SCALE'), ("texmode", 'SECONDARY')]}),
        ("brush.stencil_control", {"type": 'RIGHTMOUSE', "value": 'PRESS', "ctrl": True, "alt": True},
         {"properties": [("mode", 'ROTATION'), ("texmode", 'SECONDARY')]}),
        ("wm.context_toggle", {"type": 'M', "value": 'PRESS'},
         {"properties": [("data_path", 'image_paint_object.data.use_paint_mask')]}),
        ("wm.context_toggle", {"type": 'S', "value": 'PRESS', "shift": True},
         {"properties": [("data_path", 'tool_settings.image_paint.brush.use_smooth_stroke')]}),
        op_menu("VIEW3D_MT_angle_control", {"type": 'R', "value": 'PRESS'}),
        ("wm.context_menu_enum", {"type": 'E', "value": 'PRESS'},
         {"properties": [("data_path", 'tool_settings.image_paint.brush.stroke_method')]}),
        *_template_items_context_panel("VIEW3D_PT_paint_texture_context_menu", params.context_menu_event),])

    if params.legacy:
        items.extend(_template_items_legacy_tools_from_numbers())

    return keymap


def km_vertex_paint(params):
    items = []
    keymap = ("Vertex Paint",
        {"space_type": 'EMPTY', "region_type": 'WINDOW'},
        {"items": items},)

    items.extend([("paint.vertex_paint", {"type": 'LEFTMOUSE', "value": 'PRESS'},
         {"properties": [("mode", 'NORMAL')]}),
        ("paint.vertex_paint", {"type": 'LEFTMOUSE', "value": 'PRESS', "ctrl": True},
         {"properties": [("mode", 'INVERT')]}),
        ("paint.brush_colors_flip", {"type": 'X', "value": 'PRESS'}, None),
        ("paint.sample_color", {"type": 'S', "value": 'PRESS'}, None),
        ("paint.vertex_color_set", {"type": 'K', "value": 'PRESS', "shift": True}, None),
        ("brush.scale_size", {"type": 'LEFT_BRACKET', "value": 'PRESS', "repeat": True},
         {"properties": [("scalar", 0.9)]}),
        ("brush.scale_size", {"type": 'RIGHT_BRACKET', "value": 'PRESS', "repeat": True},
         {"properties": [("scalar", 1.0 / 0.9)]}),
        *_template_paint_radial_control("vertex_paint", color=True, rotation=True),
        ("brush.stencil_control", {"type": 'RIGHTMOUSE', "value": 'PRESS'},
         {"properties": [("mode", 'TRANSLATION')]}),
        ("brush.stencil_control", {"type": 'RIGHTMOUSE', "value": 'PRESS', "shift": True},
         {"properties": [("mode", 'SCALE')]}),
        ("brush.stencil_control", {"type": 'RIGHTMOUSE', "value": 'PRESS', "ctrl": True},
         {"properties": [("mode", 'ROTATION')]}),
        ("brush.stencil_control", {"type": 'RIGHTMOUSE', "value": 'PRESS', "alt": True},
         {"properties": [("mode", 'TRANSLATION'), ("texmode", 'SECONDARY')]}),
        ("brush.stencil_control", {"type": 'RIGHTMOUSE', "value": 'PRESS', "shift": True, "alt": True},
         {"properties": [("mode", 'SCALE'), ("texmode", 'SECONDARY')]}),
        ("brush.stencil_control", {"type": 'RIGHTMOUSE', "value": 'PRESS', "ctrl": True, "alt": True},
         {"properties": [("mode", 'ROTATION'), ("texmode", 'SECONDARY')]}),
        ("wm.context_toggle", {"type": 'M', "value": 'PRESS'},
         {"properties": [("data_path", 'vertex_paint_object.data.use_paint_mask')]}),
        ("wm.context_toggle", {"type": 'S', "value": 'PRESS', "shift": True},
         {"properties": [("data_path", 'tool_settings.vertex_paint.brush.use_smooth_stroke')]}),
        op_menu("VIEW3D_MT_angle_control", {"type": 'R', "value": 'PRESS'}),
        ("wm.context_menu_enum", {"type": 'E', "value": 'PRESS'},
         {"properties": [("data_path", 'tool_settings.vertex_paint.brush.stroke_method')]}),
        *_template_items_context_panel("VIEW3D_PT_paint_vertex_context_menu", params.context_menu_event),])

    if params.legacy:
        items.extend(_template_items_legacy_tools_from_numbers())
    else:
        items.append(("wm.context_toggle", {"type": 'V', "value": 'PRESS'},
             {"properties": [("data_path", 'vertex_paint_object.data.use_paint_mask_vertex')]}))

    return keymap


def km_weight_paint(params):
    items = []
    keymap = ("Weight Paint",
        {"space_type": 'EMPTY', "region_type": 'WINDOW'},
        {"items": items},)

    items.extend([("paint.weight_paint", {"type": 'LEFTMOUSE', "value": 'PRESS'}, None),
        ("paint.weight_sample", {"type": params.action_mouse, "value": 'PRESS', "ctrl": True}, None),
        ("paint.weight_sample_group", {"type": params.action_mouse, "value": 'PRESS', "shift": True}, None),
        ("paint.weight_gradient", {"type": 'LEFTMOUSE', "value": 'PRESS', "alt": True},
         {"properties": [("type", 'LINEAR')]}),
        ("paint.weight_gradient", {"type": 'LEFTMOUSE', "value": 'PRESS', "ctrl": True, "alt": True},
         {"properties": [("type", 'RADIAL')]}),
        ("paint.weight_set", {"type": 'K', "value": 'PRESS', "shift": True}, None),
        ("brush.scale_size", {"type": 'LEFT_BRACKET', "value": 'PRESS', "repeat": True},
         {"properties": [("scalar", 0.9)]}),
        ("brush.scale_size", {"type": 'RIGHT_BRACKET', "value": 'PRESS', "repeat": True},
         {"properties": [("scalar", 1.0 / 0.9)]}),
        *_template_paint_radial_control("weight_paint"),
        ("wm.radial_control", {"type": 'F', "value": 'PRESS', "ctrl": True},
         radial_control_properties("weight_paint", 'weight', 'use_unified_weight')),
        ("wm.context_menu_enum", {"type": 'E', "value": 'PRESS'},
         {"properties": [("data_path", 'tool_settings.vertex_paint.brush.stroke_method')]}),
        ("wm.context_toggle", {"type": 'M', "value": 'PRESS'},
         {"properties": [("data_path", 'weight_paint_object.data.use_paint_mask')]}),
        ("wm.context_toggle", {"type": 'V', "value": 'PRESS'},
         {"properties": [("data_path", 'weight_paint_object.data.use_paint_mask_vertex')]}),
        ("wm.context_toggle", {"type": 'S', "value": 'PRESS', "shift": True},
         {"properties": [("data_path", 'tool_settings.weight_paint.brush.use_smooth_stroke')]}),
        op_menu_pie("VIEW3D_MT_wpaint_vgroup_lock_pie", {"type": 'K', "value": 'PRESS'}),
        *_template_items_context_panel("VIEW3D_PT_paint_weight_context_menu", params.context_menu_event),])

    if params.select_mouse == 'LEFTMOUSE':
        # Bone selection for combined weight paint + pose mode.
        items.extend([("view3d.select", {"type": 'LEFTMOUSE', "value": 'PRESS', "ctrl": True}, None),])

    if params.legacy:
        items.extend(_template_items_legacy_tools_from_numbers())

    return keymap


def km_sculpt(params):
    items = []
    keymap = ("Sculpt",
        {"space_type": 'EMPTY', "region_type": 'WINDOW'},
        {"items": items},)

    items.extend([# Brush strokes
        ("sculpt.brush_stroke", {"type": 'LEFTMOUSE', "value": 'PRESS'},
         {"properties": [("mode", 'NORMAL')]}),
        ("sculpt.brush_stroke", {"type": 'LEFTMOUSE', "value": 'PRESS', "ctrl": True},
         {"properties": [("mode", 'INVERT')]}),
        ("sculpt.brush_stroke", {"type": 'LEFTMOUSE', "value": 'PRESS', "shift": True},
         {"properties": [("mode", 'SMOOTH')]}),
        # Face Set by Topology
        ("sculpt.face_set_by_topology", {"type": 'W', "value": 'PRESS', "ctrl": True},
         {"properties": [("mode", "POLY_LOOP"), ("repeat_previous", True)]}),
        # Expand
        ("sculpt.expand", {"type": 'A', "value": 'PRESS', "shift": True},
         {"properties": [("target", "MASK"), ("falloff_type", "GEODESIC"), ("invert", True)]}),
        ("sculpt.expand", {"type": 'A', "value": 'PRESS', "shift": True, "alt": True},
         {"properties": [("target", "MASK"), ("falloff_type", "NORMALS"), ("invert", False)]}),
        ("sculpt.expand", {"type": 'W', "value": 'PRESS', "shift": True},
         {"properties": [("target", "FACE_SETS"),
             ("falloff_type", "GEODESIC"),
             ("invert", False),
             ("use_modify_active", False)]}),
        ("sculpt.expand", {"type": 'W', "value": 'PRESS', "shift": True, "alt": True},
         {"properties": [("target", "FACE_SETS"), ("falloff_type", "BOUNDARY_FACE_SET"),("invert", False), ("use_modify_active", True)]}),
        ("sculpt.expand", {"type": 'W', "value": 'PRESS', "shift": True, "ctrl": True},
         {"properties": [("target", "FACE_SETS"), ("falloff_type", "POLY_LOOP"), ("invert", False), ("use_modify_active", False)]}),
        # Partial Visibility Show/hide
        # Match keys from: `_template_items_hide_reveal_actions`, cannot use
        # because arguments aren't compatible.
        ("sculpt.face_set_change_visibility", {"type": 'H', "value": 'PRESS'},
         {"properties": [("mode", 'TOGGLE')]}),
        ("sculpt.face_set_change_visibility", {"type": 'H', "value": 'PRESS', "shift": True},
         {"properties": [("mode", 'HIDE_ACTIVE')]}),
        ("sculpt.face_set_change_visibility", {"type": 'H', "value": 'PRESS', "alt": True},
         {"properties": [("mode", 'SHOW_ALL')]}),
        # Subdivision levels
        *_template_items_object_subdivision_set(),
        ("object.subdivision_set", {"type": 'PAGE_UP', "value": 'PRESS', "repeat": True},
         {"properties": [("level", 1), ("relative", True)]}),
        ("object.subdivision_set", {"type": 'PAGE_DOWN', "value": 'PRESS', "repeat": True},
         {"properties": [("level", -1), ("relative", True)]}),
        # Mask
        ("paint.mask_flood_fill", {"type": 'M', "value": 'PRESS', "alt": True},
         {"properties": [("mode", 'VALUE'), ("value", 0.0)]}),
        ("paint.mask_flood_fill", {"type": 'I', "value": 'PRESS', "ctrl": True},
         {"properties": [("mode", 'INVERT')]}),
        ("paint.mask_box_gesture", {"type": 'B', "value": 'PRESS'},
         {"properties": [("mode", 'VALUE'), ("value", 0.0)]}),
        ("paint.mask_lasso_gesture", {"type": 'LEFTMOUSE', "value": 'PRESS', "shift": True, "ctrl": True}, None),
        ("wm.context_toggle", {"type": 'M', "value": 'PRESS', "ctrl": True},
         {"properties": [("data_path", 'scene.tool_settings.sculpt.show_mask')]}),
        # Dynamic topology
        ("sculpt.dynamic_topology_toggle", {"type": 'D', "value": 'PRESS', "ctrl": True}, None),
        ("sculpt.dyntopo_detail_size_edit", {"type": 'D', "value": 'PRESS', "shift": True}, None),
        ("sculpt.set_detail_size", {"type": 'D', "value": 'PRESS', "shift": True, "alt": True}, None),
        # Remesh
        ("object.voxel_remesh", {"type": 'R', "value": 'PRESS', "ctrl": True}, None),
        ("object.voxel_size_edit", {"type": 'R', "value": 'PRESS', "shift": True}, None),
        ("object.quadriflow_remesh", {"type": 'R', "value": 'PRESS', "ctrl": True, "alt": True}, None),
        # Color
        ("sculpt.sample_color", {"type": 'S', "value": 'PRESS'}, None),
        # Brush properties
        ("brush.scale_size", {"type": 'LEFT_BRACKET', "value": 'PRESS', "repeat": True},
         {"properties": [("scalar", 0.9)]}),
        ("brush.scale_size", {"type": 'RIGHT_BRACKET', "value": 'PRESS', "repeat": True},
         {"properties": [("scalar", 1.0 / 0.9)]}),
        *_template_paint_radial_control_channels("sculpt", rotation=True),
        #*_template_paint_radial_control("sculpt", rotation=True),
        # Stencil
        ("brush.stencil_control", {"type": 'RIGHTMOUSE', "value": 'PRESS'},
         {"properties": [("mode", 'TRANSLATION')]}),
        ("brush.stencil_control", {"type": 'RIGHTMOUSE', "value": 'PRESS', "shift": True},
         {"properties": [("mode", 'SCALE')]}),
        ("brush.stencil_control", {"type": 'RIGHTMOUSE', "value": 'PRESS', "ctrl": True},
         {"properties": [("mode", 'ROTATION')]}),
        ("brush.stencil_control", {"type": 'RIGHTMOUSE', "value": 'PRESS', "alt": True},
         {"properties": [("mode", 'TRANSLATION'), ("texmode", 'SECONDARY')]}),
        ("brush.stencil_control", {"type": 'RIGHTMOUSE', "value": 'PRESS', "shift": True, "alt": True},
         {"properties": [("mode", 'SCALE'), ("texmode", 'SECONDARY')]}),
        ("brush.stencil_control", {"type": 'RIGHTMOUSE', "value": 'PRESS', "ctrl": True, "alt": True},
         {"properties": [("mode", 'ROTATION'), ("texmode", 'SECONDARY')]}),
        # Tools
        ("paint.brush_select", {"type": 'X', "value": 'PRESS'},
         {"properties": [("sculpt_tool", 'DRAW')]}),
        ("paint.brush_select", {"type": 'S', "value": 'PRESS', "shift": True},
         {"properties": [("sculpt_tool", 'SMOOTH')]}),
        ("paint.brush_select", {"type": 'P', "value": 'PRESS'},
         {"properties": [("sculpt_tool", 'PINCH')]}),
        ("paint.brush_select", {"type": 'I', "value": 'PRESS'},
         {"properties": [("sculpt_tool", 'INFLATE')]}),
        ("paint.brush_select", {"type": 'G', "value": 'PRESS'},
         {"properties": [("sculpt_tool", 'GRAB')]}),
        ("paint.brush_select", {"type": 'L', "value": 'PRESS'},
         {"properties": [("sculpt_tool", 'LAYER')]}),
        ("paint.brush_select", {"type": 'T', "value": 'PRESS', "shift": True},
         {"properties": [("sculpt_tool", 'FLATTEN')]}),
        ("paint.brush_select", {"type": 'C', "value": 'PRESS'},
         {"properties": [("sculpt_tool", 'CLAY')]}),
        ("paint.brush_select", {"type": 'C', "value": 'PRESS', "shift": True},
         {"properties": [("sculpt_tool", 'CREASE')]}),
        ("paint.brush_select", {"type": 'K', "value": 'PRESS'},
         {"properties": [("sculpt_tool", 'SNAKE_HOOK')]}),
        ("paint.brush_select", {"type": 'M', "value": 'PRESS'},
         {"properties": [("sculpt_tool", 'MASK'), ("toggle", True), ("create_missing", True)]}),
        # Menus
        ("wm.context_menu_enum", {"type": 'E', "value": 'PRESS'},
         {"properties": [("data_path", 'tool_settings.sculpt.brush.stroke_method')]}),
        ("wm.context_toggle", {"type": 'S', "value": 'PRESS', "shift": True},
         {"properties": [("data_path", 'tool_settings.sculpt.brush.use_smooth_stroke')]}),
        op_menu("VIEW3D_MT_angle_control", {"type": 'R', "value": 'PRESS'}),
        op_menu_pie("VIEW3D_MT_sculpt_mask_edit_pie", {"type": 'A', "value": 'PRESS'}),
        op_menu_pie("VIEW3D_MT_sculpt_automasking_pie", {"type": 'A', "alt": True, "value": 'PRESS'}),
        op_menu_pie("VIEW3D_MT_sculpt_face_sets_edit_pie", {"type": 'W', "value": 'PRESS'}),
        *_template_items_context_panel("VIEW3D_PT_sculpt_context_menu", params.context_menu_event),])

    if params.legacy:
        items.extend(_template_items_legacy_tools_from_numbers())

    return keymap


# Mesh edit mode.
def km_mesh(params):
    items = []
    keymap = ("Mesh",
        {"space_type": 'EMPTY', "region_type": 'WINDOW'},
        {"items": items},)

    items.extend([# Tools.
        op_tool_optional(("mesh.loopcut_slide", {"type": 'R', "value": 'PRESS', "ctrl": True},
             {"properties": [("TRANSFORM_OT_edge_slide", [("release_confirm", False)],)]}),
            (op_tool_cycle, "builtin.loop_cut"), params),
        op_tool_optional(("mesh.offset_edge_loops_slide", {"type": 'R', "value": 'PRESS', "shift": True, "ctrl": True},
             {"properties": [("TRANSFORM_OT_edge_slide", [("release_confirm", False)],)]}),
            (op_tool_cycle, "builtin.offset_edge_loop_cut"), params),
        op_tool_optional(("mesh.inset", {"type": 'I', "value": 'PRESS'}, None),
            (op_tool_cycle, "builtin.inset_faces"), params),
        op_tool_optional(("mesh.bevel", {"type": 'B', "value": 'PRESS', "ctrl": True},
             {"properties": [("affect", 'EDGES')]}),
            (op_tool_cycle, "builtin.bevel"), params),
        op_tool_optional(
            ("transform.shrink_fatten", {"type": 'S', "value": 'PRESS', "alt": True}, None),
            (op_tool_cycle, "builtin.shrink_fatten"), params),
        ("mesh.bevel", {"type": 'B', "value": 'PRESS', "shift": True, "ctrl": True},
         {"properties": [("affect", 'VERTICES')]}),
        # Selection modes.
        *_template_items_editmode_mesh_select_mode(params),
        # Loop Select with alt.  Double click in case MMB emulation is on
        # (below).
        ("mesh.loop_select",
         {"type": params.select_mouse, "value": params.select_mouse_value, "alt": True}, None),
        ("mesh.loop_select",
         {"type": params.select_mouse, "value": params.select_mouse_value, "shift": True, "alt": True},
         {"properties": [("toggle", True)]}),
        # Selection
        ("mesh.edgering_select",
         {"type": params.select_mouse, "value": params.select_mouse_value, "ctrl": True, "alt": True}, None),
        ("mesh.edgering_select",
         {"type": params.select_mouse, "value": params.select_mouse_value, "shift": True, "ctrl": True, "alt": True},
         {"properties": [("toggle", True)]}),
        ("mesh.shortest_path_pick",
         {"type": params.select_mouse, "value": params.select_mouse_value_fallback, "ctrl": True},
         {"properties": [("use_fill", False)]}),
        ("mesh.shortest_path_pick",
         {"type": params.select_mouse, "value": params.select_mouse_value_fallback, "shift": True, "ctrl": True},
         {"properties": [("use_fill", True)]}),
        *_template_items_select_actions(params, "mesh.select_all"),
        ("mesh.select_more", {"type": 'NUMPAD_PLUS', "value": 'PRESS', "ctrl": True, "repeat": True}, None),
        ("mesh.select_less", {"type": 'NUMPAD_MINUS', "value": 'PRESS', "ctrl": True, "repeat": True}, None),
        ("mesh.select_next_item",
         {"type": 'NUMPAD_PLUS', "value": 'PRESS', "shift": True, "ctrl": True, "repeat": True}, None),
        ("mesh.select_prev_item",
         {"type": 'NUMPAD_MINUS', "value": 'PRESS', "shift": True, "ctrl": True, "repeat": True}, None),
        ("mesh.select_linked", {"type": 'L', "value": 'PRESS', "ctrl": True}, None),
        ("mesh.select_linked_pick", {"type": 'L', "value": 'PRESS'},
         {"properties": [("deselect", False)]}),
        ("mesh.select_linked_pick", {"type": 'L', "value": 'PRESS', "shift": True},
         {"properties": [("deselect", True)]}),
        ("mesh.select_mirror", {"type": 'M', "value": 'PRESS', "shift": True, "ctrl": True}, None),
        op_menu("VIEW3D_MT_edit_mesh_select_similar", {"type": 'G', "value": 'PRESS', "shift": True}),
        # Hide/reveal.
        *_template_items_hide_reveal_actions("mesh.hide", "mesh.reveal"),
        # Tools.
        ("mesh.normals_make_consistent", {"type": 'N', "value": 'PRESS', "ctrl" if params.legacy else "shift": True},
         {"properties": [("inside", False)]}),
        ("mesh.normals_make_consistent", {"type": 'N', "value": 'PRESS', "shift": True, "ctrl": True},
         {"properties": [("inside", True)]}),
        op_tool_optional(("view3d.edit_mesh_extrude_move_normal", {"type": 'E', "value": 'PRESS'}, None),
            (op_tool_cycle, "builtin.extrude_region"), params),
        op_menu("VIEW3D_MT_edit_mesh_extrude", {"type": 'E', "value": 'PRESS', "alt": True}),
        ("transform.edge_crease", {"type": 'E', "value": 'PRESS', "shift": True}, None),
        ("mesh.fill", {"type": 'F', "value": 'PRESS', "alt": True}, None),
        ("mesh.quads_convert_to_tris", {"type": 'T', "value": 'PRESS', "ctrl": True},
         {"properties": [("quad_method", 'BEAUTY'), ("ngon_method", 'BEAUTY')]}),
        ("mesh.quads_convert_to_tris", {"type": 'T', "value": 'PRESS', "shift": True, "ctrl": True},
         {"properties": [("quad_method", 'FIXED'), ("ngon_method", 'CLIP')]}),
        ("mesh.tris_convert_to_quads", {"type": 'J', "value": 'PRESS', "alt": True}, None),
        op_tool_optional(("mesh.rip_move", {"type": 'V', "value": 'PRESS'},
             {"properties": [("MESH_OT_rip", [("use_fill", False)],)]}),
            (op_tool_cycle, "builtin.rip_region"), params),
        # No tool is available for this.
        ("mesh.rip_move", {"type": 'V', "value": 'PRESS', "alt": True},
         {"properties": [("MESH_OT_rip", [("use_fill", True)],)]}),
        ("mesh.rip_edge_move", {"type": 'D', "value": 'PRESS', "alt": True}, None),
        op_menu("VIEW3D_MT_edit_mesh_merge", {"type": 'M', "value": 'PRESS'}),
        op_menu("VIEW3D_MT_edit_mesh_split", {"type": 'M', "value": 'PRESS', "alt": True}),
        ("mesh.edge_face_add", {"type": 'F', "value": 'PRESS', "repeat": True}, None),
        ("mesh.duplicate_move", {"type": 'D', "value": 'PRESS', "shift": True}, None),
        op_menu("VIEW3D_MT_mesh_add", {"type": 'A', "value": 'PRESS', "shift": True}),
        ("mesh.separate", {"type": 'P', "value": 'PRESS'}, None),
        ("mesh.split", {"type": 'Y', "value": 'PRESS'}, None),
        ("mesh.vert_connect_path", {"type": 'J', "value": 'PRESS'}, None),
        ("mesh.point_normals", {"type": 'L', "value": 'PRESS', "alt": True}, None),
        op_tool_optional(("transform.vert_slide", {"type": 'V', "value": 'PRESS', "shift": True}, None),
            (op_tool_cycle, "builtin.vertex_slide"), params),
        ("mesh.dupli_extrude_cursor", {"type": params.action_mouse, "value": 'CLICK', "ctrl": True},
         {"properties": [("rotate_source", True)]}),
        ("mesh.dupli_extrude_cursor", {"type": params.action_mouse, "value": 'CLICK', "shift": True, "ctrl": True},
         {"properties": [("rotate_source", False)]}),
        op_menu("VIEW3D_MT_edit_mesh_delete", {"type": 'X', "value": 'PRESS'}),
        op_menu("VIEW3D_MT_edit_mesh_delete", {"type": 'DEL', "value": 'PRESS'}),
        ("mesh.dissolve_mode", {"type": 'X', "value": 'PRESS', "ctrl": True}, None),
        ("mesh.dissolve_mode", {"type": 'DEL', "value": 'PRESS', "ctrl": True}, None),
        op_tool_optional(("mesh.knife_tool", {"type": 'K', "value": 'PRESS'},
             {"properties": [("use_occlude_geometry", True), ("only_selected", False)]}),
            (op_tool_cycle, "builtin.knife"), params),
        ("mesh.knife_tool", {"type": 'K', "value": 'PRESS', "shift": True},
         {"properties": [("use_occlude_geometry", False), ("only_selected", True)]}),
        ("object.vertex_parent_set", {"type": 'P', "value": 'PRESS', "ctrl": True}, None),
        # Menus.
        op_menu("VIEW3D_MT_edit_mesh_faces", {"type": 'F', "value": 'PRESS', "ctrl": True}),
        op_menu("VIEW3D_MT_edit_mesh_edges", {"type": 'E', "value": 'PRESS', "ctrl": True}),
        op_menu("VIEW3D_MT_edit_mesh_vertices", {"type": 'V', "value": 'PRESS', "ctrl": True}),
        op_menu("VIEW3D_MT_hook", {"type": 'H', "value": 'PRESS', "ctrl": True}),
        op_menu("VIEW3D_MT_uv_map", {"type": 'U', "value": 'PRESS'}),
        op_menu("VIEW3D_MT_vertex_group", {"type": 'G', "value": 'PRESS', "ctrl": True}),
        op_menu("VIEW3D_MT_edit_mesh_normals", {"type": 'N', "value": 'PRESS', "alt": True}),
        ("object.vertex_group_remove_from", {"type": 'G', "value": 'PRESS', "ctrl": True, "alt": True}, None),
        *_template_items_proportional_editing(params, connected=True, toggle_data_path='tool_settings.use_proportional_edit'),
        *_template_items_context_menu("VIEW3D_MT_edit_mesh_context_menu", params.context_menu_event),])

    if params.use_mouse_emulate_3_button and params.select_mouse == 'LEFTMOUSE':
        items.extend([("mesh.loop_select", {"type": params.select_mouse, "value": 'DOUBLE_CLICK'}, None),
            ("mesh.loop_select", {"type": params.select_mouse, "value": 'DOUBLE_CLICK', "shift": True},
             {"properties": [("extend", True)]}),
            ("mesh.loop_select", {"type": params.select_mouse, "value": 'DOUBLE_CLICK', "alt": True},
             {"properties": [("deselect", True)]}),
            ("mesh.edgering_select",
             {"type": params.select_mouse, "value": 'DOUBLE_CLICK', "ctrl": True}, None),
            ("mesh.edgering_select",
             {"type": params.select_mouse, "value": 'DOUBLE_CLICK', "shift": True, "ctrl": True},
             {"properties": [("toggle", True)]}),])

    if params.legacy:
        items.extend([("mesh.poke", {"type": 'P', "value": 'PRESS', "alt": True}, None),
            ("mesh.select_non_manifold",
             {"type": 'M', "value": 'PRESS', "shift": True, "ctrl": True, "alt": True}, None),
            ("mesh.faces_select_linked_flat",
             {"type": 'F', "value": 'PRESS', "shift": True, "ctrl": True, "alt": True}, None),
            ("mesh.spin", {"type": 'R', "value": 'PRESS', "alt": True}, None),
            ("mesh.beautify_fill", {"type": 'F', "value": 'PRESS', "shift": True, "alt": True}, None),
            *_template_items_object_subdivision_set(),])

    return keymap


# Armature edit mode
def km_armature(params):
    items = []
    keymap = ("Armature",
        {"space_type": 'EMPTY', "region_type": 'WINDOW'},
        {"items": items},)

    items.extend([# Hide/reveal.
        *_template_items_hide_reveal_actions("armature.hide", "armature.reveal"),
        # Align & roll.
        ("armature.align", {"type": 'A', "value": 'PRESS', "ctrl": True, "alt": True}, None),
        ("armature.calculate_roll", {"type": 'N', "value": 'PRESS', "ctrl" if params.legacy else "shift": True}, None),
        ("armature.roll_clear", {"type": 'R', "value": 'PRESS', "alt": True}, None),
        ("armature.switch_direction", {"type": 'F', "value": 'PRESS', "alt": True}, None),
        # Add.
        ("armature.bone_primitive_add", {"type": 'A', "value": 'PRESS', "shift": True}, None),
        # Parenting.
        ("armature.parent_set", {"type": 'P', "value": 'PRESS', "ctrl": True}, None),
        ("armature.parent_clear", {"type": 'P', "value": 'PRESS', "alt": True}, None),
        # Selection.
        *_template_items_select_actions(params, "armature.select_all"),
        ("armature.select_mirror", {"type": 'M', "value": 'PRESS', "shift": True, "ctrl": True},
         {"properties": [("extend", False)]}),
        ("armature.select_hierarchy", {"type": 'LEFT_BRACKET', "value": 'PRESS'},
         {"properties": [("direction", 'PARENT'), ("extend", False)]}),
        ("armature.select_hierarchy", {"type": 'LEFT_BRACKET', "value": 'PRESS', "shift": True},
         {"properties": [("direction", 'PARENT'), ("extend", True)]}),
        ("armature.select_hierarchy", {"type": 'RIGHT_BRACKET', "value": 'PRESS'},
         {"properties": [("direction", 'CHILD'), ("extend", False)]}),
        ("armature.select_hierarchy", {"type": 'RIGHT_BRACKET', "value": 'PRESS', "shift": True},
         {"properties": [("direction", 'CHILD'), ("extend", True)]}),
        ("armature.select_more", {"type": 'NUMPAD_PLUS', "value": 'PRESS', "ctrl": True, "repeat": True}, None),
        ("armature.select_less", {"type": 'NUMPAD_MINUS', "value": 'PRESS', "ctrl": True, "repeat": True}, None),
        ("armature.select_similar", {"type": 'G', "value": 'PRESS', "shift": True}, None),
        ("armature.select_linked_pick", {"type": 'L', "value": 'PRESS'},
         {"properties": [("deselect", False)]}),
        ("armature.select_linked_pick", {"type": 'L', "value": 'PRESS', "shift": True},
         {"properties": [("deselect", True)]}),
        ("armature.select_linked", {"type": 'L', "value": 'PRESS', "ctrl": True}, None),
        ("armature.shortest_path_pick",
         {"type": params.select_mouse, "value": params.select_mouse_value_fallback, "ctrl": True}, None),
        # Editing.
        op_menu("VIEW3D_MT_edit_armature_delete", {"type": 'X', "value": 'PRESS'}),
        op_menu("VIEW3D_MT_edit_armature_delete", {"type": 'DEL', "value": 'PRESS'}),
        ("armature.duplicate_move", {"type": 'D', "value": 'PRESS', "shift": True}, None),
        ("armature.dissolve", {"type": 'X', "value": 'PRESS', "ctrl": True}, None),
        ("armature.dissolve", {"type": 'DEL', "value": 'PRESS', "ctrl": True}, None),
        op_tool_optional(("armature.extrude_move", {"type": 'E', "value": 'PRESS'}, None),
            (op_tool_cycle, "builtin.extrude"), params),
        ("armature.extrude_forked", {"type": 'E', "value": 'PRESS', "shift": True}, None),
        ("armature.click_extrude", {"type": params.action_mouse, "value": 'CLICK', "ctrl": True}, None),
        ("armature.fill", {"type": 'F', "value": 'PRESS'}, None),
        ("armature.split", {"type": 'Y', "value": 'PRESS'}, None),
        ("armature.separate", {"type": 'P', "value": 'PRESS'}, None),
        # Set flags.
        op_menu("VIEW3D_MT_bone_options_toggle", {"type": 'W', "value": 'PRESS', "shift": True}),
        op_menu("VIEW3D_MT_bone_options_enable", {"type": 'W', "value": 'PRESS', "shift": True, "ctrl": True}),
        op_menu("VIEW3D_MT_bone_options_disable", {"type": 'W', "value": 'PRESS', "alt": True}),
        # Armature/bone layers.
        ("armature.layers_show_all", {"type": 'ACCENT_GRAVE', "value": 'PRESS', "ctrl": True}, None),
        ("armature.armature_layers", {"type": 'M', "value": 'PRESS', "shift": True}, None),
        ("armature.bone_layers", {"type": 'M', "value": 'PRESS'}, None),
        # Special transforms.
        op_tool_optional(("transform.bbone_resize", {"type": 'S', "value": 'PRESS', "ctrl": True, "alt": True}, None),
            (op_tool_cycle, "builtin.bone_size"), params),
        op_tool_optional(("transform.transform", {"type": 'S', "value": 'PRESS', "alt": True},
             {"properties": [("mode", 'BONE_ENVELOPE')]}),
            (op_tool_cycle, "builtin.bone_envelope"), params),
        op_tool_optional(("transform.transform", {"type": 'R', "value": 'PRESS', "ctrl": True},
             {"properties": [("mode", 'BONE_ROLL')]}),
            (op_tool_cycle, "builtin.roll"), params),
        # Menus.
        *_template_items_context_menu("VIEW3D_MT_armature_context_menu", params.context_menu_event),])

    return keymap


# Metaball edit mode.
def km_metaball(params):
    items = []
    keymap = ("Metaball",
        {"space_type": 'EMPTY', "region_type": 'WINDOW'},
        {"items": items},)

    items.extend([("object.metaball_add", {"type": 'A', "value": 'PRESS', "shift": True}, None),
        *_template_items_hide_reveal_actions("mball.hide_metaelems", "mball.reveal_metaelems"),
        ("mball.delete_metaelems", {"type": 'X', "value": 'PRESS'}, None),
        ("mball.delete_metaelems", {"type": 'DEL', "value": 'PRESS'}, None),
        ("mball.duplicate_move", {"type": 'D', "value": 'PRESS', "shift": True}, None),
        *_template_items_select_actions(params, "mball.select_all"),
        ("mball.select_similar", {"type": 'G', "value": 'PRESS', "shift": True}, None),
        *_template_items_proportional_editing(params, connected=True, toggle_data_path='tool_settings.use_proportional_edit'),
        *_template_items_context_menu("VIEW3D_MT_edit_metaball_context_menu", params.context_menu_event),])

    return keymap


# Lattice edit mode.
def km_lattice(params):
    items = []
    keymap = ("Lattice",
        {"space_type": 'EMPTY', "region_type": 'WINDOW'},
        {"items": items},)

    items.extend([*_template_items_select_actions(params, "lattice.select_all"),
        ("lattice.select_more", {"type": 'NUMPAD_PLUS', "value": 'PRESS', "ctrl": True, "repeat": True}, None),
        ("lattice.select_less", {"type": 'NUMPAD_MINUS', "value": 'PRESS', "ctrl": True, "repeat": True}, None),
        ("object.vertex_parent_set", {"type": 'P', "value": 'PRESS', "ctrl": True}, None),
        ("lattice.flip", {"type": 'F', "value": 'PRESS', "alt": True}, None),
        op_menu("VIEW3D_MT_hook", {"type": 'H', "value": 'PRESS', "ctrl": True}),
        *_template_items_proportional_editing(params, connected=False, toggle_data_path='tool_settings.use_proportional_edit'),
        *_template_items_context_menu("VIEW3D_MT_edit_lattice_context_menu", params.context_menu_event),])

    return keymap


# Particle edit mode.
def km_particle(params):
    items = []
    keymap = ("Particle",
        {"space_type": 'EMPTY', "region_type": 'WINDOW'},
        {"items": items},)

    items.extend([*_template_items_select_actions(params, "particle.select_all"),
        ("particle.select_more", {"type": 'NUMPAD_PLUS', "value": 'PRESS', "ctrl": True, "repeat": True}, None),
        ("particle.select_less", {"type": 'NUMPAD_MINUS', "value": 'PRESS', "ctrl": True, "repeat": True}, None),
        ("particle.select_linked_pick", {"type": 'L', "value": 'PRESS'},
         {"properties": [("deselect", False)]}),
        ("particle.select_linked_pick", {"type": 'L', "value": 'PRESS', "shift": True},
         {"properties": [("deselect", True)]}),
        ("particle.select_linked", {"type": 'L', "value": 'PRESS', "ctrl": True}, None),
        ("particle.delete", {"type": 'X', "value": 'PRESS'}, None),
        ("particle.delete", {"type": 'DEL', "value": 'PRESS'}, None),
        *_template_items_hide_reveal_actions("particle.hide", "particle.reveal"),
        ("particle.brush_edit", {"type": 'LEFTMOUSE', "value": 'PRESS'}, None),
        ("particle.brush_edit", {"type": 'LEFTMOUSE', "value": 'PRESS', "shift": True}, None),
        ("wm.radial_control", {"type": 'F', "value": 'PRESS'},
         {"properties": [("data_path_primary", 'tool_settings.particle_edit.brush.size')]}),
        ("wm.radial_control", {"type": 'F', "value": 'PRESS', "shift": True},
         {"properties": [("data_path_primary", 'tool_settings.particle_edit.brush.strength')]}),
        ("particle.weight_set", {"type": 'K', "value": 'PRESS', "shift": True}, None),
        *((("wm.context_set_enum",
              {"type": NUMBERS_1[i], "value": 'PRESS'},
              {"properties": [("data_path", "tool_settings.particle_edit.select_mode"), ("value", value)]})
             for i, value in enumerate(('PATH', 'POINT', 'TIP'))
             )),
        *_template_items_proportional_editing(params, connected=False, toggle_data_path='tool_settings.use_proportional_edit'),
        *_template_items_context_menu("VIEW3D_MT_particle_context_menu", params.context_menu_event),])

    return keymap


# Text edit mode.
def km_font(params):
    items = []
    keymap = ("Font",
        {"space_type": 'EMPTY', "region_type": 'WINDOW'},
        {"items": items},)

    items.extend([("font.style_toggle", {"type": 'B', "value": 'PRESS', "ctrl": True},
         {"properties": [("style", 'BOLD')]}),
        ("font.style_toggle", {"type": 'I', "value": 'PRESS', "ctrl": True},
         {"properties": [("style", 'ITALIC')]}),
        ("font.style_toggle", {"type": 'U', "value": 'PRESS', "ctrl": True},
         {"properties": [("style", 'UNDERLINE')]}),
        ("font.style_toggle", {"type": 'P', "value": 'PRESS', "ctrl": True},
         {"properties": [("style", 'SMALL_CAPS')]}),
        ("font.delete", {"type": 'DEL', "value": 'PRESS', "repeat": True},
         {"properties": [("type", 'NEXT_OR_SELECTION')]}),
        ("font.delete", {"type": 'DEL', "value": 'PRESS', "ctrl": True, "repeat": True},
         {"properties": [("type", 'NEXT_WORD')]}),
        ("font.delete", {"type": 'BACK_SPACE', "value": 'PRESS', "repeat": True},
         {"properties": [("type", 'PREVIOUS_OR_SELECTION')]}),
        ("font.delete", {"type": 'BACK_SPACE', "value": 'PRESS', "shift": True, "repeat": True},
         {"properties": [("type", 'PREVIOUS_OR_SELECTION')]}),
        ("font.delete", {"type": 'BACK_SPACE', "value": 'PRESS', "ctrl": True, "repeat": True},
         {"properties": [("type", 'PREVIOUS_WORD')]}),
        ("font.move", {"type": 'HOME', "value": 'PRESS'},
         {"properties": [("type", 'LINE_BEGIN')]}),
        ("font.move", {"type": 'END', "value": 'PRESS'},
         {"properties": [("type", 'LINE_END')]}),
        ("font.move", {"type": 'LEFT_ARROW', "value": 'PRESS', "repeat": True},
         {"properties": [("type", 'PREVIOUS_CHARACTER')]}),
        ("font.move", {"type": 'RIGHT_ARROW', "value": 'PRESS', "repeat": True},
         {"properties": [("type", 'NEXT_CHARACTER')]}),
        ("font.move", {"type": 'LEFT_ARROW', "value": 'PRESS', "ctrl": True, "repeat": True},
         {"properties": [("type", 'PREVIOUS_WORD')]}),
        ("font.move", {"type": 'RIGHT_ARROW', "value": 'PRESS', "ctrl": True, "repeat": True},
         {"properties": [("type", 'NEXT_WORD')]}),
        ("font.move", {"type": 'UP_ARROW', "value": 'PRESS', "repeat": True},
         {"properties": [("type", 'PREVIOUS_LINE')]}),
        ("font.move", {"type": 'DOWN_ARROW', "value": 'PRESS', "repeat": True},
         {"properties": [("type", 'NEXT_LINE')]}),
        ("font.move", {"type": 'PAGE_UP', "value": 'PRESS', "repeat": True},
         {"properties": [("type", 'PREVIOUS_PAGE')]}),
        ("font.move", {"type": 'PAGE_DOWN', "value": 'PRESS', "repeat": True},
         {"properties": [("type", 'NEXT_PAGE')]}),
        ("font.move_select", {"type": 'HOME', "value": 'PRESS', "shift": True},
         {"properties": [("type", 'LINE_BEGIN')]}),
        ("font.move_select", {"type": 'END', "value": 'PRESS', "shift": True},
         {"properties": [("type", 'LINE_END')]}),
        ("font.move_select", {"type": 'LEFT_ARROW', "value": 'PRESS', "shift": True, "repeat": True},
         {"properties": [("type", 'PREVIOUS_CHARACTER')]}),
        ("font.move_select", {"type": 'RIGHT_ARROW', "value": 'PRESS', "shift": True, "repeat": True},
         {"properties": [("type", 'NEXT_CHARACTER')]}),
        ("font.move_select", {"type": 'LEFT_ARROW', "value": 'PRESS', "shift": True, "ctrl": True, "repeat": True},
         {"properties": [("type", 'PREVIOUS_WORD')]}),
        ("font.move_select", {"type": 'RIGHT_ARROW', "value": 'PRESS', "shift": True, "ctrl": True, "repeat": True},
         {"properties": [("type", 'NEXT_WORD')]}),
        ("font.move_select", {"type": 'UP_ARROW', "value": 'PRESS', "shift": True, "repeat": True},
         {"properties": [("type", 'PREVIOUS_LINE')]}),
        ("font.move_select", {"type": 'DOWN_ARROW', "value": 'PRESS', "shift": True, "repeat": True},
         {"properties": [("type", 'NEXT_LINE')]}),
        ("font.move_select", {"type": 'PAGE_UP', "value": 'PRESS', "shift": True, "repeat": True},
         {"properties": [("type", 'PREVIOUS_PAGE')]}),
        ("font.move_select", {"type": 'PAGE_DOWN', "value": 'PRESS', "shift": True, "repeat": True},
         {"properties": [("type", 'NEXT_PAGE')]}),
        ("font.change_spacing", {"type": 'LEFT_ARROW', "value": 'PRESS', "alt": True, "repeat": True},
         {"properties": [("delta", -1)]}),
        ("font.change_spacing", {"type": 'RIGHT_ARROW', "value": 'PRESS', "alt": True, "repeat": True},
         {"properties": [("delta", 1)]}),
        ("font.change_character", {"type": 'UP_ARROW', "value": 'PRESS', "alt": True, "repeat": True},
         {"properties": [("delta", 1)]}),
        ("font.change_character", {"type": 'DOWN_ARROW', "value": 'PRESS', "alt": True, "repeat": True},
         {"properties": [("delta", -1)]}),
        ("font.select_all", {"type": 'A', "value": 'PRESS', "ctrl": True}, None),
        ("font.text_copy", {"type": 'C', "value": 'PRESS', "ctrl": True}, None),
        ("font.text_cut", {"type": 'X', "value": 'PRESS', "ctrl": True}, None),
        ("font.text_paste", {"type": 'V', "value": 'PRESS', "ctrl": True, "repeat": True}, None),
        ("font.line_break", {"type": 'RET', "value": 'PRESS', "repeat": True}, None),
        ("font.text_insert", {"type": 'TEXTINPUT', "value": 'ANY', "any": True, "repeat": True}, None),
        ("font.text_insert", {"type": 'BACK_SPACE', "value": 'PRESS', "alt": True, "repeat": True},
         {"properties": [("accent", True)]}),
        *_template_items_context_menu("VIEW3D_MT_edit_font_context_menu", params.context_menu_event),])

    return keymap


def km_object_non_modal(params):
    items = []
    keymap = ("Object Non-modal",
        {"space_type": 'EMPTY', "region_type": 'WINDOW'},
        {"items": items},)

    if params.legacy:
        items.extend([("object.mode_set", {"type": 'TAB', "value": 'PRESS'},
             {"properties": [("mode", 'EDIT'), ("toggle", True)]}),
            ("object.mode_set", {"type": 'TAB', "value": 'PRESS', "ctrl": True},
             {"properties": [("mode", 'POSE'), ("toggle", True)]}),
            ("object.mode_set", {"type": 'V', "value": 'PRESS'},
             {"properties": [("mode", 'VERTEX_PAINT'), ("toggle", True)]}),
            ("object.mode_set", {"type": 'TAB', "value": 'PRESS', "ctrl": True},
             {"properties": [("mode", 'WEIGHT_PAINT'), ("toggle", True)]}),

            ("object.origin_set", {"type": 'C', "value": 'PRESS', "shift": True, "ctrl": True, "alt": True}, None),])
    else:
        items.extend([# NOTE: this shortcut (while not temporary) is not ideal, see:
            # T89757.
            ("object.transfer_mode", {"type": 'Q', "value": 'PRESS', "alt": True}, None),])

        if params.use_pie_click_drag:
            items.extend([("object.mode_set", {"type": 'TAB', "value": 'CLICK'},
                 {"properties": [("mode", 'EDIT'), ("toggle", True)]}),
                op_menu_pie("VIEW3D_MT_object_mode_pie", {"type": 'TAB', "value": 'CLICK_DRAG'}),
                ("view3d.object_mode_pie_or_toggle", {"type": 'TAB', "value": 'PRESS', "ctrl": True}, None),])
        elif params.use_v3d_tab_menu:
            # Swap Tab/Ctrl-Tab
            items.extend([("object.mode_set", {"type": 'TAB', "value": 'PRESS', "ctrl": True},
                 {"properties": [("mode", 'EDIT'), ("toggle", True)]}),
                op_menu_pie("VIEW3D_MT_object_mode_pie", {"type": 'TAB', "value": 'PRESS'}),])
        else:
            items.extend([("object.mode_set", {"type": 'TAB', "value": 'PRESS'},
                 {"properties": [("mode", 'EDIT'), ("toggle", True)]}),
                ("view3d.object_mode_pie_or_toggle", {"type": 'TAB', "value": 'PRESS', "ctrl": True}, None),])

    return keymap


# ------------------------------------------------------------------------------
# Modal Maps and Gizmos

def km_eyedropper_modal_map(_params):
    items = []
    keymap = ("Eyedropper Modal Map",
        {"space_type": 'EMPTY', "region_type": 'WINDOW', "modal": True},
        {"items": items},)

    items.extend([("CANCEL", {"type": 'ESC', "value": 'PRESS', "any": True}, None),
        ("CANCEL", {"type": 'RIGHTMOUSE', "value": 'PRESS', "any": True}, None),
        ("SAMPLE_CONFIRM", {"type": 'RET', "value": 'RELEASE', "any": True}, None),
        ("SAMPLE_CONFIRM", {"type": 'NUMPAD_ENTER', "value": 'RELEASE', "any": True}, None),
        ("SAMPLE_CONFIRM", {"type": 'LEFTMOUSE', "value": 'RELEASE', "any": True}, None),
        ("SAMPLE_BEGIN", {"type": 'LEFTMOUSE', "value": 'PRESS', "any": True}, None),
        ("SAMPLE_RESET", {"type": 'SPACE', "value": 'RELEASE', "any": True}, None),])

    return keymap


def km_eyedropper_colorramp_pointsampling_map(_params):
    items = []
    keymap = ("Eyedropper ColorRamp PointSampling Map",
        {"space_type": 'EMPTY', "region_type": 'WINDOW', "modal": True},
        {"items": items},)

    items.extend([("CANCEL", {"type": 'ESC', "value": 'PRESS', "any": True}, None),
        ("CANCEL", {"type": 'BACK_SPACE', "value": 'PRESS', "any": True}, None),
        ("SAMPLE_CONFIRM", {"type": 'RIGHTMOUSE', "value": 'PRESS', "any": True}, None),
        ("SAMPLE_CONFIRM", {"type": 'RET', "value": 'RELEASE', "any": True}, None),
        ("SAMPLE_CONFIRM", {"type": 'NUMPAD_ENTER', "value": 'RELEASE', "any": True}, None),
        ("SAMPLE_SAMPLE", {"type": 'LEFTMOUSE', "value": 'PRESS', "any": True}, None),
        ("SAMPLE_RESET", {"type": 'SPACE', "value": 'RELEASE', "any": True}, None),])

    return keymap


def km_transform_modal_map(_params):
    items = []
    keymap = ("Transform Modal Map",
        {"space_type": 'EMPTY', "region_type": 'WINDOW', "modal": True},
        {"items": items},)

    items.extend([("CONFIRM", {"type": 'LEFTMOUSE', "value": 'PRESS', "any": True}, None),
        ("CONFIRM", {"type": 'RET', "value": 'PRESS', "any": True}, None),
        ("CONFIRM", {"type": 'NUMPAD_ENTER', "value": 'PRESS', "any": True}, None),
        ("CONFIRM", {"type": 'SPACE', "value": 'PRESS', "any": True}, None),
        ("CANCEL", {"type": 'RIGHTMOUSE', "value": 'PRESS', "any": True}, None),
        ("CANCEL", {"type": 'ESC', "value": 'PRESS', "any": True}, None),
        ("AXIS_X", {"type": 'X', "value": 'PRESS'}, None),
        ("AXIS_Y", {"type": 'Y', "value": 'PRESS'}, None),
        ("AXIS_Z", {"type": 'Z', "value": 'PRESS'}, None),
        ("PLANE_X", {"type": 'X', "value": 'PRESS', "shift": True}, None),
        ("PLANE_Y", {"type": 'Y', "value": 'PRESS', "shift": True}, None),
        ("PLANE_Z", {"type": 'Z', "value": 'PRESS', "shift": True}, None),
        ("CONS_OFF", {"type": 'C', "value": 'PRESS'}, None),
        ("TRANSLATE", {"type": 'G', "value": 'PRESS'}, None),
        ("ROTATE", {"type": 'R', "value": 'PRESS'}, None),
        ("RESIZE", {"type": 'S', "value": 'PRESS'}, None),
        ("SNAP_TOGGLE", {"type": 'TAB', "value": 'PRESS', "shift": True}, None),
        ("SNAP_INV_ON", {"type": 'LEFT_CTRL', "value": 'PRESS', "any": True}, None),
        ("SNAP_INV_OFF", {"type": 'LEFT_CTRL', "value": 'RELEASE', "any": True}, None),
        ("SNAP_INV_ON", {"type": 'RIGHT_CTRL', "value": 'PRESS', "any": True}, None),
        ("SNAP_INV_OFF", {"type": 'RIGHT_CTRL', "value": 'RELEASE', "any": True}, None),
        ("ADD_SNAP", {"type": 'A', "value": 'PRESS'}, None),
        ("ADD_SNAP", {"type": 'A', "value": 'PRESS', "ctrl": True}, None),
        ("REMOVE_SNAP", {"type": 'A', "value": 'PRESS', "alt": True}, None),
        ("PROPORTIONAL_SIZE_UP", {"type": 'PAGE_UP', "value": 'PRESS', "repeat": True}, None),
        ("PROPORTIONAL_SIZE_DOWN", {"type": 'PAGE_DOWN', "value": 'PRESS', "repeat": True}, None),
        ("PROPORTIONAL_SIZE_UP", {"type": 'PAGE_UP', "value": 'PRESS', "shift": True, "repeat": True}, None),
        ("PROPORTIONAL_SIZE_DOWN", {"type": 'PAGE_DOWN', "value": 'PRESS', "shift": True, "repeat": True}, None),
        ("PROPORTIONAL_SIZE_UP", {"type": 'WHEELDOWNMOUSE', "value": 'PRESS'}, None),
        ("PROPORTIONAL_SIZE_DOWN", {"type": 'WHEELUPMOUSE', "value": 'PRESS'}, None),
        ("PROPORTIONAL_SIZE_UP", {"type": 'WHEELDOWNMOUSE', "value": 'PRESS', "shift": True}, None),
        ("PROPORTIONAL_SIZE_DOWN", {"type": 'WHEELUPMOUSE', "value": 'PRESS', "shift": True}, None),
        ("PROPORTIONAL_SIZE", {"type": 'TRACKPADPAN', "value": 'ANY'}, None),
        ("EDGESLIDE_EDGE_NEXT", {"type": 'WHEELDOWNMOUSE', "value": 'PRESS', "alt": True}, None),
        ("EDGESLIDE_PREV_NEXT", {"type": 'WHEELUPMOUSE', "value": 'PRESS', "alt": True}, None),
        ("AUTOIK_CHAIN_LEN_UP", {"type": 'PAGE_UP', "value": 'PRESS', "repeat": True}, None),
        ("AUTOIK_CHAIN_LEN_DOWN", {"type": 'PAGE_DOWN', "value": 'PRESS', "repeat": True}, None),
        ("AUTOIK_CHAIN_LEN_UP", {"type": 'PAGE_UP', "value": 'PRESS', "shift": True, "repeat": True}, None),
        ("AUTOIK_CHAIN_LEN_DOWN", {"type": 'PAGE_DOWN', "value": 'PRESS', "shift": True, "repeat": True}, None),
        ("AUTOIK_CHAIN_LEN_UP", {"type": 'WHEELDOWNMOUSE', "value": 'PRESS'}, None),
        ("AUTOIK_CHAIN_LEN_DOWN", {"type": 'WHEELUPMOUSE', "value": 'PRESS'}, None),
        ("AUTOIK_CHAIN_LEN_UP", {"type": 'WHEELDOWNMOUSE', "value": 'PRESS', "shift": True}, None),
        ("AUTOIK_CHAIN_LEN_DOWN", {"type": 'WHEELUPMOUSE', "value": 'PRESS', "shift": True}, None),
        ("INSERTOFS_TOGGLE_DIR", {"type": 'T', "value": 'PRESS'}, None),
        ("AUTOCONSTRAIN", {"type": 'MIDDLEMOUSE', "value": 'ANY'}, None),
        ("AUTOCONSTRAINPLANE", {"type": 'MIDDLEMOUSE', "value": 'ANY', "shift": True}, None),
        ("PRECISION", {"type": 'LEFT_SHIFT', "value": 'ANY', "any": True}, None),
        ("PRECISION", {"type": 'RIGHT_SHIFT', "value": 'ANY', "any": True}, None),])

    return keymap


def km_view3d_interactive_add_tool_modal(_params):
    items = []
    keymap = ("View3D Placement Modal",
        {"space_type": 'EMPTY', "region_type": 'WINDOW', "modal": True},
        {"items": items},)

    items.extend([("PIVOT_CENTER_ON", {"type": 'LEFT_ALT', "value": 'PRESS', "any": True}, None),
        ("PIVOT_CENTER_OFF", {"type": 'LEFT_ALT', "value": 'RELEASE', "any": True}, None),
        ("PIVOT_CENTER_ON", {"type": 'RIGHT_ALT', "value": 'PRESS', "any": True}, None),
        ("PIVOT_CENTER_OFF", {"type": 'RIGHT_ALT', "value": 'RELEASE', "any": True}, None),
        ("FIXED_ASPECT_ON", {"type": 'LEFT_SHIFT', "value": 'PRESS', "any": True}, None),
        ("FIXED_ASPECT_OFF", {"type": 'LEFT_SHIFT', "value": 'RELEASE', "any": True}, None),
        ("FIXED_ASPECT_ON", {"type": 'RIGHT_SHIFT', "value": 'PRESS', "any": True}, None),
        ("FIXED_ASPECT_OFF", {"type": 'RIGHT_SHIFT', "value": 'RELEASE', "any": True}, None),
        ("SNAP_ON", {"type": 'LEFT_CTRL', "value": 'PRESS', "any": True}, None),
        ("SNAP_OFF", {"type": 'LEFT_CTRL', "value": 'RELEASE', "any": True}, None),
        ("SNAP_ON", {"type": 'RIGHT_CTRL', "value": 'PRESS', "any": True}, None),
        ("SNAP_OFF", {"type": 'RIGHT_CTRL', "value": 'RELEASE', "any": True}, None),])

    return keymap


def km_view3d_gesture_circle(_params):
    items = []
    keymap = ("View3D Gesture Circle",
        {"space_type": 'EMPTY', "region_type": 'WINDOW', "modal": True},
        {"items": items},)

    items.extend([# Note: use 'KM_ANY' for release, so the circle exits on any mouse
        # release,
        # this is needed when circle select is activated as a tool.
        ("CANCEL", {"type": 'ESC', "value": 'PRESS', "any": True}, None),
        ("CANCEL", {"type": 'RIGHTMOUSE', "value": 'ANY', "any": True}, None),
        ("CONFIRM", {"type": 'RET', "value": 'PRESS', "any": True}, None),
        ("CONFIRM", {"type": 'NUMPAD_ENTER', "value": 'PRESS'}, None),
        ("SELECT", {"type": 'LEFTMOUSE', "value": 'PRESS'}, None),
        ("DESELECT", {"type": 'LEFTMOUSE', "value": 'PRESS', "shift": True}, None),
        ("NOP", {"type": 'LEFTMOUSE', "value": 'RELEASE', "any": True}, None),
        ("DESELECT", {"type": 'MIDDLEMOUSE', "value": 'PRESS'}, None),
        ("NOP", {"type": 'MIDDLEMOUSE', "value": 'RELEASE', "any": True}, None),
        ("SUBTRACT", {"type": 'WHEELUPMOUSE', "value": 'PRESS'}, None),
        ("SUBTRACT", {"type": 'NUMPAD_MINUS', "value": 'PRESS', "repeat": True}, None),
        ("ADD", {"type": 'WHEELDOWNMOUSE', "value": 'PRESS'}, None),
        ("ADD", {"type": 'NUMPAD_PLUS', "value": 'PRESS', "repeat": True}, None),
        ("SIZE", {"type": 'TRACKPADPAN', "value": 'ANY'}, None),])

    return keymap


def km_gesture_border(_params):
    items = []
    keymap = ("Gesture Box",
        {"space_type": 'EMPTY', "region_type": 'WINDOW', "modal": True},
        {"items": items},)

    items.extend([("CANCEL", {"type": 'ESC', "value": 'PRESS', "any": True}, None),
        ("CANCEL", {"type": 'RIGHTMOUSE', "value": 'PRESS', "any": True}, None),
        ("SELECT", {"type": 'RIGHTMOUSE', "value": 'RELEASE', "any": True}, None),
        ("BEGIN", {"type": 'LEFTMOUSE', "value": 'PRESS', "shift": True}, None),
        ("DESELECT", {"type": 'LEFTMOUSE', "value": 'RELEASE', "shift": True}, None),
        ("BEGIN", {"type": 'LEFTMOUSE', "value": 'PRESS'}, None),
        ("SELECT", {"type": 'LEFTMOUSE', "value": 'RELEASE', "any": True}, None),
        ("BEGIN", {"type": 'MIDDLEMOUSE', "value": 'PRESS'}, None),
        ("DESELECT", {"type": 'MIDDLEMOUSE', "value": 'RELEASE'}, None),
        ("MOVE", {"type": 'SPACE', "value": 'ANY', "any": True}, None),])

    return keymap


def km_gesture_zoom_border(_params):
    items = []
    keymap = ("Gesture Zoom Border",
        {"space_type": 'EMPTY', "region_type": 'WINDOW', "modal": True},
        {"items": items},)

    items.extend([("CANCEL", {"type": 'ESC', "value": 'PRESS', "any": True}, None),
        ("CANCEL", {"type": 'RIGHTMOUSE', "value": 'ANY', "any": True}, None),
        ("BEGIN", {"type": 'LEFTMOUSE', "value": 'PRESS'}, None),
        ("IN", {"type": 'LEFTMOUSE', "value": 'RELEASE'}, None),
        ("BEGIN", {"type": 'MIDDLEMOUSE', "value": 'PRESS'}, None),
        ("OUT", {"type": 'MIDDLEMOUSE', "value": 'RELEASE'}, None),])

    return keymap


def km_gesture_straight_line(_params):
    items = []
    keymap = ("Gesture Straight Line",
        {"space_type": 'EMPTY', "region_type": 'WINDOW', "modal": True},
        {"items": items},)

    items.extend([("CANCEL", {"type": 'ESC', "value": 'PRESS', "any": True}, None),
        ("CANCEL", {"type": 'RIGHTMOUSE', "value": 'ANY', "any": True}, None),
        ("BEGIN", {"type": 'LEFTMOUSE', "value": 'PRESS'}, None),
        ("SELECT", {"type": 'LEFTMOUSE', "value": 'RELEASE', "any": True}, None),
        ("MOVE", {"type": 'SPACE', "value": 'ANY', "any": True}, None),
        ("SNAP", {"type": 'LEFT_CTRL', "value": 'ANY', "any": True}, None),
        ("FLIP", {"type": 'F', "value": 'PRESS', "any": True}, None),])

    return keymap


def km_gesture_lasso(_params):
    items = []
    keymap = ("Gesture Lasso",
        {"space_type": 'EMPTY', "region_type": 'WINDOW', "modal": True},
        {"items": items},)

    items.extend([("MOVE", {"type": 'SPACE', "value": 'ANY', "any": True}, None),])

    return keymap


def km_standard_modal_map(_params):
    items = []
    keymap = ("Standard Modal Map",
        {"space_type": 'EMPTY', "region_type": 'WINDOW', "modal": True},
        {"items": items},)

    items.extend([("CANCEL", {"type": 'ESC', "value": 'PRESS', "any": True}, None),
        ("APPLY", {"type": 'LEFTMOUSE', "value": 'ANY', "any": True}, None),
        ("APPLY", {"type": 'RET', "value": 'PRESS', "any": True}, None),
        ("APPLY", {"type": 'NUMPAD_ENTER', "value": 'PRESS', "any": True}, None),
        ("SNAP", {"type": 'LEFT_CTRL', "value": 'PRESS', "any": True}, None),
        ("SNAP_OFF", {"type": 'LEFT_CTRL', "value": 'RELEASE', "any": True}, None),])

    return keymap


def km_knife_tool_modal_map(_params):
    items = []
    keymap = ("Knife Tool Modal Map",
        {"space_type": 'EMPTY', "region_type": 'WINDOW', "modal": True},
        {"items": items},)

    items.extend([("CANCEL", {"type": 'ESC', "value": 'PRESS', "any": True}, None),
        ("PANNING", {"type": 'MIDDLEMOUSE', "value": 'ANY', "any": True}, None),
        ("ADD_CUT_CLOSED", {"type": 'LEFTMOUSE', "value": 'DOUBLE_CLICK', "any": True}, None),
        ("ADD_CUT", {"type": 'LEFTMOUSE', "value": 'ANY', "any": True}, None),
        ("UNDO", {"type": 'Z', "value": 'PRESS', "ctrl": True}, None),
        ("CONFIRM", {"type": 'RET', "value": 'PRESS', "any": True}, None),
        ("CONFIRM", {"type": 'NUMPAD_ENTER', "value": 'PRESS', "any": True}, None),
        ("CONFIRM", {"type": 'SPACE', "value": 'PRESS', "any": True}, None),
        ("NEW_CUT", {"type": 'RIGHTMOUSE', "value": 'PRESS'}, None),
        ("SNAP_MIDPOINTS_ON", {"type": 'LEFT_SHIFT', "value": 'PRESS', "any": True}, None),
        ("SNAP_MIDPOINTS_OFF", {"type": 'LEFT_SHIFT', "value": 'RELEASE', "any": True}, None),
        ("SNAP_MIDPOINTS_ON", {"type": 'RIGHT_SHIFT', "value": 'PRESS', "any": True}, None),
        ("SNAP_MIDPOINTS_OFF", {"type": 'RIGHT_SHIFT', "value": 'RELEASE', "any": True}, None),
        ("IGNORE_SNAP_ON", {"type": 'LEFT_CTRL', "value": 'PRESS', "any": True}, None),
        ("IGNORE_SNAP_OFF", {"type": 'LEFT_CTRL', "value": 'RELEASE', "any": True}, None),
        ("IGNORE_SNAP_ON", {"type": 'RIGHT_CTRL', "value": 'PRESS', "any": True}, None),
        ("IGNORE_SNAP_OFF", {"type": 'RIGHT_CTRL', "value": 'RELEASE', "any": True}, None),
        ("X_AXIS", {"type": 'X', "value": 'PRESS'}, None),
        ("Y_AXIS", {"type": 'Y', "value": 'PRESS'}, None),
        ("Z_AXIS", {"type": 'Z', "value": 'PRESS'}, None),
        ("ANGLE_SNAP_TOGGLE", {"type": 'A', "value": 'PRESS'}, None),
        ("CYCLE_ANGLE_SNAP_EDGE", {"type": 'R', "value": 'PRESS'}, None),
        ("CUT_THROUGH_TOGGLE", {"type": 'C', "value": 'PRESS'}, None),
        ("SHOW_DISTANCE_ANGLE_TOGGLE", {"type": 'S', "value": 'PRESS'}, None),
        ("DEPTH_TEST_TOGGLE", {"type": 'V', "value": 'PRESS'}, None),])

    return keymap


def km_custom_normals_modal_map(_params):
    items = []
    keymap = ("Custom Normals Modal Map",
        {"space_type": 'EMPTY', "region_type": 'WINDOW', "modal": True},
        {"items": items},)

    items.extend([("CANCEL", {"type": 'ESC', "value": 'PRESS', "any": True}, None),
        ("CANCEL", {"type": 'RIGHTMOUSE', "value": 'PRESS'}, None),
        ("CONFIRM", {"type": 'RET', "value": 'PRESS', "any": True}, None),
        ("CONFIRM", {"type": 'NUMPAD_ENTER', "value": 'PRESS', "any": True}, None),
        ("CONFIRM", {"type": 'LEFTMOUSE', "value": 'PRESS'}, None),
        ("RESET", {"type": 'R', "value": 'PRESS'}, None),
        ("INVERT", {"type": 'I', "value": 'PRESS'}, None),
        ("SPHERIZE", {"type": 'S', "value": 'PRESS'}, None),
        ("ALIGN", {"type": 'A', "value": 'PRESS'}, None),
        ("USE_MOUSE", {"type": 'M', "value": 'PRESS'}, None),
        ("USE_PIVOT", {"type": 'L', "value": 'PRESS'}, None),
        ("USE_OBJECT", {"type": 'O', "value": 'PRESS'}, None),
        ("SET_USE_3DCURSOR", {"type": 'LEFTMOUSE', "value": 'CLICK', "ctrl": True}, None),
        ("SET_USE_SELECTED", {"type": 'RIGHTMOUSE', "value": 'CLICK', "ctrl": True}, None),])

    return keymap


def km_bevel_modal_map(_params):
    items = []
    keymap = ("Bevel Modal Map",
        {"space_type": 'EMPTY', "region_type": 'WINDOW', "modal": True},
        {"items": items},)

    items.extend([("CANCEL", {"type": 'ESC', "value": 'PRESS', "any": True}, None),
        ("CANCEL", {"type": 'RIGHTMOUSE', "value": 'PRESS', "any": True}, None),
        ("CONFIRM", {"type": 'RET', "value": 'PRESS', "any": True}, None),
        ("CONFIRM", {"type": 'NUMPAD_ENTER', "value": 'PRESS', "any": True}, None),
        ("CONFIRM", {"type": 'LEFTMOUSE', "value": 'PRESS', "any": True}, None),
        ("VALUE_OFFSET", {"type": 'A', "value": 'PRESS', "any": True}, None),
        ("VALUE_PROFILE", {"type": 'P', "value": 'PRESS', "any": True}, None),
        ("VALUE_SEGMENTS", {"type": 'S', "value": 'PRESS', "any": True}, None),
        ("SEGMENTS_UP", {"type": 'WHEELUPMOUSE', "value": 'PRESS', "any": True}, None),
        ("SEGMENTS_UP", {"type": 'NUMPAD_PLUS', "value": 'PRESS', "any": True}, None),
        ("SEGMENTS_DOWN", {"type": 'WHEELDOWNMOUSE', "value": 'PRESS', "any": True}, None),
        ("SEGMENTS_DOWN", {"type": 'NUMPAD_MINUS', "value": 'PRESS', "any": True}, None),
        ("OFFSET_MODE_CHANGE", {"type": 'M', "value": 'PRESS', "any": True}, None),
        ("CLAMP_OVERLAP_TOGGLE", {"type": 'C', "value": 'PRESS', "any": True}, None),
        ("AFFECT_CHANGE", {"type": 'V', "value": 'PRESS', "any": True}, None),
        ("HARDEN_NORMALS_TOGGLE", {"type": 'H', "value": 'PRESS', "any": True}, None),
        ("MARK_SEAM_TOGGLE", {"type": 'U', "value": 'PRESS', "any": True}, None),
        ("MARK_SHARP_TOGGLE", {"type": 'K', "value": 'PRESS', "any": True}, None),
        ("OUTER_MITER_CHANGE", {"type": 'O', "value": 'PRESS', "any": True}, None),
        ("INNER_MITER_CHANGE", {"type": 'I', "value": 'PRESS', "any": True}, None),
        ("PROFILE_TYPE_CHANGE", {"type": 'Z', "value": 'PRESS', "any": True}, None),
        ("VERTEX_MESH_CHANGE", {"type": 'N', "value": 'PRESS', "any": True}, None),])

    return keymap


def km_view3d_fly_modal(_params):
    items = []
    keymap = ("View3D Fly Modal",
        {"space_type": 'EMPTY', "region_type": 'WINDOW', "modal": True},
        {"items": items},)

    items.extend([("CANCEL", {"type": 'RIGHTMOUSE', "value": 'ANY', "any": True}, None),
        ("CANCEL", {"type": 'ESC', "value": 'PRESS', "any": True}, None),
        ("CONFIRM", {"type": 'LEFTMOUSE', "value": 'ANY', "any": True}, None),
        ("CONFIRM", {"type": 'RET', "value": 'PRESS', "any": True}, None),
        ("CONFIRM", {"type": 'SPACE', "value": 'PRESS', "any": True}, None),
        ("CONFIRM", {"type": 'NUMPAD_ENTER', "value": 'PRESS', "any": True}, None),
        ("ACCELERATE", {"type": 'NUMPAD_PLUS', "value": 'PRESS', "any": True, "repeat": True}, None),
        ("DECELERATE", {"type": 'NUMPAD_MINUS', "value": 'PRESS', "any": True, "repeat": True}, None),
        ("ACCELERATE", {"type": 'WHEELUPMOUSE', "value": 'PRESS', "any": True}, None),
        ("DECELERATE", {"type": 'WHEELDOWNMOUSE', "value": 'PRESS', "any": True}, None),
        ("CONFIRM", {"type": 'TRACKPADPAN', "value": 'ANY'}, None),
        ("PAN_ENABLE", {"type": 'MIDDLEMOUSE', "value": 'PRESS', "any": True}, None),
        ("PAN_DISABLE", {"type": 'MIDDLEMOUSE', "value": 'RELEASE', "any": True}, None),
        ("FORWARD", {"type": 'W', "value": 'PRESS', "repeat": True}, None),
        ("BACKWARD", {"type": 'S', "value": 'PRESS', "repeat": True}, None),
        ("LEFT", {"type": 'A', "value": 'PRESS', "repeat": True}, None),
        ("RIGHT", {"type": 'D', "value": 'PRESS', "repeat": True}, None),
        ("UP", {"type": 'E', "value": 'PRESS', "repeat": True}, None),
        ("DOWN", {"type": 'Q', "value": 'PRESS', "repeat": True}, None),
        ("UP", {"type": 'R', "value": 'PRESS', "repeat": True}, None),
        ("DOWN", {"type": 'F', "value": 'PRESS', "repeat": True}, None),
        ("FORWARD", {"type": 'UP_ARROW', "value": 'PRESS', "repeat": True}, None),
        ("BACKWARD", {"type": 'DOWN_ARROW', "value": 'PRESS', "repeat": True}, None),
        ("LEFT", {"type": 'LEFT_ARROW', "value": 'PRESS', "repeat": True}, None),
        ("RIGHT", {"type": 'RIGHT_ARROW', "value": 'PRESS', "repeat": True}, None),
        ("AXIS_LOCK_X", {"type": 'X', "value": 'PRESS'}, None),
        ("AXIS_LOCK_Z", {"type": 'Z', "value": 'PRESS'}, None),
        ("PRECISION_ENABLE", {"type": 'LEFT_ALT', "value": 'PRESS', "any": True}, None),
        ("PRECISION_DISABLE", {"type": 'LEFT_ALT', "value": 'RELEASE', "any": True}, None),
        ("PRECISION_ENABLE", {"type": 'LEFT_SHIFT', "value": 'PRESS', "any": True}, None),
        ("PRECISION_DISABLE", {"type": 'LEFT_SHIFT', "value": 'RELEASE', "any": True}, None),
        ("FREELOOK_ENABLE", {"type": 'LEFT_CTRL', "value": 'PRESS', "any": True}, None),
        ("FREELOOK_DISABLE", {"type": 'LEFT_CTRL', "value": 'RELEASE', "any": True}, None),])

    return keymap


def km_view3d_walk_modal(_params):
    items = []
    keymap = ("View3D Walk Modal",
        {"space_type": 'EMPTY', "region_type": 'WINDOW', "modal": True},
        {"items": items},)

    items.extend([("CANCEL", {"type": 'RIGHTMOUSE', "value": 'ANY', "any": True}, None),
        ("CANCEL", {"type": 'ESC', "value": 'PRESS', "any": True}, None),
        ("CONFIRM", {"type": 'LEFTMOUSE', "value": 'ANY', "any": True}, None),
        ("CONFIRM", {"type": 'RET', "value": 'PRESS', "any": True}, None),
        ("CONFIRM", {"type": 'NUMPAD_ENTER', "value": 'PRESS', "any": True}, None),
        ("FAST_ENABLE", {"type": 'LEFT_SHIFT', "value": 'PRESS', "any": True}, None),
        ("FAST_DISABLE", {"type": 'LEFT_SHIFT', "value": 'RELEASE', "any": True}, None),
        ("SLOW_ENABLE", {"type": 'LEFT_ALT', "value": 'PRESS', "any": True}, None),
        ("SLOW_DISABLE", {"type": 'LEFT_ALT', "value": 'RELEASE', "any": True}, None),
        ("FORWARD", {"type": 'W', "value": 'PRESS', "any": True}, None),
        ("BACKWARD", {"type": 'S', "value": 'PRESS', "any": True}, None),
        ("LEFT", {"type": 'A', "value": 'PRESS', "any": True}, None),
        ("RIGHT", {"type": 'D', "value": 'PRESS', "any": True}, None),
        ("UP", {"type": 'E', "value": 'PRESS', "any": True}, None),
        ("DOWN", {"type": 'Q', "value": 'PRESS', "any": True}, None),
        ("FORWARD_STOP", {"type": 'W', "value": 'RELEASE', "any": True}, None),
        ("BACKWARD_STOP", {"type": 'S', "value": 'RELEASE', "any": True}, None),
        ("LEFT_STOP", {"type": 'A', "value": 'RELEASE', "any": True}, None),
        ("RIGHT_STOP", {"type": 'D', "value": 'RELEASE', "any": True}, None),
        ("UP_STOP", {"type": 'E', "value": 'RELEASE', "any": True}, None),
        ("DOWN_STOP", {"type": 'Q', "value": 'RELEASE', "any": True}, None),
        ("FORWARD", {"type": 'UP_ARROW', "value": 'PRESS'}, None),
        ("BACKWARD", {"type": 'DOWN_ARROW', "value": 'PRESS'}, None),
        ("LEFT", {"type": 'LEFT_ARROW', "value": 'PRESS'}, None),
        ("RIGHT", {"type": 'RIGHT_ARROW', "value": 'PRESS'}, None),
        ("FORWARD_STOP", {"type": 'UP_ARROW', "value": 'RELEASE', "any": True}, None),
        ("BACKWARD_STOP", {"type": 'DOWN_ARROW', "value": 'RELEASE', "any": True}, None),
        ("LEFT_STOP", {"type": 'LEFT_ARROW', "value": 'RELEASE', "any": True}, None),
        ("RIGHT_STOP", {"type": 'RIGHT_ARROW', "value": 'RELEASE', "any": True}, None),
        ("GRAVITY_TOGGLE", {"type": 'TAB', "value": 'PRESS'}, None),
        ("GRAVITY_TOGGLE", {"type": 'G', "value": 'PRESS'}, None),
        ("JUMP", {"type": 'V', "value": 'PRESS', "any": True}, None),
        ("JUMP_STOP", {"type": 'V', "value": 'RELEASE', "any": True}, None),
        ("TELEPORT", {"type": 'SPACE', "value": 'PRESS', "any": True}, None),
        ("TELEPORT", {"type": 'MIDDLEMOUSE', "value": 'ANY', "any": True}, None),
        ("ACCELERATE", {"type": 'NUMPAD_PLUS', "value": 'PRESS', "any": True, "repeat": True}, None),
        ("DECELERATE", {"type": 'NUMPAD_MINUS', "value": 'PRESS', "any": True, "repeat": True}, None),
        ("ACCELERATE", {"type": 'WHEELUPMOUSE', "value": 'PRESS', "any": True}, None),
        ("DECELERATE", {"type": 'WHEELDOWNMOUSE', "value": 'PRESS', "any": True}, None),
        ("AXIS_LOCK_Z", {"type": 'Z', "value": 'PRESS'}, None),])

    return keymap


def km_view3d_rotate_modal(_params):
    items = []
    keymap = ("View3D Rotate Modal",
        {"space_type": 'EMPTY', "region_type": 'WINDOW', "modal": True},
        {"items": items},)

    items.extend([("CONFIRM", {"type": 'MIDDLEMOUSE', "value": 'RELEASE', "any": True}, None),
        ("CONFIRM", {"type": 'ESC', "value": 'PRESS', "any": True}, None),
        ("AXIS_SNAP_ENABLE", {"type": 'LEFT_ALT', "value": 'PRESS', "any": True}, None),
        ("AXIS_SNAP_DISABLE", {"type": 'LEFT_ALT', "value": 'RELEASE', "any": True}, None),])

    return keymap


def km_view3d_move_modal(_params):
    items = []
    keymap = ("View3D Move Modal",
        {"space_type": 'EMPTY', "region_type": 'WINDOW', "modal": True},
        {"items": items},)

    items.extend([("CONFIRM", {"type": 'MIDDLEMOUSE', "value": 'RELEASE', "any": True}, None),
        ("CONFIRM", {"type": 'ESC', "value": 'PRESS', "any": True}, None),])

    return keymap


def km_view3d_zoom_modal(_params):
    items = []
    keymap = ("View3D Zoom Modal",
        {"space_type": 'EMPTY', "region_type": 'WINDOW', "modal": True},
        {"items": items},)

    items.extend([("CONFIRM", {"type": 'MIDDLEMOUSE', "value": 'RELEASE', "any": True}, None),
        ("CONFIRM", {"type": 'ESC', "value": 'PRESS', "any": True}, None),])

    return keymap


def km_view3d_dolly_modal(_params):
    items = []
    keymap = ("View3D Dolly Modal",
        {"space_type": 'EMPTY', "region_type": 'WINDOW', "modal": True},
        {"items": items},)

    items.extend([("CONFIRM", {"type": 'MIDDLEMOUSE', "value": 'RELEASE', "any": True}, None),
        ("CONFIRM", {"type": 'ESC', "value": 'PRESS', "any": True}, None),])

    return keymap


def km_paint_stroke_modal(_params):
    items = []
    keymap = ("Paint Stroke Modal",
        {"space_type": 'EMPTY', "region_type": 'WINDOW', "modal": True},
        {"items": items},)

    items.extend([("CANCEL", {"type": 'ESC', "value": 'PRESS', "any": True}, None),])

    return keymap


def km_sculpt_expand_modal(_params):
    items = []
    keymap = ("Sculpt Expand Modal",
        {"space_type": 'EMPTY', "region_type": 'WINDOW', "modal": True},
        {"items": items},)

    items.extend([("CANCEL", {"type": 'ESC', "value": 'PRESS', "any": True}, None),
        ("CANCEL", {"type": 'RIGHTMOUSE', "value": 'PRESS', "any": True}, None),
        ("CONFIRM", {"type": 'LEFTMOUSE', "value": 'PRESS', "any": True}, None),
        ("INVERT", {"type": 'F', "value": 'PRESS', "any": True}, None),
        ("PRESERVE", {"type": 'E', "value": 'PRESS', "any": True}, None),
        ("GRADIENT", {"type": 'G', "value": 'PRESS', "any": True}, None),
        ("RECURSION_STEP_GEODESIC", {"type": 'R', "value": 'PRESS'}, None),
        ("RECURSION_STEP_TOPOLOGY", {"type": 'R', "value": 'PRESS', "alt": True}, None),
        ("MOVE_TOGGLE", {"type": 'SPACE', "value": 'ANY', "any": True}, None),
        ("FALLOFF_GEODESICS", {"type": 'ONE', "value": 'PRESS', "any": True}, None),
        ("FALLOFF_TOPOLOGY", {"type": 'TWO', "value": 'PRESS', "any": True}, None),
        ("FALLOFF_TOPOLOGY_DIAGONALS", {"type": 'THREE', "value": 'PRESS', "any": True}, None),
        ("FALLOFF_SPHERICAL", {"type": 'FOUR', "value": 'PRESS', "any": True}, None),
        ("SNAP_ENABLE", {"type": 'LEFT_CTRL', "value": 'PRESS'}, None),
        ("SNAP_DISABLE", {"type": 'LEFT_CTRL', "value": 'RELEASE'}, None),
        ("LOOP_COUNT_INCREASE", {"type": 'W', "value": 'PRESS', "any": True, "repeat": True}, None),
        ("LOOP_COUNT_DECREASE", {"type": 'Q', "value": 'PRESS', "any": True, "repeat": True}, None),
        ("BRUSH_GRADIENT_TOGGLE", {"type": 'B', "value": 'PRESS', "any": True}, None),
        ("TEXTURE_DISTORTION_INCREASE", {"type": 'Y', "value": 'PRESS'}, None),
        ("TEXTURE_DISTORTION_DECREASE", {"type": 'T', "value": 'PRESS'}, None),])
    return keymap


# Fallback for gizmos that don't have custom a custom key-map.
def km_generic_gizmo(_params):
    keymap = ("Generic Gizmo",
        {"space_type": 'EMPTY', "region_type": 'WINDOW'},
        {"items": _template_items_gizmo_tweak_value()},)

    return keymap


def km_generic_gizmo_drag(_params):
    keymap = ("Generic Gizmo Drag",
        {"space_type": 'EMPTY', "region_type": 'WINDOW'},
        {"items": _template_items_gizmo_tweak_value_drag()},)

    return keymap


def km_generic_gizmo_click_drag(_params):
    keymap = ("Generic Gizmo Click Drag",
        {"space_type": 'EMPTY', "region_type": 'WINDOW'},
        {"items": _template_items_gizmo_tweak_value_click_drag()},)

    return keymap


def km_generic_gizmo_maybe_drag(params):
    keymap = ("Generic Gizmo Maybe Drag",
        {"space_type": 'EMPTY', "region_type": 'WINDOW'},
        {"items":
         _template_items_gizmo_tweak_value_drag()
         if params.use_gizmo_drag else
         _template_items_gizmo_tweak_value()
         },)

    return keymap


def km_generic_gizmo_select(_params):
    keymap = ("Generic Gizmo Select",
        {"space_type": 'EMPTY', "region_type": 'WINDOW'},
        # TODO, currently in C code.
        {"items": _template_items_gizmo_tweak_value()},)

    return keymap


def km_generic_gizmo_tweak_modal_map(_params):
    keymap = ("Generic Gizmo Tweak Modal Map",
        {"space_type": 'EMPTY', "region_type": 'WINDOW', "modal": True},
        {"items": [("CANCEL", {"type": 'ESC', "value": 'PRESS', "any": True}, None),
            ("CANCEL", {"type": 'RIGHTMOUSE', "value": 'PRESS', "any": True}, None),
            ("CONFIRM", {"type": 'RET', "value": 'PRESS', "any": True}, None),
            ("CONFIRM", {"type": 'NUMPAD_ENTER', "value": 'PRESS', "any": True}, None),
            ("PRECISION_ON", {"type": 'RIGHT_SHIFT', "value": 'PRESS', "any": True}, None),
            ("PRECISION_OFF", {"type": 'RIGHT_SHIFT', "value": 'RELEASE', "any": True}, None),
            ("PRECISION_ON", {"type": 'LEFT_SHIFT', "value": 'PRESS', "any": True}, None),
            ("PRECISION_OFF", {"type": 'LEFT_SHIFT', "value": 'RELEASE', "any": True}, None),
            ("SNAP_ON", {"type": 'RIGHT_CTRL', "value": 'PRESS', "any": True}, None),
            ("SNAP_OFF", {"type": 'RIGHT_CTRL', "value": 'RELEASE', "any": True}, None),
            ("SNAP_ON", {"type": 'LEFT_CTRL', "value": 'PRESS', "any": True}, None),
            ("SNAP_OFF", {"type": 'LEFT_CTRL', "value": 'RELEASE', "any": True}, None),]},)
    return keymap


# ------------------------------------------------------------------------------
# Popup Keymaps
def km_popup_toolbar(_params):
    return ("Toolbar Popup",
        {"space_type": 'EMPTY', "region_type": 'TEMPORARY'},
        {"items": [op_tool("builtin.cursor", {"type": 'SPACE', "value": 'PRESS'}),
            op_tool("builtin.select", {"type": 'W', "value": 'PRESS'}),
            op_tool("builtin.select_lasso", {"type": 'L', "value": 'PRESS'}),
            op_tool("builtin.transform", {"type": 'T', "value": 'PRESS'}),
            op_tool("builtin.measure", {"type": 'M', "value": 'PRESS'}),]},)


# ------------------------------------------------------------------------------
# Tool System (Generic)
#
# Named are auto-generated based on the tool name and it's toolbar.

def km_generic_tool_annotate(params):
    return ("Generic Tool: Annotate",
        {"space_type": 'EMPTY', "region_type": 'WINDOW'},
        {"items": [("gpencil.annotate", {"type": params.tool_mouse, "value": 'PRESS'},
             {"properties": [("mode", 'DRAW'), ("wait_for_input", False)]}),
            ("gpencil.annotate", {"type": params.tool_mouse, "value": 'PRESS', "ctrl": True},
             {"properties": [("mode", 'ERASER'), ("wait_for_input", False)]}),]},)


def km_generic_tool_annotate_line(params):
    return ("Generic Tool: Annotate Line",
        {"space_type": 'EMPTY', "region_type": 'WINDOW'},
        {"items": [("gpencil.annotate", params.tool_maybe_tweak_event,
             {"properties": [("mode", 'DRAW_STRAIGHT'), ("wait_for_input", False)]}),
            ("gpencil.annotate", {"type": params.tool_mouse, "value": 'PRESS', "ctrl": True},
             {"properties": [("mode", 'ERASER'), ("wait_for_input", False)]}),]},)


def km_generic_tool_annotate_polygon(params):
    return ("Generic Tool: Annotate Polygon",
        {"space_type": 'EMPTY', "region_type": 'WINDOW'},
        {"items": [("gpencil.annotate", {"type": params.tool_mouse, "value": 'PRESS'},
             {"properties": [("mode", 'DRAW_POLY'), ("wait_for_input", False)]}),
            ("gpencil.annotate", {"type": params.tool_mouse, "value": 'PRESS', "ctrl": True},
             {"properties": [("mode", 'ERASER'), ("wait_for_input", False)]}),]},)


def km_generic_tool_annotate_eraser(params):
    return ("Generic Tool: Annotate Eraser",
        {"space_type": 'EMPTY', "region_type": 'WINDOW'},
        {"items": [("gpencil.annotate", {"type": params.tool_mouse, "value": 'PRESS'},
             {"properties": [("mode", 'ERASER'), ("wait_for_input", False)]}),
            ("gpencil.annotate", {"type": params.tool_mouse, "value": 'PRESS', "ctrl": True},
             {"properties": [("mode", 'ERASER'), ("wait_for_input", False)]}),]},)


def km_image_editor_tool_generic_sample(params):
    return ("Image Editor Tool: Sample",
        {"space_type": 'IMAGE_EDITOR', "region_type": 'WINDOW'},
        {"items": [("image.sample", {"type": params.tool_mouse, "value": 'PRESS'}, None),]},)


# ------------------------------------------------------------------------------
# Tool System (UV Editor)

def km_image_editor_tool_uv_cursor(params):
    return ("Image Editor Tool: Uv, Cursor",
        {"space_type": 'IMAGE_EDITOR', "region_type": 'WINDOW'},
        {"items": [("uv.cursor_set", {"type": params.tool_mouse, "value": 'PRESS'}, None),
            # Don't use `tool_maybe_tweak_event` since it conflicts with
            # `PRESS` that places the cursor.
            ("transform.translate", params.tool_tweak_event,
             {"properties": [("release_confirm", True), ("cursor_transform", True)]}),]},)


def km_image_editor_tool_uv_select(params, *, fallback):
    return (_fallback_id("Image Editor Tool: Uv, Tweak", fallback),
        {"space_type": 'IMAGE_EDITOR', "region_type": 'WINDOW'},
<<<<<<< HEAD
        {"items": [*([] if fallback else _template_items_tool_select(params, "uv.select", "uv.cursor_set", extend="extend")),
            *([] if (not params.use_fallback_tool_rmb) else _template_uv_select(type=params.select_mouse, value=params.select_mouse_value, legacy=params.legacy)),]},)
=======
        {"items": [
            *([] if (fallback and (params.select_mouse == 'RIGHTMOUSE')) else _template_items_tool_select(
                params, "uv.select", "uv.cursor_set", extend="extend")),
            *([] if (not params.use_fallback_tool_rmb) else _template_uv_select(
                type=params.select_mouse, value=params.select_mouse_value, legacy=params.legacy)),
        ]},
    )
>>>>>>> cea588b9


def km_image_editor_tool_uv_select_box(params, *, fallback):
    return (_fallback_id("Image Editor Tool: Uv, Select Box", fallback),
        {"space_type": 'IMAGE_EDITOR', "region_type": 'WINDOW'},
        {"items": [*([] if (fallback and not params.use_fallback_tool) else _template_items_tool_select_actions_simple("uv.select_box",
                # Don't use `tool_maybe_tweak_event`, see comment for this
                # slot.
                **(params.select_tweak_event if fallback else params.tool_tweak_event))),
        ]},
    )


def km_image_editor_tool_uv_select_circle(params, *, fallback):
    return (_fallback_id("Image Editor Tool: Uv, Select Circle", fallback),
        {"space_type": 'IMAGE_EDITOR', "region_type": 'WINDOW'},
        {"items": [*([] if (fallback and not params.use_fallback_tool) else _template_items_tool_select_actions_simple("uv.select_circle",
                **(params.select_tweak_event if fallback else {"type": params.tool_mouse, "value": 'PRESS'}),
                properties=[("wait_for_input", False)])),
            # No selection fallback since this operates on press.
        ]},)


def km_image_editor_tool_uv_select_lasso(params, *, fallback):
    return (_fallback_id("Image Editor Tool: Uv, Select Lasso", fallback),
        {"space_type": 'IMAGE_EDITOR', "region_type": 'WINDOW'},

        {"items": [*([] if (fallback and not params.use_fallback_tool) else _template_items_tool_select_actions_simple("uv.select_lasso",
                **(params.select_tweak_event if fallback else params.tool_tweak_event))),
        ]},
    )


def km_image_editor_tool_uv_rip_region(params):
    return ("Image Editor Tool: Uv, Rip Region",
        {"space_type": 'IMAGE_EDITOR', "region_type": 'WINDOW'},
        {"items": [("uv.rip_move", {**params.tool_maybe_tweak_event, **params.tool_modifier},
             {"properties": [("TRANSFORM_OT_translate", [("release_confirm", True)])]}),]},)


def km_image_editor_tool_uv_sculpt_stroke(params):
    return ("Image Editor Tool: Uv, Sculpt Stroke",
        {"space_type": 'IMAGE_EDITOR', "region_type": 'WINDOW'},
        {"items": [("sculpt.uv_sculpt_stroke", {"type": params.tool_mouse, "value": 'PRESS'}, None),
            ("sculpt.uv_sculpt_stroke", {"type": params.tool_mouse, "value": 'PRESS', "ctrl": True},
             {"properties": [("mode", 'INVERT')]}),
            ("sculpt.uv_sculpt_stroke", {"type": params.tool_mouse, "value": 'PRESS', "shift": True},
             {"properties": [("mode", 'RELAX')]}),
            ("brush.scale_size", {"type": 'LEFT_BRACKET', "value": 'PRESS', "repeat": True},
             {"properties": [("scalar", 0.9)]}),
            ("brush.scale_size", {"type": 'RIGHT_BRACKET', "value": 'PRESS', "repeat": True},
             {"properties": [("scalar", 1.0 / 0.9)]}),
            *_template_paint_radial_control("uv_sculpt"),]},)


def km_image_editor_tool_uv_move(params):
    return ("Image Editor Tool: Uv, Move",
        {"space_type": 'IMAGE_EDITOR', "region_type": 'WINDOW'},
        {"items": [("transform.translate", {**params.tool_maybe_tweak_event, **params.tool_modifier},
             {"properties": [("release_confirm", True)]}),]},)


def km_image_editor_tool_uv_rotate(params):
    return ("Image Editor Tool: Uv, Rotate",
        {"space_type": 'IMAGE_EDITOR', "region_type": 'WINDOW'},
        {"items": [("transform.rotate", {**params.tool_maybe_tweak_event, **params.tool_modifier},
             {"properties": [("release_confirm", True)]}),]},)


def km_image_editor_tool_uv_scale(params):
    return ("Image Editor Tool: Uv, Scale",
        {"space_type": 'IMAGE_EDITOR', "region_type": 'WINDOW'},
        {"items": [("transform.resize", {**params.tool_maybe_tweak_event, **params.tool_modifier},
             {"properties": [("release_confirm", True)]}),]},)


# ------------------------------------------------------------------------------
# Tool System (Node Editor)

def km_node_editor_tool_select(params, *, fallback):
    return (_fallback_id("Node Tool: Tweak", fallback),
        {"space_type": 'NODE_EDITOR', "region_type": 'WINDOW'},
<<<<<<< HEAD
        {"items": [*([] if fallback else [("node.select", {"type": params.select_mouse, "value": 'PRESS'},
                 {"properties": [("deselect_all", not params.legacy)]}),]),]},)
=======
        {"items": [
            *([] if (fallback and (params.select_mouse == 'RIGHTMOUSE')) else [
                ("node.select", {"type": params.select_mouse, "value": 'PRESS'},
                 {"properties": [("deselect_all", not params.legacy)]}),
            ]),
        ]},
    )
>>>>>>> cea588b9


def km_node_editor_tool_select_box(params, *, fallback):
    return (_fallback_id("Node Tool: Select Box", fallback),
        {"space_type": 'NODE_EDITOR', "region_type": 'WINDOW'},
        {"items": [
            *([] if (fallback and not params.use_fallback_tool) else _template_items_tool_select_actions_simple(
                "node.select_box",
                # Don't use `tool_maybe_tweak_event`, see comment for this slot.
                **(params.select_tweak_event if fallback else params.tool_tweak_event),
                properties=[("tweak", True)],
            )),
        ]},
    )


def km_node_editor_tool_select_lasso(params, *, fallback):
    return (_fallback_id("Node Tool: Select Lasso", fallback),
        {"space_type": 'NODE_EDITOR', "region_type": 'WINDOW'},
        {"items": [
            *([] if (fallback and not params.use_fallback_tool) else _template_items_tool_select_actions_simple(
                "node.select_lasso", **(params.select_tweak_event if fallback else params.tool_tweak_event),
                properties=[("tweak", True)]))
        ]},
    )


def km_node_editor_tool_select_circle(params, *, fallback):
    return (_fallback_id("Node Tool: Select Circle", fallback),
        {"space_type": 'NODE_EDITOR', "region_type": 'WINDOW'},
        {"items": [
            *([] if (fallback and not params.use_fallback_tool) else _template_items_tool_select_actions_simple(
                "node.select_circle",
                # Why circle select should be used on tweak?
                # So that RMB or Shift-RMB is still able to set an element as active.
                type=params.select_tweak if fallback else params.tool_mouse,
                value='ANY' if fallback else 'PRESS',
                properties=[("wait_for_input", False)])),
        ]},
    )


def km_node_editor_tool_links_cut(params):
    return ("Node Tool: Links Cut",
        {"space_type": 'NODE_EDITOR', "region_type": 'WINDOW'},
        {"items": [("node.links_cut", {"type": params.tool_mouse, "value": 'PRESS'}, None),]},)


# ------------------------------------------------------------------------------
# Tool System (3D View, Generic)

def km_3d_view_tool_cursor(params):
    return ("3D View Tool: Cursor",
        {"space_type": 'VIEW_3D', "region_type": 'WINDOW'},
        {"items": [("view3d.cursor3d", {"type": params.tool_mouse, "value": 'PRESS'}, None),
            # Don't use `tool_maybe_tweak_event` since it conflicts with
            # `PRESS` that places the cursor.
            ("transform.translate", params.tool_tweak_event,
             {"properties": [("release_confirm", True), ("cursor_transform", True)]}),]},)


def km_3d_view_tool_select(params, *, fallback):
    return (_fallback_id("3D View Tool: Tweak", fallback),
        {"space_type": 'VIEW_3D', "region_type": 'WINDOW'},
<<<<<<< HEAD
        {"items": [*([] if fallback else _template_items_tool_select(params, "view3d.select", "view3d.cursor3d", extend="toggle")),
            *([] if (not params.use_fallback_tool_rmb) else _template_view3d_select(type=params.select_mouse, value=params.select_mouse_value, legacy=params.legacy)),]},)
=======
        {"items": [
            *([] if (fallback and (params.select_mouse == 'RIGHTMOUSE')) else _template_items_tool_select(
                params, "view3d.select", "view3d.cursor3d", extend="toggle")),
            *([] if (not params.use_fallback_tool_rmb) else _template_view3d_select(
                type=params.select_mouse, value=params.select_mouse_value, legacy=params.legacy)),
        ]},
    )
>>>>>>> cea588b9


def km_3d_view_tool_select_box(params, *, fallback):
    return (_fallback_id("3D View Tool: Select Box", fallback),
        {"space_type": 'VIEW_3D', "region_type": 'WINDOW'},
        {"items": [*([] if (fallback and not params.use_fallback_tool) else _template_items_tool_select_actions("view3d.select_box",
                # Don't use `tool_maybe_tweak_event`, see comment for this
                # slot.
                **(params.select_tweak_event if fallback else params.tool_tweak_event))),
        ]},
    )


def km_3d_view_tool_select_circle(params, *, fallback):
    return (_fallback_id("3D View Tool: Select Circle", fallback),
        {"space_type": 'VIEW_3D', "region_type": 'WINDOW'},
        {"items": [*([] if (fallback and not params.use_fallback_tool) else _template_items_tool_select_actions_simple("view3d.select_circle",
                # Why circle select should be used on tweak?
                # So that RMB or Shift-RMB is still able to set an element as
                # active.
                type=params.select_tweak if fallback else params.tool_mouse,
                value='ANY' if fallback else 'PRESS',
                properties=[("wait_for_input", False)])),
        ]},
    )


def km_3d_view_tool_select_lasso(params, *, fallback):
    return (_fallback_id("3D View Tool: Select Lasso", fallback),
        {"space_type": 'VIEW_3D', "region_type": 'WINDOW'},
        {"items": [*([] if (fallback and not params.use_fallback_tool) else _template_items_tool_select_actions("view3d.select_lasso",
                **(params.select_tweak_event if fallback else params.tool_tweak_event))),
        ]}
    )


def km_3d_view_tool_transform(params):
    return ("3D View Tool: Transform",
        {"space_type": 'VIEW_3D', "region_type": 'WINDOW'},
        {"items": [("transform.from_gizmo", {**params.tool_maybe_tweak_event, **params.tool_modifier}, None),]},)


def km_3d_view_tool_move(params):
    return ("3D View Tool: Move",
        {"space_type": 'VIEW_3D', "region_type": 'WINDOW'},
        {"items": [("transform.translate", {**params.tool_maybe_tweak_event, **params.tool_modifier},
             {"properties": [("release_confirm", True)]}),]},)


def km_3d_view_tool_rotate(params):
    return ("3D View Tool: Rotate",
        {"space_type": 'VIEW_3D', "region_type": 'WINDOW'},
        {"items": [("transform.rotate", {**params.tool_maybe_tweak_event, **params.tool_modifier},
             {"properties": [("release_confirm", True)]}),]},)


def km_3d_view_tool_scale(params):
    return ("3D View Tool: Scale",
        {"space_type": 'VIEW_3D', "region_type": 'WINDOW'},
        {"items": [("transform.resize", {**params.tool_maybe_tweak_event, **params.tool_modifier},
             {"properties": [("release_confirm", True)]}),]},)


def km_3d_view_tool_shear(params):
    # Don't use 'tool_maybe_tweak_value' since we would loose tweak direction
    # support.
    return ("3D View Tool: Shear",
        {"space_type": 'VIEW_3D', "region_type": 'WINDOW'},
        {"items": [("transform.shear",
             {"type": params.tool_tweak, "value": 'NORTH', **params.tool_modifier},
             {"properties": [("release_confirm", True), ("orient_axis_ortho", 'Y')]}),
            ("transform.shear",
             {"type": params.tool_tweak, "value": 'SOUTH', **params.tool_modifier},
             {"properties": [("release_confirm", True), ("orient_axis_ortho", 'Y')]}),

            # Use as fallback to catch diagonals too.
            ("transform.shear",
             {"type": params.tool_tweak, "value": 'ANY', **params.tool_modifier},
             {"properties": [("release_confirm", True), ("orient_axis_ortho", 'X')]}),]},)


def km_3d_view_tool_measure(params):
    return ("3D View Tool: Measure",
        {"space_type": 'VIEW_3D', "region_type": 'WINDOW'},
        {"items": [("view3d.ruler_add", params.tool_maybe_tweak_event, None),
            ("view3d.ruler_remove", {"type": 'X', "value": 'PRESS'}, None),
            ("view3d.ruler_remove", {"type": 'DEL', "value": 'PRESS'}, None),]},)


# ------------------------------------------------------------------------------
# Tool System (3D View, Pose Mode)

def km_3d_view_tool_pose_breakdowner(params):
    return ("3D View Tool: Pose, Breakdowner",
        {"space_type": 'VIEW_3D', "region_type": 'WINDOW'},
        {"items": [("pose.breakdown", {**params.tool_maybe_tweak_event, **params.tool_modifier}, None),]},)


def km_3d_view_tool_pose_push(params):
    return ("3D View Tool: Pose, Push",
        {"space_type": 'VIEW_3D', "region_type": 'WINDOW'},
        {"items": [("pose.push", {**params.tool_maybe_tweak_event, **params.tool_modifier}, None),]},)


def km_3d_view_tool_pose_relax(params):
    return ("3D View Tool: Pose, Relax",
        {"space_type": 'VIEW_3D', "region_type": 'WINDOW'},
        {"items": [("pose.relax", {**params.tool_maybe_tweak_event, **params.tool_modifier}, None),]},)


# ------------------------------------------------------------------------------
# Tool System (3D View, Edit Armature)

def km_3d_view_tool_edit_armature_roll(params):
    return ("3D View Tool: Edit Armature, Roll",
        {"space_type": 'VIEW_3D', "region_type": 'WINDOW'},
        {"items": [("transform.transform", {**params.tool_maybe_tweak_event, **params.tool_modifier},
             {"properties": [("release_confirm", True), ("mode", 'BONE_ROLL')]}),]},)


def km_3d_view_tool_edit_armature_bone_size(params):
    return ("3D View Tool: Edit Armature, Bone Size",
        {"space_type": 'VIEW_3D', "region_type": 'WINDOW'},
        {"items": [("transform.transform", {**params.tool_maybe_tweak_event, **params.tool_modifier},
             {"properties": [("release_confirm", True), ("mode", 'BONE_ENVELOPE')]}),]},)


def km_3d_view_tool_edit_armature_bone_envelope(params):
    return ("3D View Tool: Edit Armature, Bone Envelope",
        {"space_type": 'VIEW_3D', "region_type": 'WINDOW'},

        {"items": [("transform.bbone_resize", {**params.tool_maybe_tweak_event, **params.tool_modifier},
             {"properties": [("release_confirm", True)]}),]},)


def km_3d_view_tool_edit_armature_extrude(params):
    return ("3D View Tool: Edit Armature, Extrude",
        {"space_type": 'VIEW_3D', "region_type": 'WINDOW'},
        {"items": [("armature.extrude_move", {**params.tool_maybe_tweak_event, **params.tool_modifier},
             {"properties": [("TRANSFORM_OT_translate", [("release_confirm", True)])]}),]},)


def km_3d_view_tool_edit_armature_extrude_to_cursor(params):
    return ("3D View Tool: Edit Armature, Extrude to Cursor",
        {"space_type": 'VIEW_3D', "region_type": 'WINDOW'},
        {"items": [("armature.click_extrude", {"type": params.tool_mouse, "value": 'PRESS', **params.tool_modifier}, None),]},)


# ------------------------------------------------------------------------------
# Tool System (3D View, Object Mode)

def km_3d_view_tool_interactive_add(params):
    return ("3D View Tool: Object, Add Primitive",
        {"space_type": 'VIEW_3D', "region_type": 'WINDOW'},
        {"items": [("view3d.interactive_add",
             {**params.tool_maybe_tweak_event,
              # While "Alt" isn't an important shortcut to support,
              # when the preferences to activate tools when "Alt" is held is used,
              # it's illogical not to support holding "Alt", even though it is not required.
              **({"any": True} if "alt" in params.tool_modifier else any_except("alt"))},
             {"properties": [("wait_for_input", False)]}),]},)


# ------------------------------------------------------------------------------
# Tool System (3D View, Edit Mesh)

def km_3d_view_tool_edit_mesh_extrude_region(params):
    return ("3D View Tool: Edit Mesh, Extrude Region",
        {"space_type": 'VIEW_3D', "region_type": 'WINDOW'},
        {"items": [("mesh.extrude_context_move", {**params.tool_maybe_tweak_event, **params.tool_modifier},
             {"properties": [("TRANSFORM_OT_translate", [("release_confirm", True)])]}),]},)


def km_3d_view_tool_edit_mesh_extrude_manifold(params):
    return ("3D View Tool: Edit Mesh, Extrude Manifold",
        {"space_type": 'VIEW_3D', "region_type": 'WINDOW'},
        {"items": [("mesh.extrude_manifold", {**params.tool_maybe_tweak_event, **params.tool_modifier},
             {"properties": [("MESH_OT_extrude_region", [("use_dissolve_ortho_edges", True)]),
                 ("TRANSFORM_OT_translate", [("release_confirm", True),
                     ("use_automerge_and_split", True),
                     ("constraint_axis", (False, False, True)),
                     ("orient_type", 'NORMAL'),]),]}),]},)


def km_3d_view_tool_edit_mesh_extrude_along_normals(params):
    return ("3D View Tool: Edit Mesh, Extrude Along Normals",
        {"space_type": 'VIEW_3D', "region_type": 'WINDOW'},
        {"items": [("mesh.extrude_region_shrink_fatten", {**params.tool_maybe_tweak_event, **params.tool_modifier},
             {"properties": [("TRANSFORM_OT_shrink_fatten", [("release_confirm", True)])]}),]},)


def km_3d_view_tool_edit_mesh_extrude_individual(params):
    return ("3D View Tool: Edit Mesh, Extrude Individual",
        {"space_type": 'VIEW_3D', "region_type": 'WINDOW'},
        {"items": [("mesh.extrude_faces_move", {**params.tool_maybe_tweak_event, **params.tool_modifier},
             {"properties": [("TRANSFORM_OT_shrink_fatten", [("release_confirm", True)])]}),]},)


def km_3d_view_tool_edit_mesh_extrude_to_cursor(params):
    return ("3D View Tool: Edit Mesh, Extrude to Cursor",
        {"space_type": 'VIEW_3D', "region_type": 'WINDOW'},
        {"items": [# No need for `tool_modifier` since this takes all input.
            ("mesh.dupli_extrude_cursor", {"type": params.tool_mouse, "value": 'PRESS'}, None),]},)


def km_3d_view_tool_edit_mesh_inset_faces(params):
    return ("3D View Tool: Edit Mesh, Inset Faces",
        {"space_type": 'VIEW_3D', "region_type": 'WINDOW'},
        {"items": [("mesh.inset", {**params.tool_maybe_tweak_event, **params.tool_modifier},
             {"properties": [("release_confirm", True)]}),]},)


def km_3d_view_tool_edit_mesh_bevel(params):
    return ("3D View Tool: Edit Mesh, Bevel",
        {"space_type": 'VIEW_3D', "region_type": 'WINDOW'},
        {"items": [("mesh.bevel", {**params.tool_maybe_tweak_event, **params.tool_modifier},
             {"properties": [("release_confirm", True)]}),]},)


def km_3d_view_tool_edit_mesh_loop_cut(params):
    return ("3D View Tool: Edit Mesh, Loop Cut",
        {"space_type": 'VIEW_3D', "region_type": 'WINDOW'},
        {"items": [# No need for `tool_modifier` since this takes all input.
            ("mesh.loopcut_slide", {"type": params.tool_mouse, "value": 'PRESS'},
             {"properties": [("TRANSFORM_OT_edge_slide", [("release_confirm", True)])]}),]},)


def km_3d_view_tool_edit_mesh_offset_edge_loop_cut(params):
    return ("3D View Tool: Edit Mesh, Offset Edge Loop Cut",
        {"space_type": 'VIEW_3D', "region_type": 'WINDOW'},
        {"items": [# No need for `tool_modifier` since this takes all input.
            ("mesh.offset_edge_loops_slide", {"type": params.tool_mouse, "value": 'PRESS'}, None),]},)


def km_3d_view_tool_edit_mesh_knife(params):
    return ("3D View Tool: Edit Mesh, Knife",
        {"space_type": 'VIEW_3D', "region_type": 'WINDOW'},
        {"items": [# No need for `tool_modifier` since this takes all input.
            ("mesh.knife_tool", {"type": params.tool_mouse, "value": 'PRESS'},
             {"properties": [("wait_for_input", False)]}),]},)


def km_3d_view_tool_edit_mesh_bisect(params):
    return ("3D View Tool: Edit Mesh, Bisect",
        {"space_type": 'VIEW_3D', "region_type": 'WINDOW'},
        {"items": [# No need for `tool_modifier` since this takes all input.
            ("mesh.bisect", params.tool_maybe_tweak_event, None),]},)


def km_3d_view_tool_edit_mesh_poly_build(params):
    return ("3D View Tool: Edit Mesh, Poly Build",
        {"space_type": 'VIEW_3D', "region_type": 'WINDOW'},
        {"items": [# No need for `tool_modifier` since this takes all input.
            ("mesh.polybuild_extrude_at_cursor_move", {"type": params.tool_mouse, "value": 'PRESS'},
             {"properties": [("TRANSFORM_OT_translate", [("release_confirm", True)])]}),
            ("mesh.polybuild_face_at_cursor_move", {"type": params.tool_mouse, "value": 'PRESS', "ctrl": True},
             {"properties": [("TRANSFORM_OT_translate", [("release_confirm", True)])]}),
            ("mesh.polybuild_delete_at_cursor", {"type": params.tool_mouse, "value": 'CLICK', "shift": True}, None),]},)


def km_3d_view_tool_edit_mesh_spin(params):
    return ("3D View Tool: Edit Mesh, Spin",
        {"space_type": 'VIEW_3D', "region_type": 'WINDOW'},
        {"items": [("mesh.spin", {**params.tool_maybe_tweak_event, **params.tool_modifier}, None),]},)


def km_3d_view_tool_edit_mesh_spin_duplicate(params):
    return ("3D View Tool: Edit Mesh, Spin Duplicates",
        {"space_type": 'VIEW_3D', "region_type": 'WINDOW'},
        {"items": [("mesh.spin", {**params.tool_maybe_tweak_event, **params.tool_modifier},
             {"properties": [("dupli", True)]}),]},)


def km_3d_view_tool_edit_mesh_smooth(params):
    return ("3D View Tool: Edit Mesh, Smooth",
        {"space_type": 'VIEW_3D', "region_type": 'WINDOW'},
        {"items": [("mesh.vertices_smooth", {**params.tool_maybe_tweak_event, **params.tool_modifier},
             {"properties": [("wait_for_input", False)]}),]},)


def km_3d_view_tool_edit_mesh_randomize(params):
    return ("3D View Tool: Edit Mesh, Randomize",
        {"space_type": 'VIEW_3D', "region_type": 'WINDOW'},
        {"items": [("transform.vertex_random", {**params.tool_maybe_tweak_event, **params.tool_modifier},
             {"properties": [("wait_for_input", False)]}),]},)


def km_3d_view_tool_edit_mesh_edge_slide(params):
    return ("3D View Tool: Edit Mesh, Edge Slide",
        {"space_type": 'VIEW_3D', "region_type": 'WINDOW'},
        {"items": [("transform.edge_slide", {**params.tool_maybe_tweak_event, **params.tool_modifier},
             {"properties": [("release_confirm", True)]}),]},)


def km_3d_view_tool_edit_mesh_vertex_slide(params):
    return ("3D View Tool: Edit Mesh, Vertex Slide",
        {"space_type": 'VIEW_3D', "region_type": 'WINDOW'},
        {"items": [("transform.vert_slide", {**params.tool_maybe_tweak_event, **params.tool_modifier},
             {"properties": [("release_confirm", True)]}),]},)


def km_3d_view_tool_edit_mesh_shrink_fatten(params):
    return ("3D View Tool: Edit Mesh, Shrink/Fatten",
        {"space_type": 'VIEW_3D', "region_type": 'WINDOW'},
        {"items": [("transform.shrink_fatten", {**params.tool_maybe_tweak_event, **params.tool_modifier},
             {"properties": [("release_confirm", True)]}),]},)


def km_3d_view_tool_edit_mesh_push_pull(params):
    return ("3D View Tool: Edit Mesh, Push/Pull",
        {"space_type": 'VIEW_3D', "region_type": 'WINDOW'},
        {"items": [("transform.push_pull", {**params.tool_maybe_tweak_event, **params.tool_modifier},
             {"properties": [("release_confirm", True)]}),]},)


def km_3d_view_tool_edit_mesh_to_sphere(params):
    return ("3D View Tool: Edit Mesh, To Sphere",
        {"space_type": 'VIEW_3D', "region_type": 'WINDOW'},
        {"items": [("transform.tosphere", {**params.tool_maybe_tweak_event, **params.tool_modifier},
             {"properties": [("release_confirm", True)]}),]},)


def km_3d_view_tool_edit_mesh_rip_region(params):
    return ("3D View Tool: Edit Mesh, Rip Region",
        {"space_type": 'VIEW_3D', "region_type": 'WINDOW'},
        {"items": [("mesh.rip_move", {**params.tool_maybe_tweak_event, **params.tool_modifier},
             {"properties": [("TRANSFORM_OT_translate", [("release_confirm", True)])]}),]},)


def km_3d_view_tool_edit_mesh_rip_edge(params):
    return ("3D View Tool: Edit Mesh, Rip Edge",
        {"space_type": 'VIEW_3D', "region_type": 'WINDOW'},
        {"items": [("mesh.rip_edge_move", {**params.tool_maybe_tweak_event, **params.tool_modifier},
             {"properties": [("TRANSFORM_OT_translate", [("release_confirm", True)])]}),]},)


# ------------------------------------------------------------------------------
# Tool System (3D View, Edit Curve)

def km_3d_view_tool_edit_curve_draw(params):
    return ("3D View Tool: Edit Curve, Draw",
        {"space_type": 'VIEW_3D', "region_type": 'WINDOW'},
        {"items": [# No need for `tool_modifier` since this takes all input.
            ("curve.draw", {"type": params.tool_mouse, "value": 'PRESS'},
             {"properties": [("wait_for_input", False)]}),]},)


def km_3d_view_tool_edit_curve_tilt(params):
    return ("3D View Tool: Edit Curve, Tilt",
        {"space_type": 'VIEW_3D', "region_type": 'WINDOW'},
        {"items": [("transform.tilt", {**params.tool_maybe_tweak_event, **params.tool_modifier},
             {"properties": [("release_confirm", True)]}),]},)


def km_3d_view_tool_edit_curve_radius(params):
    return ("3D View Tool: Edit Curve, Radius",
        {"space_type": 'VIEW_3D', "region_type": 'WINDOW'},
        {"items": [("transform.transform", {**params.tool_maybe_tweak_event, **params.tool_modifier},
             {"properties": [("mode", 'CURVE_SHRINKFATTEN'), ("release_confirm", True)]}),]},)


def km_3d_view_tool_edit_curve_randomize(params):
    return ("3D View Tool: Edit Curve, Randomize",
        {"space_type": 'VIEW_3D', "region_type": 'WINDOW'},
        {"items": [("transform.vertex_random", {**params.tool_maybe_tweak_event, **params.tool_modifier},
             {"properties": [("wait_for_input", False)]}),]},)


def km_3d_view_tool_edit_curve_extrude(params):
    return ("3D View Tool: Edit Curve, Extrude",
        {"space_type": 'VIEW_3D', "region_type": 'WINDOW'},
        {"items": [("curve.extrude_move", {**params.tool_maybe_tweak_event, **params.tool_modifier},
             {"properties": [("TRANSFORM_OT_translate", [("release_confirm", True)])]}),]},)


def km_3d_view_tool_edit_curve_extrude_to_cursor(params):
    return ("3D View Tool: Edit Curve, Extrude to Cursor",
        {"space_type": 'VIEW_3D', "region_type": 'WINDOW'},
        {"items": [# No need for `tool_modifier` since this takes all input.
            ("curve.vertex_add", {"type": params.tool_mouse, "value": 'PRESS'}, None),]},)


# ------------------------------------------------------------------------------
# Tool System (3D View, Sculpt)

def km_3d_view_tool_sculpt_box_hide(params):
    return ("3D View Tool: Sculpt, Box Hide",
        {"space_type": 'VIEW_3D', "region_type": 'WINDOW'},
        {"items": [("paint.hide_show", params.tool_maybe_tweak_event,
             {"properties": [("action", 'HIDE')]}),
            ("paint.hide_show", {**params.tool_maybe_tweak_event, "ctrl": True},
             {"properties": [("action", 'SHOW')]}),
            ("paint.hide_show", {"type": params.select_mouse, "value": params.select_mouse_value},
             {"properties": [("action", 'SHOW'), ("area", 'ALL')]}),]},)


def km_3d_view_tool_sculpt_box_mask(params):
    return ("3D View Tool: Sculpt, Box Mask",
        {"space_type": 'VIEW_3D', "region_type": 'WINDOW'},
        {"items": [("paint.mask_box_gesture", params.tool_maybe_tweak_event,
             {"properties": [("value", 1.0)]}),
            ("paint.mask_box_gesture", {**params.tool_maybe_tweak_event, "ctrl": True},
             {"properties": [("value", 0.0)]}),]},)


def km_3d_view_tool_sculpt_lasso_mask(params):
    return ("3D View Tool: Sculpt, Lasso Mask",
        {"space_type": 'VIEW_3D', "region_type": 'WINDOW'},
        {"items": [("paint.mask_lasso_gesture", params.tool_maybe_tweak_event,
             {"properties": [("value", 1.0)]}),
            ("paint.mask_lasso_gesture", {**params.tool_maybe_tweak_event, "ctrl": True},
             {"properties": [("value", 0.0)]}),]},)


def km_3d_view_tool_sculpt_box_face_set(params):
    return ("3D View Tool: Sculpt, Box Face Set",
        {"space_type": 'VIEW_3D', "region_type": 'WINDOW'},
        {"items": [("sculpt.face_set_box_gesture", params.tool_maybe_tweak_event, None),]},)


def km_3d_view_tool_sculpt_lasso_face_set(params):
    return ("3D View Tool: Sculpt, Lasso Face Set",
        {"space_type": 'VIEW_3D', "region_type": 'WINDOW'},
        {"items": [("sculpt.face_set_lasso_gesture", params.tool_maybe_tweak_event, None),]},)


def km_3d_view_tool_sculpt_box_trim(params):
    return ("3D View Tool: Sculpt, Box Trim",
        {"space_type": 'VIEW_3D', "region_type": 'WINDOW'},
        {"items": [("sculpt.trim_box_gesture", params.tool_maybe_tweak_event, None),]},)


def km_3d_view_tool_sculpt_lasso_trim(params):
    return ("3D View Tool: Sculpt, Lasso Trim",
        {"space_type": 'VIEW_3D', "region_type": 'WINDOW'},
        {"items": [("sculpt.trim_lasso_gesture", params.tool_maybe_tweak_event, None),]},)


def km_3d_view_tool_sculpt_line_mask(params):
    return ("3D View Tool: Sculpt, Line Mask",
        {"space_type": 'VIEW_3D', "region_type": 'WINDOW'},
        {"items": [("paint.mask_line_gesture", params.tool_maybe_tweak_event,
             {"properties": [("value", 1.0)]}),
            ("paint.mask_line_gesture", {**params.tool_maybe_tweak_event, "ctrl": True},
             {"properties": [("value", 0.0)]}),]},)

def km_3d_view_tool_sculpt_mask_select(params):
    return ("3D View Tool: Sculpt, Mask Select",
            {"space_type": 'VIEW_3D', "region_type": 'WINDOW'},
              {"items":
               [("sculpt.expand",
                 {"type": 'LEFTMOUSE', "value": 'PRESS'},
                 {"properties": [("use_preserve_flip_inverse", False), ("invert", True), ("use_mask_preserve", False)]},),
                ("sculpt.expand",
                 {"type": 'LEFTMOUSE', "value": 'PRESS', "shift": True},
                 {"properties": [("use_preserve_flip_inverse", True), ("invert", True), ("use_mask_preserve", True)]}),
                ("sculpt.expand",
                 {"type": 'LEFTMOUSE', "value": 'PRESS', "shift": True, "ctrl": True},
                 {"properties": [("use_preserve_flip_inverse", True), ("invert", False), ("use_mask_preserve", True)]}),
                ("sculpt.expand",
                 {"type": 'LEFTMOUSE', "value": 'PRESS', "ctrl" : True},
                 {"properties": [("use_preserve_flip_inverse", False), ("invert", False), ("use_mask_preserve", False)]},),]})

def km_3d_view_tool_sculpt_line_project(params):
    return ("3D View Tool: Sculpt, Line Project",
        {"space_type": 'VIEW_3D', "region_type": 'WINDOW'},
        {"items": [("sculpt.project_line_gesture", params.tool_maybe_tweak_event, None),]},)

def km_3d_view_tool_sculpt_lasso_project(params):
    return ("3D View Tool: Sculpt, Lasso Project",
        {"space_type": 'VIEW_3D', "region_type": 'WINDOW'},
        {"items": [("sculpt.project_lasso_gesture", {"type": params.tool_tweak, "value": 'ANY'},
             None),]},)

def km_3d_view_tool_sculpt_box_project(params):
    return ("3D View Tool: Sculpt, Box Project",
        {"space_type": 'VIEW_3D', "region_type": 'WINDOW'},
        {"items": [("sculpt.project_box_gesture", {"type": params.tool_tweak, "value": 'ANY'},
             None),]},)


def km_3d_view_tool_sculpt_mesh_filter(params):
    return ("3D View Tool: Sculpt, Mesh Filter",
        {"space_type": 'VIEW_3D', "region_type": 'WINDOW'},
        {"items": [("sculpt.mesh_filter", params.tool_maybe_tweak_event, None)]},)

def km_3d_view_tool_sculpt_ipmask_filter(params):
    return ("3D View Tool: Sculpt, IPMask Filter",
        {"space_type": 'VIEW_3D', "region_type": 'WINDOW'},
        {"items": [("sculpt.ipmask_filter", {"type": params.tool_tweak, "value": 'ANY'},
             None)]},)


def km_3d_view_tool_sculpt_cloth_filter(params):
    return ("3D View Tool: Sculpt, Cloth Filter",
        {"space_type": 'VIEW_3D', "region_type": 'WINDOW'},
        {"items": [("sculpt.cloth_filter", params.tool_maybe_tweak_event, None)]},)

def km_3d_view_tool_sculpt_color_filter(params):
    return ("3D View Tool: Sculpt, Color Filter",
        {"space_type": 'VIEW_3D', "region_type": 'WINDOW'},
        {"items": [("sculpt.color_filter", params.tool_maybe_tweak_event, None)]},)

def km_3d_view_tool_sculpt_mask_by_color(params):
    return ("3D View Tool: Sculpt, Mask by Color",
        {"space_type": 'VIEW_3D', "region_type": 'WINDOW'},
        {"items": [("sculpt.mask_by_color", {"type": params.tool_mouse, "value": 'ANY'}, None),
            ("sculpt.mask_by_color", params.tool_tweak_event, None),]},)


def km_3d_view_tool_sculpt_face_set_edit(params):
    return ("3D View Tool: Sculpt, Face Set Edit",
        {"space_type": 'VIEW_3D', "region_type": 'WINDOW'},
        {"items": [("sculpt.face_set_edit", {"type": params.tool_mouse, "value": 'PRESS'}, None),]},)


# ------------------------------------------------------------------------------
# Tool System (3D View, Weight Paint)

def km_3d_view_tool_paint_weight_sample_weight(params):
    return ("3D View Tool: Paint Weight, Sample Weight",
        {"space_type": 'VIEW_3D', "region_type": 'WINDOW'},
        {"items": [("paint.weight_sample", {"type": params.tool_mouse, "value": 'PRESS'}, None),]},)


def km_3d_view_tool_paint_weight_sample_vertex_group(params):
    return ("3D View Tool: Paint Weight, Sample Vertex Group",
        {"space_type": 'VIEW_3D', "region_type": 'WINDOW'},
        {"items": [("paint.weight_sample_group", {"type": params.tool_mouse, "value": 'PRESS'}, None),]},)


def km_3d_view_tool_paint_weight_gradient(params):
    return ("3D View Tool: Paint Weight, Gradient",
        {"space_type": 'VIEW_3D', "region_type": 'WINDOW'},
        {"items": [("paint.weight_gradient", params.tool_maybe_tweak_event, None),]},)


# ------------------------------------------------------------------------------
# Tool System (3D View, Grease Pencil, Paint)

def km_3d_view_tool_paint_gpencil_line(params):
    return ("3D View Tool: Paint Gpencil, Line",
        {"space_type": 'VIEW_3D', "region_type": 'WINDOW'},
        {"items": [("gpencil.primitive_line", params.tool_maybe_tweak_event,
             {"properties": [("wait_for_input", False)]}),
            ("gpencil.primitive_line", {"type": 'LEFTMOUSE', "value": 'PRESS', "shift": True},
             {"properties": [("wait_for_input", False)]}),
            ("gpencil.primitive_line", {"type": 'LEFTMOUSE', "value": 'PRESS', "alt": True},
             {"properties": [("wait_for_input", False)]}),
            # Lasso select
            ("gpencil.select_lasso", {"type": params.action_tweak, "value": 'ANY', "ctrl": True, "alt": True}, None),]},)


def km_3d_view_tool_paint_gpencil_polyline(params):
    return ("3D View Tool: Paint Gpencil, Polyline",
        {"space_type": 'VIEW_3D', "region_type": 'WINDOW'},
        {"items": [("gpencil.primitive_polyline", params.tool_maybe_tweak_event,
             {"properties": [("wait_for_input", False)]}),
            ("gpencil.primitive_polyline", {"type": 'LEFTMOUSE', "value": 'PRESS', "shift": True},
             {"properties": [("wait_for_input", False)]}),
            # Lasso select
            ("gpencil.select_lasso", {"type": params.action_tweak, "value": 'ANY', "ctrl": True, "alt": True}, None),]},)


def km_3d_view_tool_paint_gpencil_box(params):
    return ("3D View Tool: Paint Gpencil, Box",
        {"space_type": 'VIEW_3D', "region_type": 'WINDOW'},
        {"items": [("gpencil.primitive_box", params.tool_maybe_tweak_event,
             {"properties": [("wait_for_input", False)]}),
            ("gpencil.primitive_box", {"type": 'LEFTMOUSE', "value": 'PRESS', "shift": True},
             {"properties": [("wait_for_input", False)]}),
            ("gpencil.primitive_box", {"type": 'LEFTMOUSE', "value": 'PRESS', "alt": True},
             {"properties": [("wait_for_input", False)]}),
            # Lasso select
            ("gpencil.select_lasso", {"type": params.action_tweak, "value": 'ANY', "ctrl": True, "alt": True}, None),]},)


def km_3d_view_tool_paint_gpencil_circle(params):
    return ("3D View Tool: Paint Gpencil, Circle",
        {"space_type": 'VIEW_3D', "region_type": 'WINDOW'},
        {"items": [("gpencil.primitive_circle", params.tool_maybe_tweak_event,
             {"properties": [("wait_for_input", False)]}),
            ("gpencil.primitive_circle", {"type": 'LEFTMOUSE', "value": 'PRESS', "shift": True},
             {"properties": [("wait_for_input", False)]}),
            ("gpencil.primitive_circle", {"type": 'LEFTMOUSE', "value": 'PRESS', "alt": True},
             {"properties": [("wait_for_input", False)]}),
            # Lasso select
            ("gpencil.select_lasso", {"type": params.action_tweak, "value": 'ANY', "ctrl": True, "alt": True}, None),]},)


def km_3d_view_tool_paint_gpencil_arc(params):
    return ("3D View Tool: Paint Gpencil, Arc",
        {"space_type": 'VIEW_3D', "region_type": 'WINDOW'},
        {"items": [("gpencil.primitive_curve", params.tool_maybe_tweak_event,
             {"properties": [("type", 'ARC'), ("wait_for_input", False)]}),
            ("gpencil.primitive_curve", {"type": 'LEFTMOUSE', "value": 'PRESS', "shift": True},
             {"properties": [("type", 'ARC'), ("wait_for_input", False)]}),
            ("gpencil.primitive_curve", {"type": 'LEFTMOUSE', "value": 'PRESS', "alt": True},
             {"properties": [("type", 'ARC'), ("wait_for_input", False)]}),
            # Lasso select
            ("gpencil.select_lasso", {"type": params.action_tweak, "value": 'ANY', "ctrl": True, "alt": True}, None),]},)


def km_3d_view_tool_paint_gpencil_curve(params):
    return ("3D View Tool: Paint Gpencil, Curve",
        {"space_type": 'VIEW_3D', "region_type": 'WINDOW'},
        {"items": [("gpencil.primitive_curve", params.tool_maybe_tweak_event,
             {"properties": [("type", 'CURVE'), ("wait_for_input", False)]}),
            # Lasso select
            ("gpencil.select_lasso", {"type": params.action_tweak, "value": 'ANY', "ctrl": True, "alt": True}, None),]},)


def km_3d_view_tool_paint_gpencil_cutter(params):
    return ("3D View Tool: Paint Gpencil, Cutter",
        {"space_type": 'VIEW_3D', "region_type": 'WINDOW'},
        {"items": [("gpencil.stroke_cutter", {"type": params.tool_mouse, "value": 'PRESS'}, None),
            # Lasso select
            ("gpencil.select_lasso", {"type": params.action_tweak, "value": 'ANY', "ctrl": True, "alt": True}, None),]},)


def km_3d_view_tool_paint_gpencil_eyedropper(params):
    return ("3D View Tool: Paint Gpencil, Eyedropper",
        {"space_type": 'VIEW_3D', "region_type": 'WINDOW'},
        {"items": [("ui.eyedropper_gpencil_color",
             {"type": params.tool_mouse, "value": 'PRESS'}, None),
            ("ui.eyedropper_gpencil_color",
             {"type": params.tool_mouse, "value": 'PRESS', "shift": True}, None),
            ("ui.eyedropper_gpencil_color",
             {"type": params.tool_mouse, "value": 'PRESS', "shift": True, "ctrl": True}, None),]},)


def km_3d_view_tool_paint_gpencil_interpolate(params):
    return ("3D View Tool: Paint Gpencil, Interpolate",
        {"space_type": 'VIEW_3D', "region_type": 'WINDOW'},
        {"items": [("gpencil.interpolate", params.tool_maybe_tweak_event,
             {"properties": [("release_confirm", True)]}),]},)


# ------------------------------------------------------------------------------
# Tool System (3D View, Grease Pencil, Edit)

def km_3d_view_tool_edit_gpencil_select(params, *, fallback):
    return (_fallback_id("3D View Tool: Edit Gpencil, Tweak", fallback),
        {"space_type": 'VIEW_3D', "region_type": 'WINDOW'},
<<<<<<< HEAD
        {"items": [*([] if fallback else _template_items_tool_select(params, "gpencil.select", "view3d.cursor3d", extend="toggle")),
            *([] if (not params.use_fallback_tool_rmb) else _template_view3d_gpencil_select(type=params.select_mouse, value=params.select_mouse_value, legacy=params.legacy)),]},)
=======
        {"items": [
            *([] if (fallback and (params.select_mouse == 'RIGHTMOUSE')) else _template_items_tool_select(
                params, "gpencil.select", "view3d.cursor3d", extend="toggle")),
            *([] if (not params.use_fallback_tool_rmb) else _template_view3d_gpencil_select(
                type=params.select_mouse, value=params.select_mouse_value, legacy=params.legacy)),
        ]},
    )
>>>>>>> cea588b9


def km_3d_view_tool_edit_gpencil_select_box(params, *, fallback):
    return (_fallback_id("3D View Tool: Edit Gpencil, Select Box", fallback),
        {"space_type": 'VIEW_3D', "region_type": 'WINDOW'},
        {"items": [*([] if (fallback and not params.use_fallback_tool) else _template_items_tool_select_actions("gpencil.select_box",
                # Don't use `tool_maybe_tweak_event`, see comment for this
                # slot.
                **(params.select_tweak_event if fallback else params.tool_tweak_event))),
        ]},
    )


def km_3d_view_tool_edit_gpencil_select_circle(params, *, fallback):
    return (_fallback_id("3D View Tool: Edit Gpencil, Select Circle", fallback),
        {"space_type": 'VIEW_3D', "region_type": 'WINDOW'},
        {"items": [*([] if (fallback and not params.use_fallback_tool) else _template_items_tool_select_actions_simple("gpencil.select_circle",
                # Why circle select should be used on tweak?
                # So that RMB or Shift-RMB is still able to set an element as
                # active.
                type=params.select_tweak if fallback else params.tool_mouse,
                value='ANY' if fallback else 'PRESS',
                properties=[("wait_for_input", False)])),
        ]},
    )


def km_3d_view_tool_edit_gpencil_select_lasso(params, *, fallback):
    return (_fallback_id("3D View Tool: Edit Gpencil, Select Lasso", fallback),
        {"space_type": 'VIEW_3D', "region_type": 'WINDOW'},
        {"items": [*([] if (fallback and not params.use_fallback_tool) else _template_items_tool_select_actions("gpencil.select_lasso",
                **(params.select_tweak_event if fallback else params.tool_tweak_event))),
        ]}
    )


def km_3d_view_tool_edit_gpencil_extrude(params):
    return ("3D View Tool: Edit Gpencil, Extrude",
        {"space_type": 'VIEW_3D', "region_type": 'WINDOW'},
        {"items": [("gpencil.extrude_move", {**params.tool_maybe_tweak_event, **params.tool_modifier}, None),]},)


def km_3d_view_tool_edit_gpencil_radius(params):
    return ("3D View Tool: Edit Gpencil, Radius",
        {"space_type": 'VIEW_3D', "region_type": 'WINDOW'},
        {"items": [# No need for `tool_modifier` since this takes all input.
            ("transform.transform", params.tool_maybe_tweak_event,
             {"properties": [("mode", 'GPENCIL_SHRINKFATTEN'), ("release_confirm", True)]}),]},)


def km_3d_view_tool_edit_gpencil_bend(params):
    return ("3D View Tool: Edit Gpencil, Bend",
        {"space_type": 'VIEW_3D', "region_type": 'WINDOW'},
        {"items": [# No need for `tool_modifier` since this takes all input.
            ("transform.bend", params.tool_maybe_tweak_event,
             {"properties": [("release_confirm", True)]}),]},)


def km_3d_view_tool_edit_gpencil_shear(params):
    return ("3D View Tool: Edit Gpencil, Shear",
        {"space_type": 'VIEW_3D', "region_type": 'WINDOW'},
        {"items": [# No need for `tool_modifier` since this takes all input.
            ("transform.shear", params.tool_maybe_tweak_event,
             {"properties": [("release_confirm", True)]}),]},)


def km_3d_view_tool_edit_gpencil_to_sphere(params):
    return ("3D View Tool: Edit Gpencil, To Sphere",
        {"space_type": 'VIEW_3D', "region_type": 'WINDOW'},
        {"items": [# No need for `tool_modifier` since this takes all input.
            ("transform.tosphere", params.tool_maybe_tweak_event,
             {"properties": [("release_confirm", True)]}),]},)


def km_3d_view_tool_edit_gpencil_transform_fill(params):
    return ("3D View Tool: Edit Gpencil, Transform Fill",
        {"space_type": 'VIEW_3D', "region_type": 'WINDOW'},
        {"items": [# No need for `tool_modifier` since this takes all input.
            ("gpencil.transform_fill", params.tool_maybe_tweak_event,
             {"properties": [("release_confirm", True)]}),]},)


def km_3d_view_tool_edit_gpencil_interpolate(params):
    return ("3D View Tool: Edit Gpencil, Interpolate",
        {"space_type": 'VIEW_3D', "region_type": 'WINDOW'},
        {"items": [("gpencil.interpolate", params.tool_maybe_tweak_event,
             {"properties": [("release_confirm", True)]}),]},)


# ------------------------------------------------------------------------------
# Tool System (3D View, Grease Pencil, Sculpt)

def km_3d_view_tool_sculpt_gpencil_select(params):
    return ("3D View Tool: Sculpt Gpencil, Tweak",
        {"space_type": 'VIEW_3D', "region_type": 'WINDOW'},
        {"items": _template_items_tool_select(params, "gpencil.select", "view3d.cursor3d", extend="toggle")},)


def km_3d_view_tool_sculpt_gpencil_select_box(params):
    return ("3D View Tool: Sculpt Gpencil, Select Box",
        {"space_type": 'VIEW_3D', "region_type": 'WINDOW'},
        {"items": _template_items_tool_select_actions("gpencil.select_box", **params.tool_tweak_event)},)


def km_3d_view_tool_sculpt_gpencil_select_circle(params):
    return ("3D View Tool: Sculpt Gpencil, Select Circle",
        {"space_type": 'VIEW_3D', "region_type": 'WINDOW'},
        {"items": _template_items_tool_select_actions_simple("gpencil.select_circle", type=params.tool_mouse, value='PRESS',
            properties=[("wait_for_input", False)],)},)


def km_3d_view_tool_sculpt_gpencil_select_lasso(params):
    return ("3D View Tool: Sculpt Gpencil, Select Lasso",
        {"space_type": 'VIEW_3D', "region_type": 'WINDOW'},
        {"items": _template_items_tool_select_actions("gpencil.select_lasso", **params.tool_tweak_event)},)


# ------------------------------------------------------------------------------
# Tool System (Sequencer, Generic)

def km_sequencer_editor_tool_generic_select(params, *, fallback):
    return (
        _fallback_id("Sequencer Tool: Tweak", fallback),
        {"space_type": 'SEQUENCE_EDITOR', "region_type": 'WINDOW'},
        {"items": [
            *([] if (fallback and (params.select_mouse == 'RIGHTMOUSE')) else _template_items_tool_select(
                params, "sequencer.select", "sequencer.cursor_set", extend="toggle")),

            *([] if (not params.use_fallback_tool_rmb) else _template_sequencer_preview_select(
                type=params.select_mouse, value=params.select_mouse_value, legacy=params.legacy)),
            # Ignored for preview.
            *_template_items_change_frame(params),
        ]},
    )


def km_sequencer_editor_tool_generic_select_box(params, *, fallback):
    return (
        _fallback_id("Sequencer Tool: Select Box", fallback),
        {"space_type": 'SEQUENCE_EDITOR', "region_type": 'WINDOW'},
        {"items": [# Don't use `tool_maybe_tweak_event`, see comment for this slot.
            *([] if (fallback and not params.use_fallback_tool) else _template_items_tool_select_actions_simple("sequencer.select_box",
                **(params.select_tweak_event if fallback else params.tool_tweak_event),
                properties=[("tweak", params.select_mouse == 'LEFTMOUSE')])),

            # RMB select can already set the frame, match the tweak tool.
            # Ignored for preview.
            *(_template_items_change_frame(params)
              if params.select_mouse == 'LEFTMOUSE' else []),]},)


def km_sequencer_editor_tool_generic_cursor(params):
    return (
        "Sequencer Tool: Cursor",
        {"space_type": 'SEQUENCE_EDITOR', "region_type": 'WINDOW'},
        {"items": [
            ("sequencer.cursor_set", {"type": params.tool_mouse, "value": 'PRESS'}, None),
            # Don't use `tool_maybe_tweak_event` since it conflicts with `PRESS` that places the cursor.
            ("transform.translate", params.tool_tweak_event,
             {"properties": [("release_confirm", True), ("cursor_transform", True)]}),
        ]},
    )


# ------------------------------------------------------------------------------
# Tool System (Sequencer, Timeline)

def km_sequencer_editor_tool_blade(_params):
    return ("Sequencer Tool: Blade",
        {"space_type": 'SEQUENCE_EDITOR', "region_type": 'WINDOW'},
        {"items": [("sequencer.split", {"type": 'LEFTMOUSE', "value": 'PRESS'},
             {"properties": [("type", 'SOFT'),
                 ("side", 'NO_CHANGE'),
                 ("use_cursor_position", True),
                 ("ignore_selection", True),]}),]},)


# ------------------------------------------------------------------------------
# Tool System (Sequencer, Preview)

def km_sequencer_editor_tool_sample(params):
    return (
        "Sequencer Tool: Sample",
        {"space_type": 'SEQUENCE_EDITOR', "region_type": 'WINDOW'},
        {"items": [
            ("sequencer.sample", {"type": params.tool_mouse, "value": 'PRESS'}, None),
        ]},
    )


def km_sequencer_editor_tool_move(params):
    return ("Sequencer Tool: Move",
        {"space_type": 'SEQUENCE_EDITOR', "region_type": 'WINDOW'},
        {"items": [
            ("transform.translate", {**params.tool_maybe_tweak_event, **params.tool_modifier},
             {"properties": [("release_confirm", True)]}),
        ]},
    )


def km_sequencer_editor_tool_rotate(params):
    return ("Sequencer Tool: Rotate",
        {"space_type": 'SEQUENCE_EDITOR', "region_type": 'WINDOW'},
        {"items": [
            ("transform.rotate", {**params.tool_maybe_tweak_event, **params.tool_modifier},
             {"properties": [("release_confirm", True)]}),
        ]},
    )


def km_sequencer_editor_tool_scale(params):
    return ("Sequencer Tool: Scale",
        {"space_type": 'SEQUENCE_EDITOR', "region_type": 'WINDOW'},
        {"items": [
            ("transform.resize", {**params.tool_maybe_tweak_event, **params.tool_modifier},
             {"properties": [("release_confirm", True)]}),
        ]},
    )


# ------------------------------------------------------------------------------
# Full Configuration
def generate_keymaps(params=None):
    if params is None:
        params = Params()
    return [# Window, screen, area, region.
        km_window(params),
        km_screen(params),
        km_screen_editing(params),
        km_screen_region_context_menu(params),
        km_view2d(params),
        km_view2d_buttons_list(params),
        km_user_interface(params),
        km_property_editor(params),

        # Editors.
        km_outliner(params),
        km_uv_editor(params),
        km_view3d_generic(params),
        km_view3d(params),
        km_mask_editing(params),
        km_markers(params),
        km_time_scrub(params),
        km_time_scrub_clip(params),
        km_graph_editor_generic(params),
        km_graph_editor(params),
        km_image_generic(params),
        km_image(params),
        km_node_generic(params),
        km_node_editor(params),
        km_spreadsheet_generic(params),
        km_info(params),
        km_file_browser(params),
        km_file_browser_main(params),
        km_file_browser_buttons(params),
        km_dopesheet_generic(params),
        km_dopesheet(params),
        km_nla_generic(params),
        km_nla_channels(params),
        km_nla_editor(params),
        km_text_generic(params),
        km_text(params),
        km_sequencercommon(params),
        km_sequencer(params),
        km_sequencerpreview(params),
        km_console(params),
        km_clip(params),
        km_clip_editor(params),
        km_clip_graph_editor(params),
        km_clip_dopesheet_editor(params),

        # Animation.
        km_frames(params),
        km_animation(params),
        km_animation_channels(params),

        # Modes.
        km_grease_pencil(params),
        km_grease_pencil_stroke_curve_edit_mode(params),
        km_grease_pencil_stroke_edit_mode(params),
        km_grease_pencil_stroke_paint_mode(params),
        km_grease_pencil_stroke_paint_draw_brush(params),
        km_grease_pencil_stroke_paint_erase(params),
        km_grease_pencil_stroke_paint_fill(params),
        km_grease_pencil_stroke_paint_tint(params),
        km_grease_pencil_stroke_sculpt_mode(params),
        km_grease_pencil_stroke_sculpt_smooth(params),
        km_grease_pencil_stroke_sculpt_thickness(params),
        km_grease_pencil_stroke_sculpt_strength(params),
        km_grease_pencil_stroke_sculpt_grab(params),
        km_grease_pencil_stroke_sculpt_push(params),
        km_grease_pencil_stroke_sculpt_twist(params),
        km_grease_pencil_stroke_sculpt_pinch(params),
        km_grease_pencil_stroke_sculpt_randomize(params),
        km_grease_pencil_stroke_sculpt_clone(params),
        km_grease_pencil_stroke_weight_mode(params),
        km_grease_pencil_stroke_weight_draw(params),
        km_grease_pencil_stroke_vertex_mode(params),
        km_grease_pencil_stroke_vertex_draw(params),
        km_grease_pencil_stroke_vertex_blur(params),
        km_grease_pencil_stroke_vertex_average(params),
        km_grease_pencil_stroke_vertex_smear(params),
        km_grease_pencil_stroke_vertex_replace(params),
        km_face_mask(params),
        km_weight_paint_vertex_selection(params),
        km_pose(params),
        km_object_mode(params),
        km_paint_curve(params),
        km_curve(params),
        km_image_paint(params),
        km_vertex_paint(params),
        km_weight_paint(params),
        km_sculpt(params),
        km_mesh(params),
        km_armature(params),
        km_metaball(params),
        km_lattice(params),
        km_particle(params),
        km_font(params),
        km_object_non_modal(params),

        # Modal maps.
        km_eyedropper_modal_map(params),
        km_eyedropper_colorramp_pointsampling_map(params),
        km_transform_modal_map(params),
        km_view3d_interactive_add_tool_modal(params),
        km_view3d_gesture_circle(params),
        km_gesture_border(params),
        km_gesture_zoom_border(params),
        km_gesture_straight_line(params),
        km_gesture_lasso(params),
        km_standard_modal_map(params),
        km_knife_tool_modal_map(params),
        km_custom_normals_modal_map(params),
        km_bevel_modal_map(params),
        km_view3d_fly_modal(params),
        km_view3d_walk_modal(params),
        km_view3d_rotate_modal(params),
        km_view3d_move_modal(params),
        km_view3d_zoom_modal(params),
        km_view3d_dolly_modal(params),
        km_paint_stroke_modal(params),
        km_sculpt_expand_modal(params),

        # Gizmos.
        km_generic_gizmo(params),
        km_generic_gizmo_drag(params),
        km_generic_gizmo_maybe_drag(params),
        km_generic_gizmo_click_drag(params),
        km_generic_gizmo_select(params),
        km_generic_gizmo_tweak_modal_map(params),

        # Pop-Up Keymaps.
        km_popup_toolbar(params),

        # Tool System.
        km_generic_tool_annotate(params),
        km_generic_tool_annotate_line(params),
        km_generic_tool_annotate_polygon(params),
        km_generic_tool_annotate_eraser(params),

        km_image_editor_tool_generic_sample(params),
        km_image_editor_tool_uv_cursor(params),
        *(km_image_editor_tool_uv_select(params, fallback=fallback) for fallback in (False, True)),
        *(km_image_editor_tool_uv_select_box(params, fallback=fallback) for fallback in (False, True)),
        *(km_image_editor_tool_uv_select_circle(params, fallback=fallback) for fallback in (False, True)),
        *(km_image_editor_tool_uv_select_lasso(params, fallback=fallback) for fallback in (False, True)),
        km_image_editor_tool_uv_rip_region(params),
        km_image_editor_tool_uv_sculpt_stroke(params),
        km_image_editor_tool_uv_move(params),
        km_image_editor_tool_uv_rotate(params),
        km_image_editor_tool_uv_scale(params),
        *(km_node_editor_tool_select(params, fallback=fallback) for fallback in (False, True)),
        *(km_node_editor_tool_select_box(params, fallback=fallback) for fallback in (False, True)),
        *(km_node_editor_tool_select_lasso(params, fallback=fallback) for fallback in (False, True)),
        *(km_node_editor_tool_select_circle(params, fallback=fallback) for fallback in (False, True)),
        km_node_editor_tool_links_cut(params),
        km_3d_view_tool_cursor(params),
        *(km_3d_view_tool_select(params, fallback=fallback) for fallback in (False, True)),
        *(km_3d_view_tool_select_box(params, fallback=fallback) for fallback in (False, True)),
        *(km_3d_view_tool_select_circle(params, fallback=fallback) for fallback in (False, True)),
        *(km_3d_view_tool_select_lasso(params, fallback=fallback) for fallback in (False, True)),
        km_3d_view_tool_transform(params),
        km_3d_view_tool_move(params),
        km_3d_view_tool_rotate(params),
        km_3d_view_tool_scale(params),
        km_3d_view_tool_shear(params),
        km_3d_view_tool_measure(params),
        km_3d_view_tool_interactive_add(params),
        km_3d_view_tool_pose_breakdowner(params),
        km_3d_view_tool_pose_push(params),
        km_3d_view_tool_pose_relax(params),
        km_3d_view_tool_edit_armature_roll(params),
        km_3d_view_tool_edit_armature_bone_size(params),
        km_3d_view_tool_edit_armature_bone_envelope(params),
        km_3d_view_tool_edit_armature_extrude(params),
        km_3d_view_tool_edit_armature_extrude_to_cursor(params),
        km_3d_view_tool_edit_mesh_extrude_region(params),
        km_3d_view_tool_edit_mesh_extrude_manifold(params),
        km_3d_view_tool_edit_mesh_extrude_along_normals(params),
        km_3d_view_tool_edit_mesh_extrude_individual(params),
        km_3d_view_tool_edit_mesh_extrude_to_cursor(params),
        km_3d_view_tool_edit_mesh_inset_faces(params),
        km_3d_view_tool_edit_mesh_bevel(params),
        km_3d_view_tool_edit_mesh_loop_cut(params),
        km_3d_view_tool_edit_mesh_offset_edge_loop_cut(params),
        km_3d_view_tool_edit_mesh_knife(params),
        km_3d_view_tool_edit_mesh_bisect(params),
        km_3d_view_tool_edit_mesh_poly_build(params),
        km_3d_view_tool_edit_mesh_spin(params),
        km_3d_view_tool_edit_mesh_spin_duplicate(params),
        km_3d_view_tool_edit_mesh_smooth(params),
        km_3d_view_tool_edit_mesh_randomize(params),
        km_3d_view_tool_edit_mesh_edge_slide(params),
        km_3d_view_tool_edit_mesh_vertex_slide(params),
        km_3d_view_tool_edit_mesh_shrink_fatten(params),
        km_3d_view_tool_edit_mesh_push_pull(params),
        km_3d_view_tool_edit_mesh_to_sphere(params),
        km_3d_view_tool_edit_mesh_rip_region(params),
        km_3d_view_tool_edit_mesh_rip_edge(params),
        km_3d_view_tool_edit_curve_draw(params),
        km_3d_view_tool_edit_curve_radius(params),
        km_3d_view_tool_edit_curve_tilt(params),
        km_3d_view_tool_edit_curve_randomize(params),
        km_3d_view_tool_edit_curve_extrude(params),
        km_3d_view_tool_edit_curve_extrude_to_cursor(params),
        km_3d_view_tool_sculpt_box_hide(params),
        km_3d_view_tool_sculpt_box_mask(params),
        km_3d_view_tool_sculpt_lasso_mask(params),
        km_3d_view_tool_sculpt_box_face_set(params),
        km_3d_view_tool_sculpt_lasso_face_set(params),
        km_3d_view_tool_sculpt_box_trim(params),
        km_3d_view_tool_sculpt_lasso_trim(params),
        km_3d_view_tool_sculpt_line_mask(params),
        km_3d_view_tool_sculpt_line_project(params),
        km_3d_view_tool_sculpt_mask_select(params),
        km_3d_view_tool_sculpt_lasso_project(params),
        km_3d_view_tool_sculpt_box_project(params),
        km_3d_view_tool_sculpt_mesh_filter(params),
        km_3d_view_tool_sculpt_ipmask_filter(params),
        km_3d_view_tool_sculpt_cloth_filter(params),
        km_3d_view_tool_sculpt_color_filter(params),
        km_3d_view_tool_sculpt_mask_by_color(params),
        km_3d_view_tool_sculpt_face_set_edit(params),
        km_3d_view_tool_paint_weight_sample_weight(params),
        km_3d_view_tool_paint_weight_sample_vertex_group(params),
        km_3d_view_tool_paint_weight_gradient(params),
        km_3d_view_tool_paint_gpencil_line(params),
        km_3d_view_tool_paint_gpencil_polyline(params),
        km_3d_view_tool_paint_gpencil_box(params),
        km_3d_view_tool_paint_gpencil_circle(params),
        km_3d_view_tool_paint_gpencil_arc(params),
        km_3d_view_tool_paint_gpencil_curve(params),
        km_3d_view_tool_paint_gpencil_cutter(params),
        km_3d_view_tool_paint_gpencil_eyedropper(params),
        km_3d_view_tool_paint_gpencil_interpolate(params),
        *(km_3d_view_tool_edit_gpencil_select(params, fallback=fallback) for fallback in (False, True)),
        *(km_3d_view_tool_edit_gpencil_select_box(params, fallback=fallback) for fallback in (False, True)),
        *(km_3d_view_tool_edit_gpencil_select_circle(params, fallback=fallback) for fallback in (False, True)),
        *(km_3d_view_tool_edit_gpencil_select_lasso(params, fallback=fallback) for fallback in (False, True)),
        km_3d_view_tool_edit_gpencil_extrude(params),
        km_3d_view_tool_edit_gpencil_radius(params),
        km_3d_view_tool_edit_gpencil_bend(params),
        km_3d_view_tool_edit_gpencil_shear(params),
        km_3d_view_tool_edit_gpencil_to_sphere(params),
        km_3d_view_tool_edit_gpencil_transform_fill(params),
        km_3d_view_tool_edit_gpencil_interpolate(params),
        km_3d_view_tool_sculpt_gpencil_select(params),
        km_3d_view_tool_sculpt_gpencil_select_box(params),
        km_3d_view_tool_sculpt_gpencil_select_circle(params),
        km_3d_view_tool_sculpt_gpencil_select_lasso(params),
        *(km_sequencer_editor_tool_generic_select(params, fallback=fallback) for fallback in (False, True)),
        *(km_sequencer_editor_tool_generic_select_box(params, fallback=fallback) for fallback in (False, True)),
        km_sequencer_editor_tool_generic_cursor(params),
        km_sequencer_editor_tool_blade(params),
        km_sequencer_editor_tool_sample(params),
        km_sequencer_editor_tool_move(params),
        km_sequencer_editor_tool_rotate(params),
        km_sequencer_editor_tool_scale(params),
    ]

# ------------------------------------------------------------------------------
# Refactoring (Testing Only)
#
# Allows running outside of Blender to generate data for diffing
#
# To compare:
#
#    python3 release/scripts/presets/keyconfig/keymap_data/blender_default.py && \
#      diff -u keymap_default.py.orig keymap_default.py && \
#      diff -u keymap_legacy.py.orig  keymap_legacy.py
#
# # begin code:
# import pprint
# for legacy in (False, True):
#     with open("keymap_default.py" if not legacy else "keymap_legacy.py", 'w') as fh:
#         fh.write(pprint.pformat(generate_keymaps(Params(legacy=legacy)), indent=2, width=80))
# import sys
# sys.exit()
# # end code


# ------------------------------------------------------------------------------
# PyLint (Testing Only)
#
# Command to lint:
#
#    pylint \
#        release/scripts/presets/keyconfig/keymap_data/blender_default.py \
#        --disable=C0111,C0301,C0302,C0415,R1705,R0902,R0903,R0913<|MERGE_RESOLUTION|>--- conflicted
+++ resolved
@@ -5648,10 +5648,6 @@
 def km_image_editor_tool_uv_select(params, *, fallback):
     return (_fallback_id("Image Editor Tool: Uv, Tweak", fallback),
         {"space_type": 'IMAGE_EDITOR', "region_type": 'WINDOW'},
-<<<<<<< HEAD
-        {"items": [*([] if fallback else _template_items_tool_select(params, "uv.select", "uv.cursor_set", extend="extend")),
-            *([] if (not params.use_fallback_tool_rmb) else _template_uv_select(type=params.select_mouse, value=params.select_mouse_value, legacy=params.legacy)),]},)
-=======
         {"items": [
             *([] if (fallback and (params.select_mouse == 'RIGHTMOUSE')) else _template_items_tool_select(
                 params, "uv.select", "uv.cursor_set", extend="extend")),
@@ -5659,7 +5655,6 @@
                 type=params.select_mouse, value=params.select_mouse_value, legacy=params.legacy)),
         ]},
     )
->>>>>>> cea588b9
 
 
 def km_image_editor_tool_uv_select_box(params, *, fallback):
@@ -5742,10 +5737,6 @@
 def km_node_editor_tool_select(params, *, fallback):
     return (_fallback_id("Node Tool: Tweak", fallback),
         {"space_type": 'NODE_EDITOR', "region_type": 'WINDOW'},
-<<<<<<< HEAD
-        {"items": [*([] if fallback else [("node.select", {"type": params.select_mouse, "value": 'PRESS'},
-                 {"properties": [("deselect_all", not params.legacy)]}),]),]},)
-=======
         {"items": [
             *([] if (fallback and (params.select_mouse == 'RIGHTMOUSE')) else [
                 ("node.select", {"type": params.select_mouse, "value": 'PRESS'},
@@ -5753,7 +5744,6 @@
             ]),
         ]},
     )
->>>>>>> cea588b9
 
 
 def km_node_editor_tool_select_box(params, *, fallback):
@@ -5818,10 +5808,6 @@
 def km_3d_view_tool_select(params, *, fallback):
     return (_fallback_id("3D View Tool: Tweak", fallback),
         {"space_type": 'VIEW_3D', "region_type": 'WINDOW'},
-<<<<<<< HEAD
-        {"items": [*([] if fallback else _template_items_tool_select(params, "view3d.select", "view3d.cursor3d", extend="toggle")),
-            *([] if (not params.use_fallback_tool_rmb) else _template_view3d_select(type=params.select_mouse, value=params.select_mouse_value, legacy=params.legacy)),]},)
-=======
         {"items": [
             *([] if (fallback and (params.select_mouse == 'RIGHTMOUSE')) else _template_items_tool_select(
                 params, "view3d.select", "view3d.cursor3d", extend="toggle")),
@@ -5829,7 +5815,6 @@
                 type=params.select_mouse, value=params.select_mouse_value, legacy=params.legacy)),
         ]},
     )
->>>>>>> cea588b9
 
 
 def km_3d_view_tool_select_box(params, *, fallback):
@@ -6474,10 +6459,6 @@
 def km_3d_view_tool_edit_gpencil_select(params, *, fallback):
     return (_fallback_id("3D View Tool: Edit Gpencil, Tweak", fallback),
         {"space_type": 'VIEW_3D', "region_type": 'WINDOW'},
-<<<<<<< HEAD
-        {"items": [*([] if fallback else _template_items_tool_select(params, "gpencil.select", "view3d.cursor3d", extend="toggle")),
-            *([] if (not params.use_fallback_tool_rmb) else _template_view3d_gpencil_select(type=params.select_mouse, value=params.select_mouse_value, legacy=params.legacy)),]},)
-=======
         {"items": [
             *([] if (fallback and (params.select_mouse == 'RIGHTMOUSE')) else _template_items_tool_select(
                 params, "gpencil.select", "view3d.cursor3d", extend="toggle")),
@@ -6485,7 +6466,6 @@
                 type=params.select_mouse, value=params.select_mouse_value, legacy=params.legacy)),
         ]},
     )
->>>>>>> cea588b9
 
 
 def km_3d_view_tool_edit_gpencil_select_box(params, *, fallback):

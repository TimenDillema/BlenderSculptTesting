--- conflicted
+++ resolved
@@ -169,7 +169,6 @@
         row.prop(rl, "pass_refraction")
         row.prop(rl, "pass_refraction_exclude", text="", icon='X')
 
-<<<<<<< HEAD
         if rl.freestyle:
             layout.separator()
 
@@ -198,8 +197,6 @@
                     props.active = (i < len(freestyle.modules) - 1)
 
 
-=======
->>>>>>> ada9ca96
 class RENDER_PT_shading(RenderButtonsPanel):
     bl_label = "Shading"
     COMPAT_ENGINES = {'BLENDER_RENDER'}

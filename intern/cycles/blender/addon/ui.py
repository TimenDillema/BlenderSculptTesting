#
# Copyright 2011-2013 Blender Foundation
#
# Licensed under the Apache License, Version 2.0 (the "License");
# you may not use this file except in compliance with the License.
# You may obtain a copy of the License at
#
# http://www.apache.org/licenses/LICENSE-2.0
#
# Unless required by applicable law or agreed to in writing, software
# distributed under the License is distributed on an "AS IS" BASIS,
# WITHOUT WARRANTIES OR CONDITIONS OF ANY KIND, either express or implied.
# See the License for the specific language governing permissions and
# limitations under the License.
#

# <pep8 compliant>

import bpy
<<<<<<< HEAD
from bpy_extras.node_utils import find_node_input
from bl_operators.presets import PresetMenu
=======
import _cycles
>>>>>>> d3dd3739

from bpy.types import (
    Panel,
    Menu,
    Operator,
)


class CYCLES_PT_sampling_presets(PresetMenu):
    bl_label = "Sampling Presets"
    preset_subdir = "cycles/sampling"
    preset_operator = "script.execute_preset"
    preset_add_operator = "render.cycles_sampling_preset_add"
    COMPAT_ENGINES = {'CYCLES'}


class CYCLES_PT_integrator_presets(PresetMenu):
    bl_label = "Integrator Presets"
    preset_subdir = "cycles/integrator"
    preset_operator = "script.execute_preset"
    preset_add_operator = "render.cycles_integrator_preset_add"
    COMPAT_ENGINES = {'CYCLES'}


class CyclesButtonsPanel:
    bl_space_type = "PROPERTIES"
    bl_region_type = "WINDOW"
    bl_context = "render"
    COMPAT_ENGINES = {'CYCLES'}

    @classmethod
    def poll(cls, context):
        return context.engine in cls.COMPAT_ENGINES


def get_device_type(context):
    return context.user_preferences.addons[__package__].preferences.compute_device_type


def use_cpu(context):
    cscene = context.scene.cycles

    return (get_device_type(context) == 'NONE' or cscene.device == 'CPU')


def use_opencl(context):
    cscene = context.scene.cycles

    return (get_device_type(context) == 'OPENCL' and cscene.device == 'GPU')


def use_cuda(context):
    cscene = context.scene.cycles

    return (get_device_type(context) == 'CUDA' and cscene.device == 'GPU')


def use_branched_path(context):
    cscene = context.scene.cycles

    return (cscene.progressive == 'BRANCHED_PATH')


def use_sample_all_lights(context):
    cscene = context.scene.cycles

    return cscene.sample_all_lights_direct or cscene.sample_all_lights_indirect


def show_device_active(context):
    cscene = context.scene.cycles
    if cscene.device != 'GPU':
        return True
    return context.user_preferences.addons[__package__].preferences.has_active_device()


def draw_samples_info(layout, context):
    cscene = context.scene.cycles
    integrator = cscene.progressive

    # Calculate sample values
    if integrator == 'PATH':
        aa = cscene.samples
        if cscene.use_square_samples:
            aa = aa * aa
    else:
        aa = cscene.aa_samples
        d = cscene.diffuse_samples
        g = cscene.glossy_samples
        t = cscene.transmission_samples
        ao = cscene.ao_samples
        ml = cscene.mesh_light_samples
        sss = cscene.subsurface_samples
        vol = cscene.volume_samples

        if cscene.use_square_samples:
            aa = aa * aa
            d = d * d
            g = g * g
            t = t * t
            ao = ao * ao
            ml = ml * ml
            sss = sss * sss
            vol = vol * vol

    # Draw interface
    # Do not draw for progressive, when Square Samples are disabled
    if use_branched_path(context) or (cscene.use_square_samples and integrator == 'PATH'):
        col = layout.column(align=True)
        col.scale_y = 0.6
        col.label(text="Total Samples:")
        col.separator()
        if integrator == 'PATH':
            col.label(text="%s AA" % aa)
        else:
            col.label(text="%s AA, %s Diffuse, %s Glossy, %s Transmission" %
                      (aa, d * aa, g * aa, t * aa))
            col.separator()
            col.label(text="%s AO, %s Mesh Light, %s Subsurface, %s Volume" %
                      (ao * aa, ml * aa, sss * aa, vol * aa))


class CYCLES_RENDER_PT_sampling(CyclesButtonsPanel, Panel):
    bl_label = "Sampling"

    def draw_header_preset(self, context):
        CYCLES_PT_sampling_presets.draw_panel_header(self.layout)

    def draw(self, context):
        layout = self.layout

        scene = context.scene
        cscene = scene.cycles

        layout.use_property_split = True
        layout.use_property_decorate = False

        layout.prop(cscene, "progressive")

        if cscene.progressive == 'PATH' or use_branched_path(context) is False:
            col = layout.column(align=True)
            col.prop(cscene, "samples", text="Render")
            col.prop(cscene, "preview_samples", text="Viewport")

            draw_samples_info(layout, context)
        else:
            col = layout.column(align=True)
            col.prop(cscene, "aa_samples", text="Render")
            col.prop(cscene, "preview_aa_samples", text="Viewport")


class CYCLES_RENDER_PT_sampling_sub_samples(CyclesButtonsPanel, Panel):
    bl_label = "Sub Samples"
    bl_parent_id = "CYCLES_RENDER_PT_sampling"

    @classmethod
    def poll(self, context):
        scene = context.scene
        cscene = scene.cycles
        return cscene.progressive != 'PATH' and use_branched_path(context)

    def draw(self, context):
        layout = self.layout
        layout.use_property_split = True
        layout.use_property_decorate = False

        scene = context.scene
        cscene = scene.cycles

        col = layout.column(align=True)
        col.prop(cscene, "diffuse_samples", text="Diffuse")
        col.prop(cscene, "glossy_samples", text="Glossy")
        col.prop(cscene, "transmission_samples", text="Transmission")
        col.prop(cscene, "ao_samples", text="AO")

        sub = col.row(align=True)
        sub.active = use_sample_all_lights(context)
        sub.prop(cscene, "mesh_light_samples", text="Mesh Light")
        col.prop(cscene, "subsurface_samples", text="Subsurface")
        col.prop(cscene, "volume_samples", text="Volume")

        draw_samples_info(layout, context)


class CYCLES_RENDER_PT_sampling_advanced(CyclesButtonsPanel, Panel):
    bl_label = "Advanced"
    bl_parent_id = "CYCLES_RENDER_PT_sampling"
    bl_options = {'DEFAULT_CLOSED'}

    def draw(self, context):
        layout = self.layout
        layout.use_property_split = True
        layout.use_property_decorate = False

        scene = context.scene
        cscene = scene.cycles

        row = layout.row(align=True)
        row.prop(cscene, "seed")
        row.prop(cscene, "use_animated_seed", text="", icon='TIME')

        layout.prop(cscene, "sampling_pattern", text="Pattern")

        layout.prop(cscene, "use_square_samples")

        layout.separator()

        col = layout.column(align=True)
        col.prop(cscene, "light_sampling_threshold", text="Light Threshold")

        if cscene.progressive != 'PATH' and use_branched_path(context):
            col = layout.column(align=True)
            col.prop(cscene, "sample_all_lights_direct")
            col.prop(cscene, "sample_all_lights_indirect")


class CYCLES_RENDER_PT_sampling_total(CyclesButtonsPanel, Panel):
    bl_label = "Total Samples"
    bl_parent_id = "CYCLES_RENDER_PT_sampling"

    @classmethod
    def poll(self, context):
        scene = context.scene
        cscene = scene.cycles

        if cscene.use_square_samples:
            return True

        return cscene.progressive != 'PATH' and use_branched_path(context)

    def draw(self, context):
        layout = self.layout
        cscene = context.scene.cycles
        integrator = cscene.progressive

        # Calculate sample values
        if integrator == 'PATH':
            aa = cscene.samples
            if cscene.use_square_samples:
                aa = aa * aa
        else:
            aa = cscene.aa_samples
            d = cscene.diffuse_samples
            g = cscene.glossy_samples
            t = cscene.transmission_samples
            ao = cscene.ao_samples
            ml = cscene.mesh_light_samples
            sss = cscene.subsurface_samples
            vol = cscene.volume_samples

            if cscene.use_square_samples:
                aa = aa * aa
                d = d * d
                g = g * g
                t = t * t
                ao = ao * ao
                ml = ml * ml
                sss = sss * sss
                vol = vol * vol

        col = layout.column(align=True)
        col.scale_y = 0.6
        if integrator == 'PATH':
            col.label(text="%s AA" % aa)
        else:
            col.label(text="%s AA, %s Diffuse, %s Glossy, %s Transmission" %
                      (aa, d * aa, g * aa, t * aa))
            col.separator()
            col.label(text="%s AO, %s Mesh Light, %s Subsurface, %s Volume" %
                      (ao * aa, ml * aa, sss * aa, vol * aa))


class CYCLES_RENDER_PT_subdivision(CyclesButtonsPanel, Panel):
    bl_label = "Subdivision"
    bl_options = {'DEFAULT_CLOSED'}

    @classmethod
    def poll(self, context):
        return context.scene.cycles.feature_set == 'EXPERIMENTAL'

    def draw(self, context):
        layout = self.layout
        layout.use_property_split = True
        layout.use_property_decorate = False

        scene = context.scene
        cscene = scene.cycles

        col = layout.column()
        sub = col.column(align=True)
        sub.prop(cscene, "dicing_rate", text="Dicing Rate Render")
        sub.prop(cscene, "preview_dicing_rate", text="Preview")

        col.separator()

        col.prop(cscene, "offscreen_dicing_scale", text="Offscreen Scale")
        col.prop(cscene, "max_subdivisions")

        col.prop(cscene, "dicing_camera")


class CYCLES_RENDER_PT_hair(CyclesButtonsPanel, Panel):
    bl_label = "Hair"
    bl_options = {'DEFAULT_CLOSED'}

    def draw_header(self, context):
        layout = self.layout
        scene = context.scene
        cscene = scene.cycles
        ccscene = scene.cycles_curves

        layout.prop(ccscene, "use_curves", text="")

    def draw(self, context):
        layout = self.layout
        layout.use_property_split = True
        layout.use_property_decorate = False

        scene = context.scene
        cscene = scene.cycles
        ccscene = scene.cycles_curves

        layout.active = ccscene.use_curves

        col = layout.column()
        col.prop(ccscene, "minimum_width", text="Min Pixels")
        col.prop(ccscene, "maximum_width", text="Max Extension")
        col.prop(ccscene, "shape", text="Shape")
        if not (ccscene.primitive in {'CURVE_SEGMENTS', 'LINE_SEGMENTS'} and ccscene.shape == 'RIBBONS'):
            col.prop(ccscene, "cull_backfacing", text="Cull back-faces")
        col.prop(ccscene, "primitive", text="Primitive")

        if ccscene.primitive == 'TRIANGLES' and ccscene.shape == 'THICK':
            col.prop(ccscene, "resolution", text="Resolution")
        elif ccscene.primitive == 'CURVE_SEGMENTS':
            col.prop(ccscene, "subdivisions", text="Curve subdivisions")


class CYCLES_RENDER_PT_volumes(CyclesButtonsPanel, Panel):
    bl_label = "Volumes"
    bl_options = {'DEFAULT_CLOSED'}

    def draw(self, context):
        layout = self.layout
        layout.use_property_split = True
        layout.use_property_decorate = False

        scene = context.scene
        cscene = scene.cycles
        ccscene = scene.cycles_curves

        col = layout.column()
        col.prop(cscene, "volume_step_size", text="Step Size")
        col.prop(cscene, "volume_max_steps", text="Max Steps")


class CYCLES_RENDER_PT_light_paths(CyclesButtonsPanel, Panel):
    bl_label = "Light Paths"
    bl_options = {'DEFAULT_CLOSED'}

    def draw_header_preset(self, context):
        CYCLES_PT_integrator_presets.draw_panel_header(self.layout)

    def draw(self, context):
        pass


class CYCLES_RENDER_PT_light_paths_max_bounces(CyclesButtonsPanel, Panel):
    bl_label = "Max Bounces"
    bl_parent_id = "CYCLES_RENDER_PT_light_paths"

    def draw(self, context):
        layout = self.layout
        layout.use_property_split = True
        layout.use_property_decorate = False

        scene = context.scene
        cscene = scene.cycles

        col = layout.column(align=True)
        col.prop(cscene, "max_bounces", text="Total")

        col = layout.column(align=True)
        col.prop(cscene, "diffuse_bounces", text="Diffuse")
        col.prop(cscene, "glossy_bounces", text="Glossy")
        col.prop(cscene, "transparent_max_bounces", text="Transparency")
        col.prop(cscene, "transmission_bounces", text="Transmission")
        col.prop(cscene, "volume_bounces", text="Volume")


class CYCLES_RENDER_PT_light_paths_clamping(CyclesButtonsPanel, Panel):
    bl_label = "Clamping"
    bl_parent_id = "CYCLES_RENDER_PT_light_paths"

    def draw(self, context):
        layout = self.layout
        layout.use_property_split = True
        layout.use_property_decorate = False

        scene = context.scene
        cscene = scene.cycles

        col = layout.column(align=True)
        col.prop(cscene, "sample_clamp_direct", text="Direct Light")
        col.prop(cscene, "sample_clamp_indirect", text="Indirect Light")


class CYCLES_RENDER_PT_light_paths_caustics(CyclesButtonsPanel, Panel):
    bl_label = "Caustics"
    bl_parent_id = "CYCLES_RENDER_PT_light_paths"

    def draw(self, context):
        layout = self.layout
        layout.use_property_split = True
        layout.use_property_decorate = False

        scene = context.scene
        cscene = scene.cycles

        col = layout.column()
        col.prop(cscene, "blur_glossy")
        col.prop(cscene, "caustics_reflective")
        col.prop(cscene, "caustics_refractive")


class CYCLES_RENDER_PT_motion_blur(CyclesButtonsPanel, Panel):
    bl_label = "Motion Blur"
    bl_options = {'DEFAULT_CLOSED'}

    def draw_header(self, context):
        rd = context.scene.render

        self.layout.prop(rd, "use_motion_blur", text="")

    def draw(self, context):
        layout = self.layout
        layout.use_property_split = True
        layout.use_property_decorate = False

        scene = context.scene
        cscene = scene.cycles
        rd = scene.render
        layout.active = rd.use_motion_blur

        col = layout.column()
        col.prop(cscene, "motion_blur_position", text="Position")
        col.prop(rd, "motion_blur_shutter")
        col.separator()
        col.prop(cscene, "rolling_shutter_type", text="Rolling Shutter")
        sub = col.column()
        sub.active = cscene.rolling_shutter_type != 'NONE'
        sub.prop(cscene, "rolling_shutter_duration")


class CYCLES_RENDER_PT_motion_blur_curve(CyclesButtonsPanel, Panel):
    bl_label = "Shutter Curve"
    bl_parent_id = "CYCLES_RENDER_PT_motion_blur"
    bl_options = {'DEFAULT_CLOSED'}

    def draw(self, context):
        layout = self.layout
        layout.use_property_split = True
        layout.use_property_decorate = False

        scene = context.scene
        cscene = scene.cycles
        rd = scene.render
        layout.active = rd.use_motion_blur

        col = layout.column()

        col.template_curve_mapping(rd, "motion_blur_shutter_curve")

        col = layout.column(align=True)
        row = col.row(align=True)
        row.operator("render.shutter_curve_preset", icon='SMOOTHCURVE', text="").shape = 'SMOOTH'
        row.operator("render.shutter_curve_preset", icon='SPHERECURVE', text="").shape = 'ROUND'
        row.operator("render.shutter_curve_preset", icon='ROOTCURVE', text="").shape = 'ROOT'
        row.operator("render.shutter_curve_preset", icon='SHARPCURVE', text="").shape = 'SHARP'
        row.operator("render.shutter_curve_preset", icon='LINCURVE', text="").shape = 'LINE'
        row.operator("render.shutter_curve_preset", icon='NOCURVE', text="").shape = 'MAX'


class CYCLES_RENDER_PT_film(CyclesButtonsPanel, Panel):
    bl_label = "Film"
    bl_options = {'DEFAULT_CLOSED'}

    def draw(self, context):
        layout = self.layout
        layout.use_property_split = True
        layout.use_property_decorate = False
        scene = context.scene
        cscene = scene.cycles

        col = layout.column()
        col.prop(cscene, "film_exposure")


class CYCLES_RENDER_PT_film_transparency(CyclesButtonsPanel, Panel):
    bl_label = "Transparency"
    bl_parent_id = "CYCLES_RENDER_PT_film"

    def draw_header(self, context):
        layout = self.layout
        rd = context.scene.render

        scene = context.scene
        cscene = scene.cycles

        layout.prop(cscene, "film_transparent", text="")

    def draw(self, context):
        layout = self.layout
        layout.use_property_split = True
        layout.use_property_decorate = False
        scene = context.scene
        cscene = scene.cycles

        layout.active = cscene.film_transparent

        col = layout.column()
        col.prop(cscene, "film_transparent_glass", text="Transparent Glass")

        sub = col.column()
        sub.active = cscene.film_transparent and cscene.film_transparent_glass
        sub.prop(cscene, "film_transparent_roughness", text="Roughness Threshold")


class CYCLES_RENDER_PT_film_pixel_filter(CyclesButtonsPanel, Panel):
    bl_label = "Pixel Filter"
    bl_parent_id = "CYCLES_RENDER_PT_film"

    def draw(self, context):
        layout = self.layout
        layout.use_property_split = True
        layout.use_property_decorate = False
        scene = context.scene
        cscene = scene.cycles

        col = layout.column()
        col.prop(cscene, "pixel_filter_type", text="Type")
        if cscene.pixel_filter_type != 'BOX':
            col.prop(cscene, "filter_width", text="Width")


class CYCLES_RENDER_PT_performance(CyclesButtonsPanel, Panel):
    bl_label = "Performance"
    bl_options = {'DEFAULT_CLOSED'}

    def draw(self, context):
        pass


class CYCLES_RENDER_PT_performance_threads(CyclesButtonsPanel, Panel):
    bl_label = "Threads"
    bl_parent_id = "CYCLES_RENDER_PT_performance"

    def draw(self, context):
        layout = self.layout
        layout.use_property_split = True
        layout.use_property_decorate = False

        scene = context.scene
        rd = scene.render
        cscene = scene.cycles

        col = layout.column()

        col.prop(rd, "threads_mode")
        sub = col.column(align=True)
        sub.enabled = rd.threads_mode == 'FIXED'
        sub.prop(rd, "threads")


class CYCLES_RENDER_PT_performance_tiles(CyclesButtonsPanel, Panel):
    bl_label = "Tiles"
    bl_parent_id = "CYCLES_RENDER_PT_performance"

    def draw(self, context):
        layout = self.layout
        layout.use_property_split = True
        layout.use_property_decorate = False

        scene = context.scene
        rd = scene.render
        cscene = scene.cycles

        col = layout.column()

        sub = col.column(align=True)
        sub.prop(rd, "tile_x", text="Tiles X")
        sub.prop(rd, "tile_y", text="Y")
        col.prop(cscene, "tile_order", text="Order")

        sub = col.column()
        sub.active = not rd.use_save_buffers
        for view_layer in scene.view_layers:
            if view_layer.cycles.use_denoising:
                sub.active = False
        sub.prop(cscene, "use_progressive_refine")


class CYCLES_RENDER_PT_performance_acceleration_structure(CyclesButtonsPanel, Panel):
    bl_label = "Acceleration Structure"
    bl_parent_id = "CYCLES_RENDER_PT_performance"

    def draw(self, context):
        layout = self.layout
        layout.use_property_split = True
        layout.use_property_decorate = False

        scene = context.scene
        rd = scene.render
        cscene = scene.cycles

        col = layout.column()

<<<<<<< HEAD
        col.prop(cscene, "debug_use_spatial_splits")
        col.prop(cscene, "debug_use_hair_bvh")
        sub = col.column()
        sub.active = not cscene.debug_use_spatial_splits
        sub.prop(cscene, "debug_bvh_time_steps")


class CYCLES_RENDER_PT_performance_final_render(CyclesButtonsPanel, Panel):
    bl_label = "Final Render"
    bl_parent_id = "CYCLES_RENDER_PT_performance"

    def draw(self, context):
        layout = self.layout
        layout.use_property_split = True
        layout.use_property_decorate = False

        scene = context.scene
        rd = scene.render
        cscene = scene.cycles
=======
        col.label(text="Acceleration structure:")
        if _cycles.with_embree:
            row = col.row()
            row.active = use_cpu(context)
            row.prop(cscene, "use_bvh_embree")
        row = col.row()
        col.prop(cscene, "debug_use_spatial_splits")
        row = col.row()
        row.active = not cscene.use_bvh_embree or not _cycles.with_embree
        row.prop(cscene, "debug_use_hair_bvh")

        row = col.row()
        row.active = not cscene.debug_use_spatial_splits and not cscene.use_bvh_embree
        row.prop(cscene, "debug_bvh_time_steps")
>>>>>>> d3dd3739

        col = layout.column()

        col.prop(rd, "use_save_buffers")
        col.prop(rd, "use_persistent_data", text="Persistent Images")


class CYCLES_RENDER_PT_performance_viewport(CyclesButtonsPanel, Panel):
    bl_label = "Viewport"
    bl_parent_id = "CYCLES_RENDER_PT_performance"

    def draw(self, context):
        layout = self.layout
        layout.use_property_split = True
        layout.use_property_decorate = False

        scene = context.scene
        rd = scene.render
        cscene = scene.cycles

        col = layout.column()
        col.prop(rd, "preview_pixel_size", text="Pixel Size")
        col.prop(cscene, "preview_start_resolution", text="Start Pixels")


class CYCLES_RENDER_PT_filter(CyclesButtonsPanel, Panel):
    bl_label = "Filter"
    bl_options = {'DEFAULT_CLOSED'}
    bl_context = "view_layer"

    def draw(self, context):
        layout = self.layout
        layout.use_property_split = True
        layout.use_property_decorate = False

        with_freestyle = bpy.app.build_options.freestyle

        scene = context.scene
        rd = scene.render
        view_layer = context.view_layer

        flow = layout.grid_flow(row_major=True, columns=0, even_columns=True, even_rows=False, align=False)

        col = flow.column()
        col.prop(view_layer, "use_sky", text="Environment")
        col = flow.column()
        col.prop(view_layer, "use_ao", text="Ambient Occlusion")
        col = flow.column()
        col.prop(view_layer, "use_solid", text="Surfaces")
        col = flow.column()
        col.prop(view_layer, "use_strand", text="Hair")
        if with_freestyle:
            col = flow.column()
            col.prop(view_layer, "use_freestyle", text="Freestyle")
            col.active = rd.use_freestyle


class CYCLES_RENDER_PT_passes(CyclesButtonsPanel, Panel):
    bl_label = "Passes"
    bl_context = "view_layer"
    bl_options = {'DEFAULT_CLOSED'}

    def draw(self, context):
<<<<<<< HEAD
        pass


class CYCLES_RENDER_PT_passes_data(CyclesButtonsPanel, Panel):
    bl_label = "Data"
    bl_context = "view_layer"
    bl_parent_id = "CYCLES_RENDER_PT_passes"

    def draw(self, context):
=======
>>>>>>> d3dd3739
        layout = self.layout
        layout.use_property_split = True
        layout.use_property_decorate = False

        scene = context.scene
        rd = scene.render
        view_layer = context.view_layer
        cycles_view_layer = view_layer.cycles

        flow = layout.grid_flow(row_major=True, columns=0, even_columns=True, even_rows=False, align=False)
        col = flow.column()
        col.prop(view_layer, "use_pass_combined")
        col = flow.column()
        col.prop(view_layer, "use_pass_z")
        col = flow.column()
        col.prop(view_layer, "use_pass_mist")
        col = flow.column()
        col.prop(view_layer, "use_pass_normal")
        col = flow.column()
        col.prop(view_layer, "use_pass_vector")
        col.active = not rd.use_motion_blur
        col = flow.column()
        col.prop(view_layer, "use_pass_uv")
        col = flow.column()
        col.prop(view_layer, "use_pass_object_index")
        col = flow.column()
        col.prop(view_layer, "use_pass_material_index")

        layout.separator()

        flow = layout.grid_flow(row_major=True, columns=0, even_columns=True, even_rows=False, align=False)
        col = flow.column()
        col.prop(cycles_view_layer, "denoising_store_passes", text="Denoising Data")
        col = flow.column()
        col.prop(cycles_view_layer, "pass_debug_render_time", text="Render Time")

        layout.separator()

        layout.prop(view_layer, "pass_alpha_threshold")


class CYCLES_RENDER_PT_passes_light(CyclesButtonsPanel, Panel):
    bl_label = "Light"
    bl_context = "view_layer"
    bl_parent_id = "CYCLES_RENDER_PT_passes"

    def draw(self, context):
        layout = self.layout
        layout.use_property_split = True
        layout.use_property_decorate = False

        scene = context.scene
        view_layer = context.view_layer
        cycles_view_layer = view_layer.cycles

        split = layout.split(factor=0.35)
        split.use_property_split = False
        split.label(text="Diffuse")
        row = split.row(align=True)
        row.prop(view_layer, "use_pass_diffuse_direct", text="Direct", toggle=True)
        row.prop(view_layer, "use_pass_diffuse_indirect", text="Indirect", toggle=True)
        row.prop(view_layer, "use_pass_diffuse_color", text="Color", toggle=True)

        split = layout.split(factor=0.35)
        split.use_property_split = False
        split.label(text="Glossy")
        row = split.row(align=True)
        row.prop(view_layer, "use_pass_glossy_direct", text="Direct", toggle=True)
        row.prop(view_layer, "use_pass_glossy_indirect", text="Indirect", toggle=True)
        row.prop(view_layer, "use_pass_glossy_color", text="Color", toggle=True)

        split = layout.split(factor=0.35)
        split.use_property_split = False
        split.label(text="Transmission")
        row = split.row(align=True)
        row.prop(view_layer, "use_pass_transmission_direct", text="Direct", toggle=True)
        row.prop(view_layer, "use_pass_transmission_indirect", text="Indirect", toggle=True)
        row.prop(view_layer, "use_pass_transmission_color", text="Color", toggle=True)

        split = layout.split(factor=0.35)
        split.use_property_split = False
        split.label(text="Subsurface")
        row = split.row(align=True)
        row.prop(view_layer, "use_pass_subsurface_direct", text="Direct", toggle=True)
        row.prop(view_layer, "use_pass_subsurface_indirect", text="Indirect", toggle=True)
        row.prop(view_layer, "use_pass_subsurface_color", text="Color", toggle=True)

        split = layout.split(factor=0.35)
        split.use_property_split = False
        split.label(text="Volume")
        row = split.row(align=True)
        row.prop(cycles_view_layer, "use_pass_volume_direct", text="Direct", toggle=True)
        row.prop(cycles_view_layer, "use_pass_volume_indirect", text="Indirect", toggle=True)

        col = layout.column(align=True)
        col.prop(view_layer, "use_pass_emit", text="Emission")
        col.prop(view_layer, "use_pass_environment")
        col.prop(view_layer, "use_pass_shadow")
        col.prop(view_layer, "use_pass_ambient_occlusion", text="Ambient Occlusion")


class CYCLES_RENDER_PT_passes_crypto(CyclesButtonsPanel, Panel):
    bl_label = "Cryptomatte"
    bl_context = "view_layer"
    bl_parent_id = "CYCLES_RENDER_PT_passes"

    def draw(self, context):
        import _cycles

        layout = self.layout
        layout.use_property_split = True
        layout.use_property_decorate = False

        cycles_view_layer = context.view_layer.cycles

        row = layout.row(align=True)
        row.use_property_split = False
        row.prop(cycles_view_layer, "use_pass_crypto_object", text="Object", toggle=True)
        row.prop(cycles_view_layer, "use_pass_crypto_material", text="Material", toggle=True)
        row.prop(cycles_view_layer, "use_pass_crypto_asset", text="Asset", toggle=True)

        layout.prop(cycles_view_layer, "pass_crypto_depth", text="Levels")

        row = layout.row(align=True)
        row.active = use_cpu(context)
        row.prop(cycles_view_layer, "pass_crypto_accurate", text="Accurate Mode")


class CYCLES_RENDER_PT_passes_debug(CyclesButtonsPanel, Panel):
    bl_label = "Debug"
    bl_context = "view_layer"
    bl_parent_id = "CYCLES_RENDER_PT_passes"

    @classmethod
    def poll(cls, context):
        import _cycles
        return _cycles.with_cycles_debug

    def draw(self, context):
        layout = self.layout
        layout.use_property_split = True
        layout.use_property_decorate = False

        cycles_view_layer = context.view_layer.cycles

        layout.prop(cycles_view_layer, "pass_debug_bvh_traversed_nodes")
        layout.prop(cycles_view_layer, "pass_debug_bvh_traversed_instances")
        layout.prop(cycles_view_layer, "pass_debug_bvh_intersections")
        layout.prop(cycles_view_layer, "pass_debug_ray_bounces")


class CYCLES_RENDER_PT_denoising(CyclesButtonsPanel, Panel):
    bl_label = "Denoising"
    bl_context = "view_layer"
    bl_options = {'DEFAULT_CLOSED'}

    def draw_header(self, context):
        scene = context.scene
        view_layer = context.view_layer
        cycles_view_layer = view_layer.cycles
        cscene = scene.cycles
        layout = self.layout

        layout.prop(cycles_view_layer, "use_denoising", text="")

    def draw(self, context):
        layout = self.layout
        layout.use_property_split = True
        layout.use_property_decorate = False

        scene = context.scene
        cscene = scene.cycles
        view_layer = context.view_layer
        cycles_view_layer = view_layer.cycles

        split = layout.split()
        split.active = cycles_view_layer.use_denoising

        layout = layout.column(align=True)
        layout.prop(cycles_view_layer, "denoising_feature_strength", slider=True, text="Feature Strength")
        layout.prop(cycles_view_layer, "denoising_relative_pca")

        layout.separator()

        split = layout.split(factor=0.5)
        split.active = cycles_view_layer.use_denoising or cycles_view_layer.denoising_store_passes

        col = split.column()
        col.alignment = 'RIGHT'
        col.label(text="Diffuse")

        row = split.row(align=True)
        row.use_property_split = False
        row.prop(cycles_view_layer, "denoising_diffuse_direct", text="Direct", toggle=True)
        row.prop(cycles_view_layer, "denoising_diffuse_indirect", text="Indirect", toggle=True)

        split = layout.split(factor=0.5)
        split.active = cycles_view_layer.use_denoising or cycles_view_layer.denoising_store_passes

        col = split.column()
        col.alignment = 'RIGHT'
        col.label(text="Glossy")

        row = split.row(align=True)
        row.use_property_split = False
        row.prop(cycles_view_layer, "denoising_glossy_direct", text="Direct", toggle=True)
        row.prop(cycles_view_layer, "denoising_glossy_indirect", text="Indirect", toggle=True)

        split = layout.split(factor=0.5)
        split.active = cycles_view_layer.use_denoising or cycles_view_layer.denoising_store_passes

        col = split.column()
        col.alignment = 'RIGHT'
        col.label(text="Transmission")

        row = split.row(align=True)
        row.use_property_split = False
        row.prop(cycles_view_layer, "denoising_transmission_direct", text="Direct", toggle=True)
        row.prop(cycles_view_layer, "denoising_transmission_indirect", text="Indirect", toggle=True)

        split = layout.split(factor=0.5)
        split.active = cycles_view_layer.use_denoising or cycles_view_layer.denoising_store_passes

        col = split.column()
        col.alignment = 'RIGHT'
        col.label(text="Subsurface")

        row = split.row(align=True)
        row.use_property_split = False
        row.prop(cycles_view_layer, "denoising_subsurface_direct", text="Direct", toggle=True)
        row.prop(cycles_view_layer, "denoising_subsurface_indirect", text="Indirect", toggle=True)


class CYCLES_PT_post_processing(CyclesButtonsPanel, Panel):
    bl_label = "Post Processing"
    bl_options = {'DEFAULT_CLOSED'}
    bl_context = "output"

    def draw(self, context):
        layout = self.layout
        layout.use_property_split = True
        layout.use_property_decorate = False

        rd = context.scene.render

        col = layout.column(align=True)
        col.prop(rd, "use_compositing")
        col.prop(rd, "use_sequencer")

        layout.prop(rd, "dither_intensity", text="Dither", slider=True)


class CYCLES_CAMERA_PT_dof(CyclesButtonsPanel, Panel):
    bl_label = "Depth of Field"
    bl_context = "data"

    @classmethod
    def poll(cls, context):
        return context.camera and CyclesButtonsPanel.poll(context)

    def draw(self, context):
        layout = self.layout
        layout.use_property_split = True

        cam = context.camera
        ccam = cam.cycles
        dof_options = cam.gpu_dof

        split = layout.split()

        col = split.column()
        col.prop(cam, "dof_object", text="Focus Object")

        sub = col.row()
        sub.active = cam.dof_object is None
        sub.prop(cam, "dof_distance", text="Distance")


class CYCLES_CAMERA_PT_dof_aperture(CyclesButtonsPanel, Panel):
    bl_label = "Aperture"
    bl_parent_id = "CYCLES_CAMERA_PT_dof"

    @classmethod
    def poll(cls, context):
        return context.camera and CyclesButtonsPanel.poll(context)

    def draw(self, context):
        layout = self.layout
        layout.use_property_split = True
        flow = layout.grid_flow(row_major=True, columns=0, even_columns=True, even_rows=False, align=False)

        cam = context.camera
        ccam = cam.cycles
        dof_options = cam.gpu_dof

        col = flow.column()
        col.prop(ccam, "aperture_type")
        if ccam.aperture_type == 'RADIUS':
            col.prop(ccam, "aperture_size", text="Size")
        elif ccam.aperture_type == 'FSTOP':
            col.prop(ccam, "aperture_fstop", text="Number")
        col.separator()

        col = flow.column()
        col.prop(ccam, "aperture_blades", text="Blades")
        col.prop(ccam, "aperture_rotation", text="Rotation")
        col.prop(ccam, "aperture_ratio", text="Ratio")


class CYCLES_CAMERA_PT_dof_viewport(CyclesButtonsPanel, Panel):
    bl_label = "Viewport"
    bl_parent_id = "CYCLES_CAMERA_PT_dof"

    @classmethod
    def poll(cls, context):
        return context.camera and CyclesButtonsPanel.poll(context)

    def draw(self, context):
        layout = self.layout
        layout.use_property_split = True
        flow = layout.grid_flow(row_major=True, columns=0, even_columns=True, even_rows=False, align=False)

        cam = context.camera
        dof_options = cam.gpu_dof

        sub = flow.column(align=True)
        sub.prop(dof_options, "fstop")
        sub.prop(dof_options, "blades")


class CYCLES_PT_context_material(CyclesButtonsPanel, Panel):
    bl_label = ""
    bl_context = "material"
    bl_options = {'HIDE_HEADER'}

    @classmethod
    def poll(cls, context):
        if context.active_object and context.active_object.type == 'GPENCIL':
            return False
        else:
            return (context.material or context.object) and CyclesButtonsPanel.poll(context)

    def draw(self, context):
        layout = self.layout

        mat = context.material
        ob = context.object
        slot = context.material_slot
        space = context.space_data

        if ob:
            is_sortable = len(ob.material_slots) > 1
            rows = 1
            if (is_sortable):
                rows = 4

            row = layout.row()

            row.template_list("MATERIAL_UL_matslots", "", ob, "material_slots", ob, "active_material_index", rows=rows)

            col = row.column(align=True)
            col.operator("object.material_slot_add", icon='ADD', text="")
            col.operator("object.material_slot_remove", icon='REMOVE', text="")

            col.menu("MATERIAL_MT_specials", icon='DOWNARROW_HLT', text="")

            if is_sortable:
                col.separator()

                col.operator("object.material_slot_move", icon='TRIA_UP', text="").direction = 'UP'
                col.operator("object.material_slot_move", icon='TRIA_DOWN', text="").direction = 'DOWN'

            if ob.mode == 'EDIT':
                row = layout.row(align=True)
                row.operator("object.material_slot_assign", text="Assign")
                row.operator("object.material_slot_select", text="Select")
                row.operator("object.material_slot_deselect", text="Deselect")

        split = layout.split(factor=0.65)

        if ob:
            split.template_ID(ob, "active_material", new="material.new")
            row = split.row()

            if slot:
                row.prop(slot, "link", text="")
            else:
                row.label()
        elif mat:
            split.template_ID(space, "pin_id")
            split.separator()


class CYCLES_OBJECT_PT_motion_blur(CyclesButtonsPanel, Panel):
    bl_label = "Motion Blur"
    bl_context = "object"
    bl_options = {'DEFAULT_CLOSED'}

    @classmethod
    def poll(cls, context):
        ob = context.object
        if CyclesButtonsPanel.poll(context) and ob:
            if ob.type in {'MESH', 'CURVE', 'CURVE', 'SURFACE', 'FONT', 'META', 'CAMERA'}:
                return True
            if ob.dupli_type == 'COLLECTION' and ob.dupli_group:
                return True
            # TODO(sergey): More duplicator types here?
        return False

    def draw_header(self, context):
        layout = self.layout

        rd = context.scene.render
        # scene = context.scene

        layout.active = rd.use_motion_blur

        ob = context.object
        cob = ob.cycles

        layout.prop(cob, "use_motion_blur", text="")

    def draw(self, context):
        layout = self.layout

        rd = context.scene.render
        # scene = context.scene

        ob = context.object
        cob = ob.cycles

        layout.active = (rd.use_motion_blur and cob.use_motion_blur)

        row = layout.row()
        if ob.type != 'CAMERA':
            row.prop(cob, "use_deform_motion", text="Deformation")
        row.prop(cob, "motion_steps", text="Steps")


class CYCLES_OBJECT_PT_cycles_settings(CyclesButtonsPanel, Panel):
    bl_label = "Cycles Settings"
    bl_context = "object"
    bl_options = {'DEFAULT_CLOSED'}

    @classmethod
    def poll(cls, context):
        ob = context.object
        return (CyclesButtonsPanel.poll(context) and
                ob and ((ob.type in {'MESH', 'CURVE', 'SURFACE', 'FONT', 'META', 'LIGHT'}) or
                        (ob.dupli_type == 'COLLECTION' and ob.dupli_group)))

    def draw(self, context):
        pass


class CYCLES_OBJECT_PT_cycles_settings_ray_visibility(CyclesButtonsPanel, Panel):
    bl_label = "Ray Visibility"
    bl_parent_id = "CYCLES_OBJECT_PT_cycles_settings"
    bl_context = "object"

    def draw(self, context):
        layout = self.layout
        layout.use_property_split = True
        layout.use_property_decorate = False

        scene = context.scene
        cscene = scene.cycles
        ob = context.object
        cob = ob.cycles
        visibility = ob.cycles_visibility

        flow = layout.grid_flow(row_major=True, columns=0, even_columns=True, even_rows=False, align=False)

        col = flow.column()
        col.prop(visibility, "camera")
        col = flow.column()
        col.prop(visibility, "diffuse")
        col = flow.column()
        col.prop(visibility, "glossy")
        col = flow.column()
        col.prop(visibility, "transmission")
        col = flow.column()
        col.prop(visibility, "scatter")

        if ob.type != 'LIGHT':
            col = flow.column()
            col.prop(visibility, "shadow")

        layout.separator()

        flow = layout.grid_flow(row_major=True, columns=0, even_columns=True, even_rows=False, align=False)

        col = flow.column()
        col.prop(cob, "is_shadow_catcher")
        col = flow.column()
        col.prop(cob, "is_holdout")


class CYCLES_OBJECT_PT_cycles_settings_performance(CyclesButtonsPanel, Panel):
    bl_label = "Performance"
    bl_parent_id = "CYCLES_OBJECT_PT_cycles_settings"
    bl_context = "object"


    def draw(self, context):
        layout = self.layout
        layout.use_property_split = True
        layout.use_property_decorate = False

        scene = context.scene
        cscene = scene.cycles
        ob = context.object
        cob = ob.cycles
        visibility = ob.cycles_visibility

        flow = layout.grid_flow(row_major=True, columns=0, even_columns=True, even_rows=False, align=False)

        col = flow.column()
        col.active = scene.render.use_simplify and cscene.use_camera_cull
        col.prop(cob, "use_camera_cull")

        col = flow.column()
        col.active = scene.render.use_simplify and cscene.use_distance_cull
        col.prop(cob, "use_distance_cull")


class CYCLES_OT_use_shading_nodes(Operator):
    """Enable nodes on a material, world or light"""
    bl_idname = "cycles.use_shading_nodes"
    bl_label = "Use Nodes"

    @classmethod
    def poll(cls, context):
        return (getattr(context, "material", False) or getattr(context, "world", False) or
                getattr(context, "light", False))

    def execute(self, context):
        if context.material:
            context.material.use_nodes = True
        elif context.world:
            context.world.use_nodes = True
        elif context.light:
            context.light.use_nodes = True

        return {'FINISHED'}


def panel_node_draw(layout, id_data, output_type, input_name):
    if not id_data.use_nodes:
        layout.operator("cycles.use_shading_nodes", icon='NODETREE')
        return False

    ntree = id_data.node_tree

    node = ntree.get_output_node('CYCLES')
    if node:
        input = find_node_input(node, input_name)
        if input:
            layout.template_node_view(ntree, node, input)
        else:
            layout.label(text="Incompatible output node")
    else:
        layout.label(text="No output node")

    return True


class CYCLES_LIGHT_PT_preview(CyclesButtonsPanel, Panel):
    bl_label = "Preview"
    bl_context = "data"
    bl_options = {'DEFAULT_CLOSED'}

    @classmethod
    def poll(cls, context):
        return (
            context.light and
            not (
                context.light.type == 'AREA' and
                context.light.cycles.is_portal
            ) and
            CyclesButtonsPanel.poll(context)
        )

    def draw(self, context):
        self.layout.template_preview(context.light)


class CYCLES_LIGHT_PT_light(CyclesButtonsPanel, Panel):
    bl_label = "Light"
    bl_context = "data"

    @classmethod
    def poll(cls, context):
        return context.light and CyclesButtonsPanel.poll(context)

    def draw(self, context):
        layout = self.layout

        light = context.light
        clamp = light.cycles
        # cscene = context.scene.cycles

        layout.prop(light, "type", expand=True)

        layout.use_property_split = True
        layout.use_property_decorate = False

        col = layout.column()

        if light.type in {'POINT', 'SUN', 'SPOT'}:
            col.prop(light, "shadow_soft_size", text="Size")
        elif light.type == 'AREA':
            col.prop(light, "shape", text="Shape")
            sub = col.column(align=True)

            if light.shape in {'SQUARE', 'DISK'}:
                sub.prop(light, "size")
            elif light.shape in {'RECTANGLE', 'ELLIPSE'}:
                sub.prop(light, "size", text="Size X")
                sub.prop(light, "size_y", text="Y")

        if not (light.type == 'AREA' and clamp.is_portal):
            sub = col.column()
            if use_branched_path(context):
                subsub = sub.row(align=True)
                subsub.active = use_sample_all_lights(context)
                subsub.prop(clamp, "samples")
            sub.prop(clamp, "max_bounces")

        sub = col.column(align=True)
        sub.active = not (light.type == 'AREA' and clamp.is_portal)
        sub.prop(clamp, "cast_shadow")
        sub.prop(clamp, "use_multiple_importance_sampling", text="Multiple Importance")

        if light.type == 'AREA':
            col.prop(clamp, "is_portal", text="Portal")

        if light.type == 'HEMI':
            layout.label(text="Not supported, interpreted as sun light")


class CYCLES_LIGHT_PT_nodes(CyclesButtonsPanel, Panel):
    bl_label = "Nodes"
    bl_context = "data"

    @classmethod
    def poll(cls, context):
        return context.light and not (context.light.type == 'AREA' and
                                      context.light.cycles.is_portal) and \
            CyclesButtonsPanel.poll(context)

    def draw(self, context):
        layout = self.layout

        light = context.light
        if not panel_node_draw(layout, light, 'OUTPUT_LIGHT', 'Surface'):
            layout.prop(light, "color")


class CYCLES_LIGHT_PT_spot(CyclesButtonsPanel, Panel):
    bl_label = "Spot Shape"
    bl_context = "data"

    @classmethod
    def poll(cls, context):
        light = context.light
        return (light and light.type == 'SPOT') and CyclesButtonsPanel.poll(context)

    def draw(self, context):
        layout = self.layout
        light = context.light
        layout.use_property_split = True
        layout.use_property_decorate = False

        col = layout.column()
        col.prop(light, "spot_size", text="Size")
        col.prop(light, "spot_blend", text="Blend", slider=True)
        col.prop(light, "show_cone")


class CYCLES_WORLD_PT_preview(CyclesButtonsPanel, Panel):
    bl_label = "Preview"
    bl_context = "world"
    bl_options = {'DEFAULT_CLOSED'}

    @classmethod
    def poll(cls, context):
        return context.world and CyclesButtonsPanel.poll(context)

    def draw(self, context):
        self.layout.template_preview(context.world)


class CYCLES_WORLD_PT_surface(CyclesButtonsPanel, Panel):
    bl_label = "Surface"
    bl_context = "world"

    @classmethod
    def poll(cls, context):
        return context.world and CyclesButtonsPanel.poll(context)

    def draw(self, context):
        layout = self.layout

        world = context.world

        if not panel_node_draw(layout, world, 'OUTPUT_WORLD', 'Surface'):
            layout.prop(world, "color")


class CYCLES_WORLD_PT_volume(CyclesButtonsPanel, Panel):
    bl_label = "Volume"
    bl_context = "world"
    bl_options = {'DEFAULT_CLOSED'}

    @classmethod
    def poll(cls, context):
        world = context.world
        return world and world.node_tree and CyclesButtonsPanel.poll(context)

    def draw(self, context):
        layout = self.layout

        world = context.world
        panel_node_draw(layout, world, 'OUTPUT_WORLD', 'Volume')


class CYCLES_WORLD_PT_ambient_occlusion(CyclesButtonsPanel, Panel):
    bl_label = "Ambient Occlusion"
    bl_context = "world"
    bl_options = {'DEFAULT_CLOSED'}

    @classmethod
    def poll(cls, context):
        return context.world and CyclesButtonsPanel.poll(context)

    def draw_header(self, context):
        light = context.world.light_settings
        self.layout.prop(light, "use_ambient_occlusion", text="")

    def draw(self, context):
        layout = self.layout
        layout.use_property_split = True
        layout.use_property_decorate = False

        light = context.world.light_settings
        scene = context.scene

        col = layout.column()
        sub = col.column()
        sub.active = light.use_ambient_occlusion or scene.render.use_simplify
        sub.prop(light, "ao_factor", text="Factor")
        col.prop(light, "distance", text="Distance")


class CYCLES_WORLD_PT_mist(CyclesButtonsPanel, Panel):
    bl_label = "Mist Pass"
    bl_context = "world"
    bl_options = {'DEFAULT_CLOSED'}

    @classmethod
    def poll(cls, context):
        if CyclesButtonsPanel.poll(context):
            if context.world:
                for view_layer in context.scene.view_layers:
                    if view_layer.use_pass_mist:
                        return True

        return False

    def draw(self, context):
        layout = self.layout

        world = context.world

        split = layout.split(align=True)
        split.prop(world.mist_settings, "start")
        split.prop(world.mist_settings, "depth")

        layout.prop(world.mist_settings, "falloff")


class CYCLES_WORLD_PT_ray_visibility(CyclesButtonsPanel, Panel):
    bl_label = "Ray Visibility"
    bl_context = "world"
    bl_options = {'DEFAULT_CLOSED'}

    @classmethod
    def poll(cls, context):
        return CyclesButtonsPanel.poll(context) and context.world

    def draw(self, context):
        layout = self.layout

        world = context.world
        visibility = world.cycles_visibility

        flow = layout.column_flow()

        flow.prop(visibility, "camera")
        flow.prop(visibility, "diffuse")
        flow.prop(visibility, "glossy")
        flow.prop(visibility, "transmission")
        flow.prop(visibility, "scatter")


class CYCLES_WORLD_PT_settings(CyclesButtonsPanel, Panel):
    bl_label = "Settings"
    bl_context = "world"
    bl_options = {'DEFAULT_CLOSED'}

    @classmethod
    def poll(cls, context):
        return context.world and CyclesButtonsPanel.poll(context)

    def draw(self, context):
        layout = self.layout
        layout.use_property_split = True
        layout.use_property_decorate = False

        world = context.world
        cworld = world.cycles
        # cscene = context.scene.cycles

        col = layout.column()


class CYCLES_WORLD_PT_settings_surface(CyclesButtonsPanel, Panel):
    bl_label = "Surface"
    bl_parent_id = "CYCLES_WORLD_PT_settings"
    bl_context = "world"

    @classmethod
    def poll(cls, context):
        return context.world and CyclesButtonsPanel.poll(context)

    def draw(self, context):
        layout = self.layout
        layout.use_property_split = True
        layout.use_property_decorate = False

        world = context.world
        cworld = world.cycles

        col = layout.column()
        col.prop(cworld, "sampling_method", text="Sampling")

        sub = col.column()
        sub.active = cworld.sampling_method != 'NONE'
        subsub = sub.row(align=True)
        subsub.active = cworld.sampling_method == 'MANUAL'
        subsub.prop(cworld, "sample_map_resolution")
        if use_branched_path(context):
            subsub = sub.column(align=True)
            subsub.active = use_sample_all_lights(context)
            subsub.prop(cworld, "samples")
        sub.prop(cworld, "max_bounces")


class CYCLES_WORLD_PT_settings_volume(CyclesButtonsPanel, Panel):
    bl_label = "Volume"
    bl_parent_id = "CYCLES_WORLD_PT_settings"
    bl_context = "world"

    @classmethod
    def poll(cls, context):
        return context.world and CyclesButtonsPanel.poll(context)

    def draw(self, context):
        layout = self.layout
        layout.use_property_split = True
        layout.use_property_decorate = False

        world = context.world
        cworld = world.cycles

        col = layout.column()

        sub = col.column()
        sub.active = use_cpu(context)
        sub.prop(cworld, "volume_sampling", text="Sampling")
        col.prop(cworld, "volume_interpolation", text="Interpolation")
        col.prop(cworld, "homogeneous_volume", text="Homogeneous")


class CYCLES_MATERIAL_PT_preview(CyclesButtonsPanel, Panel):
    bl_label = "Preview"
    bl_context = "material"
    bl_options = {'DEFAULT_CLOSED'}

    @classmethod
    def poll(cls, context):
        return context.material and CyclesButtonsPanel.poll(context)

    def draw(self, context):
        self.layout.template_preview(context.material)


class CYCLES_MATERIAL_PT_surface(CyclesButtonsPanel, Panel):
    bl_label = "Surface"
    bl_context = "material"

    @classmethod
    def poll(cls, context):
        return context.material and CyclesButtonsPanel.poll(context)

    def draw(self, context):
        layout = self.layout

        mat = context.material
        if not panel_node_draw(layout, mat, 'OUTPUT_MATERIAL', 'Surface'):
            layout.prop(mat, "diffuse_color")


class CYCLES_MATERIAL_PT_volume(CyclesButtonsPanel, Panel):
    bl_label = "Volume"
    bl_context = "material"
    bl_options = {'DEFAULT_CLOSED'}

    @classmethod
    def poll(cls, context):
        mat = context.material
        return mat and mat.node_tree and CyclesButtonsPanel.poll(context)

    def draw(self, context):
        layout = self.layout

        mat = context.material
        # cmat = mat.cycles

        panel_node_draw(layout, mat, 'OUTPUT_MATERIAL', 'Volume')


class CYCLES_MATERIAL_PT_displacement(CyclesButtonsPanel, Panel):
    bl_label = "Displacement"
    bl_context = "material"

    @classmethod
    def poll(cls, context):
        mat = context.material
        return mat and mat.node_tree and CyclesButtonsPanel.poll(context)

    def draw(self, context):
        layout = self.layout

        mat = context.material
        panel_node_draw(layout, mat, 'OUTPUT_MATERIAL', 'Displacement')


class CYCLES_MATERIAL_PT_settings(CyclesButtonsPanel, Panel):
    bl_label = "Settings"
    bl_context = "material"
    bl_options = {'DEFAULT_CLOSED'}

    @classmethod
    def poll(cls, context):
        return context.material and CyclesButtonsPanel.poll(context)

    def draw(self, context):
        layout = self.layout
        layout.use_property_split = True
        layout.use_property_decorate = False

        mat = context.material
        cmat = mat.cycles

        layout.prop(mat, "pass_index")


class CYCLES_MATERIAL_PT_settings_surface(CyclesButtonsPanel, Panel):
    bl_label = "Surface"
    bl_parent_id = "CYCLES_MATERIAL_PT_settings"
    bl_context = "material"

    @classmethod
    def poll(cls, context):
        return context.material and CyclesButtonsPanel.poll(context)

    def draw(self, context):
        layout = self.layout
        layout.use_property_split = True
        layout.use_property_decorate = False

        mat = context.material
        cmat = mat.cycles

        col = layout.column()
        col.prop(cmat, "sample_as_light", text="Multiple Importance")
        col.prop(cmat, "use_transparent_shadow")
        col.prop(cmat, "displacement_method", text="Displacement Method")


class CYCLES_MATERIAL_PT_settings_volume(CyclesButtonsPanel, Panel):
    bl_label = "Volume"
    bl_parent_id = "CYCLES_MATERIAL_PT_settings"
    bl_context = "material"

    @classmethod
    def poll(cls, context):
        return context.material and CyclesButtonsPanel.poll(context)

    def draw(self, context):
        layout = self.layout
        layout.use_property_split = True
        layout.use_property_decorate = False

        mat = context.material
        cmat = mat.cycles

        col = layout.column()
        sub = col.column()
        sub.active = use_cpu(context)
        sub.prop(cmat, "volume_sampling", text="Sampling")
        col.prop(cmat, "volume_interpolation", text="Interpolation")
        col.prop(cmat, "homogeneous_volume", text="Homogeneous")


class CYCLES_RENDER_PT_bake(CyclesButtonsPanel, Panel):
    bl_label = "Bake"
    bl_context = "render"
    bl_options = {'DEFAULT_CLOSED'}
    COMPAT_ENGINES = {'CYCLES'}

    def draw(self, context):
        layout = self.layout
        layout.use_property_split = True
        layout.use_property_decorate = False  # No animation.

        scene = context.scene
        cscene = scene.cycles
        cbk = scene.render.bake
        rd = scene.render

        col = layout.column()
        col.prop(rd, "use_bake_multires")
        if rd.use_bake_multires:
            col.prop(rd, "bake_type")

            col = layout.column()
            col.prop(rd, "bake_margin")
            col.prop(rd, "use_bake_clear")

            if rd.bake_type == 'DISPLACEMENT':
                col.prop(rd, "use_bake_lores_mesh")

            col.operator("object.bake_image", icon='RENDER_STILL')

        else:
            col.prop(cscene, "bake_type")

            col = layout.column()

            if cscene.bake_type == 'NORMAL':
                col.prop(cbk, "normal_space", text="Space")

                sub = col.column(align=True)
                sub.prop(cbk, "normal_r", text="Swizzle R")
                sub.prop(cbk, "normal_g", text="G")
                sub.prop(cbk, "normal_b", text="B")

            elif cscene.bake_type == 'COMBINED':
                row = col.row(align=True)
                row.use_property_split = False
                row.prop(cbk, "use_pass_direct", toggle=True)
                row.prop(cbk, "use_pass_indirect", toggle=True)

                col = col.column()
                col.active = cbk.use_pass_direct or cbk.use_pass_indirect
                col.prop(cbk, "use_pass_diffuse")
                col.prop(cbk, "use_pass_glossy")
                col.prop(cbk, "use_pass_transmission")
                col.prop(cbk, "use_pass_subsurface")
                col.prop(cbk, "use_pass_ambient_occlusion")
                col.prop(cbk, "use_pass_emit")

            elif cscene.bake_type in {'DIFFUSE', 'GLOSSY', 'TRANSMISSION', 'SUBSURFACE'}:
                row = col.row(align=True)
                row.use_property_split = False
                row.prop(cbk, "use_pass_direct", toggle=True)
                row.prop(cbk, "use_pass_indirect", toggle=True)
                row.prop(cbk, "use_pass_color", toggle=True)

            layout.separator()

            col = layout.column()
            col.prop(cbk, "margin")
            col.prop(cbk, "use_clear", text="Clear Image")

            col.separator()

            col.prop(cbk, "use_selected_to_active")
            sub = col.column()
            sub.active = cbk.use_selected_to_active
            sub.prop(cbk, "use_cage", text="Cage")
            if cbk.use_cage:
                sub.prop(cbk, "cage_extrusion", text="Extrusion")
                sub.prop_search(cbk, "cage_object", scene, "objects", text="Cage Object")
            else:
                sub.prop(cbk, "cage_extrusion", text="Ray Distance")

            layout.separator()

            layout.operator("object.bake", icon='RENDER_STILL').type = cscene.bake_type


class CYCLES_RENDER_PT_debug(CyclesButtonsPanel, Panel):
    bl_label = "Debug"
    bl_context = "render"
    bl_options = {'DEFAULT_CLOSED'}
    COMPAT_ENGINES = {'CYCLES'}

    @classmethod
    def poll(cls, context):
        return CyclesButtonsPanel.poll(context) and bpy.app.debug_value == 256

    def draw(self, context):
        layout = self.layout

        scene = context.scene
        cscene = scene.cycles

        col = layout.column()

        col.label(text="CPU Flags:")
        row = col.row(align=True)
        row.prop(cscene, "debug_use_cpu_sse2", toggle=True)
        row.prop(cscene, "debug_use_cpu_sse3", toggle=True)
        row.prop(cscene, "debug_use_cpu_sse41", toggle=True)
        row.prop(cscene, "debug_use_cpu_avx", toggle=True)
        row.prop(cscene, "debug_use_cpu_avx2", toggle=True)
        col.prop(cscene, "debug_bvh_layout")
        col.prop(cscene, "debug_use_cpu_split_kernel")

        col.separator()

        col = layout.column()
        col.label(text="CUDA Flags:")
        col.prop(cscene, "debug_use_cuda_adaptive_compile")
        col.prop(cscene, "debug_use_cuda_split_kernel")

        col.separator()

        col = layout.column()
        col.label(text="OpenCL Flags:")
        col.prop(cscene, "debug_opencl_kernel_type", text="Kernel")
        col.prop(cscene, "debug_opencl_device_type", text="Device")
        col.prop(cscene, "debug_opencl_kernel_single_program", text="Single Program")
        col.prop(cscene, "debug_use_opencl_debug", text="Debug")
        col.prop(cscene, "debug_opencl_mem_limit")

        col.separator()

        col = layout.column()
        col.prop(cscene, "debug_bvh_type")


class CYCLES_RENDER_PT_simplify(CyclesButtonsPanel, Panel):
    bl_label = "Simplify"
    bl_context = "render"
    bl_options = {'DEFAULT_CLOSED'}
    COMPAT_ENGINES = {'CYCLES'}

    def draw_header(self, context):
        rd = context.scene.render
        self.layout.prop(rd, "use_simplify", text="")

    def draw(self, context):
        pass


class CYCLES_RENDER_PT_simplify_viewport(CyclesButtonsPanel, Panel):
    bl_label = "Viewport"
    bl_context = "render"
    bl_parent_id = "CYCLES_RENDER_PT_simplify"
    COMPAT_ENGINES = {'CYCLES'}

    def draw(self, context):
        layout = self.layout
        layout.use_property_split = True
        layout.use_property_decorate = False

        scene = context.scene
        rd = scene.render
        cscene = scene.cycles

        layout.active = rd.use_simplify

        col = layout.column()
        col.prop(rd, "simplify_subdivision", text="Max Subdivision")
        col.prop(rd, "simplify_child_particles", text="Child Particles")
        col.prop(cscene, "texture_limit", text="Texture Limit")
        col.prop(cscene, "ao_bounces", text="AO Bounces")


class CYCLES_RENDER_PT_simplify_render(CyclesButtonsPanel, Panel):
    bl_label = "Render"
    bl_context = "render"
    bl_parent_id = "CYCLES_RENDER_PT_simplify"
    COMPAT_ENGINES = {'CYCLES'}

    def draw(self, context):
        layout = self.layout
        layout.use_property_split = True
        layout.use_property_decorate = False

        scene = context.scene
        rd = scene.render
        cscene = scene.cycles

        layout.active = rd.use_simplify

        col = layout.column()

        col.prop(rd, "simplify_subdivision_render", text="Max Subdivision")
        col.prop(rd, "simplify_child_particles_render", text="Child Particles")
        col.prop(cscene, "texture_limit_render", text="Texture Limit")
        col.prop(cscene, "ao_bounces_render", text="AO Bounces")


class CYCLES_RENDER_PT_simplify_culling(CyclesButtonsPanel, Panel):
    bl_label = "Culling"
    bl_context = "render"
    bl_parent_id = "CYCLES_RENDER_PT_simplify"
    bl_options = {'DEFAULT_CLOSED'}
    COMPAT_ENGINES = {'CYCLES'}

    def draw(self, context):
        layout = self.layout
        layout.use_property_split = True
        layout.use_property_decorate = False

        scene = context.scene
        rd = scene.render
        cscene = scene.cycles

        layout.active = rd.use_simplify

        col = layout.column()
        col.prop(cscene, "use_camera_cull")
        sub = col.column()
        sub.active = cscene.use_camera_cull
        sub.prop(cscene, "camera_cull_margin")

        col = layout.column()
        col.prop(cscene, "use_distance_cull")
        sub = col.column()
        sub.active = cscene.use_distance_cull
        sub.prop(cscene, "distance_cull_margin", text="Distance")


def draw_device(self, context):
    scene = context.scene
    layout = self.layout
    layout.use_property_split = True
    layout.use_property_decorate = False

    if context.engine == 'CYCLES':
        from . import engine
        cscene = scene.cycles

        col = layout.column()
        col.prop(cscene, "feature_set")

        scene = context.scene

        col = layout.column()
        col.active = show_device_active(context)
        col.prop(cscene, "device")

        from . import engine
        if engine.with_osl() and use_cpu(context):
            col.prop(cscene, "shading_system")


def draw_pause(self, context):
    layout = self.layout
    scene = context.scene

    if context.engine == "CYCLES":
        view = context.space_data

        if view.shading.type == 'RENDERED':
            cscene = scene.cycles
            layout.prop(cscene, "preview_pause", icon='PAUSE', text="")


def get_panels():
    exclude_panels = {
        'DATA_PT_area',
        'DATA_PT_camera_dof',
        'DATA_PT_falloff_curve',
        'DATA_PT_light',
        'DATA_PT_preview',
        'DATA_PT_spot',
        'MATERIAL_PT_context_material',
        'MATERIAL_PT_preview',
        'VIEWLAYER_PT_filter',
        'VIEWLAYER_PT_layer_passes',
        'RENDER_PT_post_processing',
        'RENDER_PT_simplify',
    }

    panels = []
    for panel in bpy.types.Panel.__subclasses__():
        if hasattr(panel, 'COMPAT_ENGINES') and 'BLENDER_RENDER' in panel.COMPAT_ENGINES:
            if panel.__name__ not in exclude_panels:
                panels.append(panel)

    return panels


classes = (
    CYCLES_PT_sampling_presets,
    CYCLES_PT_integrator_presets,
    CYCLES_RENDER_PT_sampling,
    CYCLES_RENDER_PT_sampling_sub_samples,
    CYCLES_RENDER_PT_sampling_advanced,
    CYCLES_RENDER_PT_light_paths,
    CYCLES_RENDER_PT_light_paths_max_bounces,
    CYCLES_RENDER_PT_light_paths_clamping,
    CYCLES_RENDER_PT_light_paths_caustics,
    CYCLES_RENDER_PT_volumes,
    CYCLES_RENDER_PT_subdivision,
    CYCLES_RENDER_PT_hair,
    CYCLES_RENDER_PT_simplify,
    CYCLES_RENDER_PT_simplify_viewport,
    CYCLES_RENDER_PT_simplify_render,
    CYCLES_RENDER_PT_simplify_culling,
    CYCLES_RENDER_PT_motion_blur,
    CYCLES_RENDER_PT_motion_blur_curve,
    CYCLES_RENDER_PT_film,
    CYCLES_RENDER_PT_film_pixel_filter,
    CYCLES_RENDER_PT_film_transparency,
    CYCLES_RENDER_PT_performance,
    CYCLES_RENDER_PT_performance_threads,
    CYCLES_RENDER_PT_performance_tiles,
    CYCLES_RENDER_PT_performance_acceleration_structure,
    CYCLES_RENDER_PT_performance_final_render,
    CYCLES_RENDER_PT_performance_viewport,
    CYCLES_RENDER_PT_filter,
    CYCLES_RENDER_PT_passes,
    CYCLES_RENDER_PT_passes_data,
    CYCLES_RENDER_PT_passes_light,
    CYCLES_RENDER_PT_passes_crypto,
    CYCLES_RENDER_PT_passes_debug,
    CYCLES_RENDER_PT_denoising,
    CYCLES_PT_post_processing,
    CYCLES_CAMERA_PT_dof,
    CYCLES_CAMERA_PT_dof_aperture,
    CYCLES_CAMERA_PT_dof_viewport,
    CYCLES_PT_context_material,
    CYCLES_OBJECT_PT_motion_blur,
    CYCLES_OBJECT_PT_cycles_settings,
    CYCLES_OBJECT_PT_cycles_settings_ray_visibility,
    CYCLES_OBJECT_PT_cycles_settings_performance,
    CYCLES_OT_use_shading_nodes,
    CYCLES_LIGHT_PT_preview,
    CYCLES_LIGHT_PT_light,
    CYCLES_LIGHT_PT_nodes,
    CYCLES_LIGHT_PT_spot,
    CYCLES_WORLD_PT_preview,
    CYCLES_WORLD_PT_surface,
    CYCLES_WORLD_PT_volume,
    CYCLES_WORLD_PT_ambient_occlusion,
    CYCLES_WORLD_PT_mist,
    CYCLES_WORLD_PT_ray_visibility,
    CYCLES_WORLD_PT_settings,
    CYCLES_WORLD_PT_settings_surface,
    CYCLES_WORLD_PT_settings_volume,
    CYCLES_MATERIAL_PT_preview,
    CYCLES_MATERIAL_PT_surface,
    CYCLES_MATERIAL_PT_volume,
    CYCLES_MATERIAL_PT_displacement,
    CYCLES_MATERIAL_PT_settings,
    CYCLES_MATERIAL_PT_settings_surface,
    CYCLES_MATERIAL_PT_settings_volume,
    CYCLES_RENDER_PT_bake,
    CYCLES_RENDER_PT_debug,
)


def register():
    from bpy.utils import register_class

    bpy.types.RENDER_PT_context.append(draw_device)
    bpy.types.VIEW3D_HT_header.append(draw_pause)

    for panel in get_panels():
        panel.COMPAT_ENGINES.add('CYCLES')

    for cls in classes:
        register_class(cls)


def unregister():
    from bpy.utils import unregister_class

    bpy.types.RENDER_PT_context.remove(draw_device)
    bpy.types.VIEW3D_HT_header.remove(draw_pause)

    for panel in get_panels():
        if 'CYCLES' in panel.COMPAT_ENGINES:
            panel.COMPAT_ENGINES.remove('CYCLES')

    for cls in classes:
        unregister_class(cls)<|MERGE_RESOLUTION|>--- conflicted
+++ resolved
@@ -17,12 +17,9 @@
 # <pep8 compliant>
 
 import bpy
-<<<<<<< HEAD
 from bpy_extras.node_utils import find_node_input
 from bl_operators.presets import PresetMenu
-=======
 import _cycles
->>>>>>> d3dd3739
 
 from bpy.types import (
     Panel,
@@ -640,42 +637,30 @@
 
         col = layout.column()
 
-<<<<<<< HEAD
-        col.prop(cscene, "debug_use_spatial_splits")
-        col.prop(cscene, "debug_use_hair_bvh")
-        sub = col.column()
-        sub.active = not cscene.debug_use_spatial_splits
-        sub.prop(cscene, "debug_bvh_time_steps")
-
-
-class CYCLES_RENDER_PT_performance_final_render(CyclesButtonsPanel, Panel):
-    bl_label = "Final Render"
-    bl_parent_id = "CYCLES_RENDER_PT_performance"
-
-    def draw(self, context):
-        layout = self.layout
-        layout.use_property_split = True
-        layout.use_property_decorate = False
-
-        scene = context.scene
-        rd = scene.render
-        cscene = scene.cycles
-=======
-        col.label(text="Acceleration structure:")
         if _cycles.with_embree:
             row = col.row()
             row.active = use_cpu(context)
             row.prop(cscene, "use_bvh_embree")
-        row = col.row()
         col.prop(cscene, "debug_use_spatial_splits")
-        row = col.row()
-        row.active = not cscene.use_bvh_embree or not _cycles.with_embree
-        row.prop(cscene, "debug_use_hair_bvh")
-
-        row = col.row()
-        row.active = not cscene.debug_use_spatial_splits and not cscene.use_bvh_embree
-        row.prop(cscene, "debug_bvh_time_steps")
->>>>>>> d3dd3739
+        col.active = not cscene.use_bvh_embree or not _cycles.with_embree
+        col.prop(cscene, "debug_use_hair_bvh")
+        sub = col.column()
+        sub.active = not cscene.debug_use_spatial_splits and not cscene.use_bvh_embree
+        sub.prop(cscene, "debug_bvh_time_steps")
+
+
+class CYCLES_RENDER_PT_performance_final_render(CyclesButtonsPanel, Panel):
+    bl_label = "Final Render"
+    bl_parent_id = "CYCLES_RENDER_PT_performance"
+
+    def draw(self, context):
+        layout = self.layout
+        layout.use_property_split = True
+        layout.use_property_decorate = False
+
+        scene = context.scene
+        rd = scene.render
+        cscene = scene.cycles
 
         col = layout.column()
 
@@ -739,7 +724,6 @@
     bl_options = {'DEFAULT_CLOSED'}
 
     def draw(self, context):
-<<<<<<< HEAD
         pass
 
 
@@ -749,8 +733,6 @@
     bl_parent_id = "CYCLES_RENDER_PT_passes"
 
     def draw(self, context):
-=======
->>>>>>> d3dd3739
         layout = self.layout
         layout.use_property_split = True
         layout.use_property_decorate = False

/*
 * Copyright 2011, Blender Foundation.
 *
 * This program is free software; you can redistribute it and/or
 * modify it under the terms of the GNU General Public License
 * as published by the Free Software Foundation; either version 2
 * of the License, or (at your option) any later version.
 *
 * This program is distributed in the hope that it will be useful,
 * but WITHOUT ANY WARRANTY; without even the implied warranty of
 * MERCHANTABILITY or FITNESS FOR A PARTICULAR PURPOSE.  See the
 * GNU General Public License for more details.
 *
 * You should have received a copy of the GNU General Public License
 * along with this program; if not, write to the Free Software Foundation,
 * Inc., 51 Franklin Street, Fifth Floor, Boston, MA 02110-1301, USA.
 */

#include "camera.h"
#include "scene.h"

#include "util_vector.h"

CCL_NAMESPACE_BEGIN

Camera::Camera()
{
	shuttertime = 1.0f;

	aperturesize = 0.0f;
	focaldistance = 10.0f;
	blades = 0;
	bladesrotation = 0.0f;

	matrix = transform_identity();

	motion.pre = transform_identity();
	motion.post = transform_identity();
	use_motion = false;

	type = CAMERA_PERSPECTIVE;
	fov = M_PI_F/4.0f;

	nearclip = 1e-5f;
	farclip = 1e5f;

	width = 1024;
	height = 512;

	left = -((float)width/(float)height);
	right = (float)width/(float)height;
	bottom = -1.0f;
	top = 1.0f;

	screentoworld = transform_identity();
	rastertoworld = transform_identity();
	ndctoworld = transform_identity();
	rastertocamera = transform_identity();
	cameratoworld = transform_identity();
	worldtoraster = transform_identity();

	dx = make_float3(0.0f, 0.0f, 0.0f);
	dy = make_float3(0.0f, 0.0f, 0.0f);

	need_update = true;
	need_device_update = true;
}

Camera::~Camera()
{
}

void Camera::update()
{
	if(!need_update)
		return;
	
	/* ndc to raster */
	Transform screentocamera;
	Transform ndctoraster = transform_scale(width, height, 1.0f);

	/* raster to screen */
	Transform screentoraster = ndctoraster;
	
	screentoraster = ndctoraster *
		transform_scale(1.0f/(right - left), 1.0f/(top - bottom), 1.0f) *
		transform_translate(-left, -bottom, 0.0f);

	Transform rastertoscreen = transform_inverse(screentoraster);

	/* screen to camera */
	if(type == CAMERA_PERSPECTIVE)
		screentocamera = transform_inverse(transform_perspective(fov, nearclip, farclip));
	else if(type == CAMERA_ORTHOGRAPHIC)
		screentocamera = transform_inverse(transform_orthographic(nearclip, farclip));
	else
		screentocamera = transform_identity();

	rastertocamera = screentocamera * rastertoscreen;

	cameratoworld = matrix;
	screentoworld = cameratoworld * screentocamera;
	rastertoworld = cameratoworld * rastertocamera;
	ndctoworld = rastertoworld * ndctoraster;
	worldtoraster = transform_inverse(rastertoworld);

	/* differentials */
	if(type == CAMERA_ORTHOGRAPHIC) {
		dx = transform_direction(&rastertocamera, make_float3(1, 0, 0));
		dy = transform_direction(&rastertocamera, make_float3(0, 1, 0));
	}
	else if(type == CAMERA_PERSPECTIVE) {
		dx = transform_perspective(&rastertocamera, make_float3(1, 0, 0)) -
		     transform_perspective(&rastertocamera, make_float3(0, 0, 0));
		dy = transform_perspective(&rastertocamera, make_float3(0, 1, 0)) -
		     transform_perspective(&rastertocamera, make_float3(0, 0, 0));
	}
	else {
		dx = make_float3(0, 0, 0);
		dy = make_float3(0, 0, 0);
	}

	dx = transform_direction(&cameratoworld, dx);
	dy = transform_direction(&cameratoworld, dy);

	need_update = false;
	need_device_update = true;
}

void Camera::device_update(Device *device, DeviceScene *dscene, Scene *scene)
{
	update();

	if(!need_device_update)
		return;
	
	KernelCamera *kcam = &dscene->data.cam;

	/* store matrices */
	kcam->screentoworld = screentoworld;
	kcam->rastertoworld = rastertoworld;
	kcam->ndctoworld = ndctoworld;
	kcam->rastertocamera = rastertocamera;
	kcam->cameratoworld = cameratoworld;
	kcam->worldtoscreen = transform_inverse(screentoworld);
	kcam->worldtoraster = worldtoraster;
	kcam->worldtondc = transform_inverse(ndctoworld);
	kcam->worldtocamera = transform_inverse(cameratoworld);

	/* camera motion */
	Scene::MotionType need_motion = scene->need_motion();
	kcam->have_motion = 0;

	if(need_motion == Scene::MOTION_PASS) {
		if(type == CAMERA_PANORAMA) {
			if(use_motion) {
				kcam->motion.pre = transform_inverse(motion.pre);
				kcam->motion.post = transform_inverse(motion.post);
			}
			else {
				kcam->motion.pre = kcam->worldtocamera;
				kcam->motion.post = kcam->worldtocamera;
			}
		}
		else {
			if(use_motion) {
				kcam->motion.pre = transform_inverse(motion.pre * rastertocamera);
				kcam->motion.post = transform_inverse(motion.post * rastertocamera);
			}
			else {
				kcam->motion.pre = worldtoraster;
				kcam->motion.post = worldtoraster;
			}
		}
	}
	else if(need_motion == Scene::MOTION_BLUR) {
		/* todo: exact camera position will not be hit this way */
		if(use_motion) {
			transform_motion_decompose(&kcam->motion, &motion);
			kcam->have_motion = 1;
		}
	}

	/* depth of field */
	kcam->aperturesize = aperturesize;
	kcam->focaldistance = focaldistance;
	kcam->blades = (blades < 3)? 0.0f: blades;
	kcam->bladesrotation = bladesrotation;

	/* motion blur */
	kcam->shuttertime= (need_motion == Scene::MOTION_BLUR)? shuttertime: 0.0f;

	/* type */
	kcam->type = type;

<<<<<<< HEAD
=======
	/* panorama */
	kcam->panorama_type = panorama_type;
	kcam->fisheye_fov = fisheye_fov;
	kcam->fisheye_lens = fisheye_lens;

	/* sensor size */
	kcam->sensorwidth = sensorwidth;
	kcam->sensorheight = sensorheight;

	/* render size */
	kcam->width = width;
	kcam->height = height;

>>>>>>> d5b53420
	/* store differentials */
	kcam->dx = float3_to_float4(dx);
	kcam->dy = float3_to_float4(dy);

	/* clipping */
	kcam->nearclip = nearclip;
	kcam->cliplength = (farclip == FLT_MAX)? FLT_MAX: farclip - nearclip;

	need_device_update = false;
}

void Camera::device_free(Device *device, DeviceScene *dscene)
{
	/* nothing to free, only writing to constant memory */
}

bool Camera::modified(const Camera& cam)
{
	return !((shuttertime== cam.shuttertime) &&
		(aperturesize == cam.aperturesize) &&
		(blades == cam.blades) &&
		(bladesrotation == cam.bladesrotation) &&
		(focaldistance == cam.focaldistance) &&
		(type == cam.type) &&
		(fov == cam.fov) &&
		(nearclip == cam.nearclip) &&
		(farclip == cam.farclip) &&
		// modified for progressive render
		// (width == cam.width) &&
		// (height == cam.height) &&
		(left == cam.left) &&
		(right == cam.right) &&
		(bottom == cam.bottom) &&
		(top == cam.top) &&
		(matrix == cam.matrix) &&
		(motion == cam.motion) &&
		(use_motion == cam.use_motion));
}

void Camera::tag_update()
{
	need_update = true;
}

CCL_NAMESPACE_END
<|MERGE_RESOLUTION|>--- conflicted
+++ resolved
@@ -193,22 +193,10 @@
 	/* type */
 	kcam->type = type;
 
-<<<<<<< HEAD
-=======
-	/* panorama */
-	kcam->panorama_type = panorama_type;
-	kcam->fisheye_fov = fisheye_fov;
-	kcam->fisheye_lens = fisheye_lens;
-
-	/* sensor size */
-	kcam->sensorwidth = sensorwidth;
-	kcam->sensorheight = sensorheight;
-
 	/* render size */
 	kcam->width = width;
 	kcam->height = height;
 
->>>>>>> d5b53420
 	/* store differentials */
 	kcam->dx = float3_to_float4(dx);
 	kcam->dy = float3_to_float4(dy);

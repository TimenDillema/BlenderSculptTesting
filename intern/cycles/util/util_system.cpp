--- conflicted
+++ resolved
@@ -166,9 +166,6 @@
 
 string system_cpu_brand_string()
 {
-<<<<<<< HEAD
-#if !defined(WIN32) && !defined(__x86_64__) && !defined(__i386__)
-=======
 #if defined(__APPLE__)
   char modelname[512] = "";
   size_t bufferlen = 512;
@@ -176,7 +173,6 @@
     return modelname;
   }
 #elif !defined(WIN32) && !defined(__x86_64__) && !defined(__i386__)
->>>>>>> 87ba01db
   FILE *cpuinfo = fopen("/proc/cpuinfo", "r");
   if (cpuinfo != nullptr) {
     char cpuinfo_buf[513] = "";
